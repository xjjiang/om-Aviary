--- conflicted
+++ resolved
@@ -42,20 +42,16 @@
     # Link phases and variables
     prob.link_phases()
 
-    prob.add_driver("SNOPT", max_iter=50, verbosity=Verbosity.VERBOSE)
+prob.add_driver("SNOPT", max_iter=50, verbosity=2)
 
-<<<<<<< HEAD
-prob.add_driver("SNOPT", max_iter=50, verbosity=2)
-=======
-    prob.add_design_variables()
->>>>>>> db7ceaba
+prob.add_design_variables()
 
-    # Load optimization problem formulation
-    # Detail which variables the optimizer can control
-    prob.add_objective()
+# Load optimization problem formulation
+# Detail which variables the optimizer can control
+prob.add_objective()
 
-    prob.setup()
+prob.setup()
 
-    prob.set_initial_guesses()
+prob.set_initial_guesses()
 
-    prob.run_aviary_problem(record_filename='2dof_reserve_mission_fixedrange.db')+prob.run_aviary_problem(record_filename='2dof_reserve_mission_fixedrange.db')