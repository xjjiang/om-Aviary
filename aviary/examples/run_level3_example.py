import aviary.api as av
from aviary.core.pre_mission_group import PreMissionGroup
import openmdao.api as om
from aviary.models.missions.height_energy_default import phase_info
from aviary.variable_info.variables import Aircraft, Mission, Dynamic
from aviary.mission.flops_based.phases.energy_phase import EnergyPhase
from aviary.variable_info.variable_meta_data import _MetaData as BaseMetaData
from aviary.utils.aviary_values import AviaryValues
import dymos as dm
from aviary.variable_info.enums import Verbosity
from aviary.variable_info.functions import setup_trajectory_params


class L3SubsystemsGroup(om.Group):
    """Group that contains all pre-mission groups of core Aviary subsystems (geometry, mass, propulsion, aerodynamics)."""

    def initialize(self):
        self.options.declare(
            'aviary_options',
            types=AviaryValues,
            desc='collection of Aircraft/Mission specific options',
        )
        self.manual_overrides = []


prob = av.AviaryProblem()

#####
# prob.load_inputs(csv_path, phase_info)
csv_path = 'models/aircraft/advanced_single_aisle/advanced_single_aisle_FLOPS.csv'

aviary_inputs, _ = av.create_vehicle(csv_path)

engine = av.build_engine_deck(aviary_inputs)

prob.model.phase_info = {}
for phase_name in phase_info:
    if phase_name not in ['pre_mission', 'post_mission']:
        prob.model.phase_info[phase_name] = phase_info[phase_name]
aviary_inputs.set_val(Mission.Summary.RANGE, 1906.0, units='NM')
prob.require_range_residual = True
prob.target_range = 1906.0

#####
# prob.check_and_preprocess_inputs()
av.preprocess_options(aviary_inputs, engine_models=[engine])

#####
# prob.add_pre_mission_systems()
aerodynamics = av.CoreAerodynamicsBuilder(code_origin=av.LegacyCode('FLOPS'))
geometry = av.CoreGeometryBuilder(code_origin=av.LegacyCode('FLOPS'))
mass = av.CoreMassBuilder(code_origin=av.LegacyCode('FLOPS'))
propulsion = av.CorePropulsionBuilder(engine_models=engine)

prob.model.core_subsystems = {
    'propulsion': propulsion,
    'geometry': geometry,
    'mass': mass,
    'aerodynamics': aerodynamics,
}
prob.meta_data = BaseMetaData.copy()

#####
# prob.add_pre_mission_systems()
# overwrites calculated values in pre-mission with override values from .csv
prob.model.add_subsystem(
    'pre_mission',
    PreMissionGroup(),
    promotes_inputs=['aircraft:*', 'mission:*'],
    promotes_outputs=['aircraft:*', 'mission:*'],
)

#####
# This is a combination of prob.add_pre_mission_systems and prob.setup()
# In the aviary code add_pre_mission_systems only instantiates the objects and methods, the build method is called in prob.setup()
prob.model.pre_mission.add_subsystem(
    'core_propulsion',
    propulsion.build_pre_mission(aviary_inputs),
)

# adding another group subsystem to match the L2 example
prob.model.pre_mission.add_subsystem(
    'core_subsystems',
    L3SubsystemsGroup(aviary_options=aviary_inputs),
    promotes_inputs=['*'],
    promotes_outputs=['*'],
)
prob.model.pre_mission.core_subsystems.add_subsystem(
    'core_geometry',
    geometry.build_pre_mission(aviary_inputs),
    promotes_inputs=['*'],
    promotes_outputs=['*'],
)
prob.model.pre_mission.core_subsystems.add_subsystem(
    'core_aerodynamics',
    aerodynamics.build_pre_mission(aviary_inputs),
    promotes_inputs=['*'],
    promotes_outputs=['*'],
)
prob.model.pre_mission.core_subsystems.add_subsystem(
    'core_mass',
    mass.build_pre_mission(aviary_inputs),
    promotes_inputs=['*'],
    promotes_outputs=['*'],
)

#####
# prob.add_phases()
phases = ['climb', 'cruise', 'descent']
prob.traj = prob.model.add_subsystem('traj', dm.Trajectory())
default_mission_subsystems = [
    prob.model.core_subsystems['aerodynamics'],
    prob.model.core_subsystems['propulsion'],
]
for phase_idx, phase_name in enumerate(phases):
    base_phase_options = prob.model.phase_info[phase_name]
    phase_options = {}
    for key, val in base_phase_options.items():
        phase_options[key] = val
    phase_options['user_options'] = {}
    for key, val in base_phase_options['user_options'].items():
        phase_options['user_options'][key] = val
    phase_builder = EnergyPhase
    phase_object = phase_builder.from_phase_info(
        phase_name, phase_options, default_mission_subsystems, meta_data=prob.meta_data
    )
    phase = phase_object.build_phase(aviary_options=aviary_inputs)
    prob.traj.add_phase(phase_name, phase)

externs = {'climb': {}, 'cruise': {}, 'descent': {}}
for default_subsys in default_mission_subsystems:
    params = default_subsys.get_parameters(aviary_inputs=aviary_inputs, phase_info={})
    for key, val in params.items():
        for phname in externs:
            externs[phname][key] = val

prob.traj = setup_trajectory_params(
    prob.model, prob.traj, aviary_inputs, external_parameters=externs
)

# need aviary inputs assigned to the problem object for other functions below
# this maybe needs a better location in this script.
prob.aviary_inputs = aviary_inputs

#####
#  prob.add_post_mission_systems()
prob.model.add_subsystem(
    'post_mission',
    om.Group(),
    promotes_inputs=['*'],
    promotes_outputs=['*'],
)

prob.traj._phases['climb'].set_state_options(
    Dynamic.Vehicle.MASS, fix_initial=False, input_initial=False
)

prob.traj._phases['climb'].set_state_options(
    Dynamic.Mission.DISTANCE, fix_initial=True, input_initial=False
)

prob.traj._phases['climb'].set_time_options(
    fix_initial=False,
    initial_bounds=(0, 0),
    initial_ref=600,
    duration_bounds=(3840, 11520),
    duration_ref=7680.0,
)

prob.traj._phases['cruise'].set_time_options(
    duration_bounds=(3390, 10170),
    duration_ref=6780.0,
)

prob.traj._phases['descent'].set_time_options(
    duration_bounds=(1740, 5220),
    duration_ref=3480.0,
)

eq = prob.model.add_subsystem(
    f'link_climb_mass',
    om.EQConstraintComp(),
    promotes_inputs=[('rhs:mass', Mission.Summary.GROSS_MASS)],
)

eq.add_eq_output('mass', eq_units='lbm', normalize=False, ref=100000.0, add_constraint=True)

prob.model.connect(
    f'traj.climb.states:mass',
    f'link_climb_mass.lhs:mass',
    src_indices=[0],
    flat_src_indices=True,
)

prob.model.add_subsystem(
    'range_constraint',
    om.ExecComp(
        'range_resid = target_range - actual_range',
        target_range={'val': prob.target_range, 'units': 'NM'},
        actual_range={'val': prob.target_range, 'units': 'NM'},
        range_resid={'val': 30, 'units': 'NM'},
    ),
    promotes_inputs=[
        ('actual_range', Mission.Summary.RANGE),
        'target_range',
    ],
    promotes_outputs=[('range_resid', Mission.Constraints.RANGE_RESIDUAL)],
)

prob.model.add_constraint(Mission.Constraints.MASS_RESIDUAL, equals=0.0, ref=1.0e5)
# for reference this is the end of builder.add_post_mission_systems()

ecomp = om.ExecComp(
    'fuel_burned = initial_mass - mass_final',
    initial_mass={'units': 'lbm'},
    mass_final={'units': 'lbm'},
    fuel_burned={'units': 'lbm'},
)

prob.model.post_mission.add_subsystem(
    'fuel_burned',
    ecomp,
    promotes=[('fuel_burned', Mission.Summary.FUEL_BURNED)],
)

prob.model.connect(
    f'traj.climb.timeseries.mass',
    'fuel_burned.initial_mass',
    src_indices=[0],
)

prob.model.connect(
    f'traj.descent.timeseries.mass',
    'fuel_burned.mass_final',
    src_indices=[-1],
)

RESERVE_FUEL_ADDITIONAL = prob.aviary_inputs.get_val(
    Aircraft.Design.RESERVE_FUEL_ADDITIONAL, units='lbm'
)

reserve_fuel = om.ExecComp(
    'reserve_fuel = reserve_fuel_frac_mass + reserve_fuel_additional + reserve_fuel_burned',
    reserve_fuel={'units': 'lbm', 'shape': 1},
    reserve_fuel_frac_mass={'units': 'lbm', 'val': 0},
    reserve_fuel_additional={'units': 'lbm', 'val': RESERVE_FUEL_ADDITIONAL},
    reserve_fuel_burned={'units': 'lbm', 'val': 0},
)
prob.model.post_mission.add_subsystem(
    'reserve_fuel',
    reserve_fuel,
    promotes_inputs=[
        'reserve_fuel_frac_mass',
        ('reserve_fuel_additional', Aircraft.Design.RESERVE_FUEL_ADDITIONAL),
        ('reserve_fuel_burned', Mission.Summary.RESERVE_FUEL_BURNED),
    ],
    promotes_outputs=[('reserve_fuel', Mission.Design.RESERVE_FUEL)],
)

ecomp = om.ExecComp(
    'overall_fuel = (1 + fuel_margin/100)*fuel_burned + reserve_fuel',
    overall_fuel={'units': 'lbm', 'shape': 1},
    fuel_margin={'units': 'unitless', 'val': 0},
    fuel_burned={'units': 'lbm'},  # from regular_phases only
    reserve_fuel={'units': 'lbm', 'shape': 1},
)
prob.model.post_mission.add_subsystem(
    'fuel_calc',
    ecomp,
    promotes_inputs=[
        ('fuel_margin', Aircraft.Fuel.FUEL_MARGIN),
        ('fuel_burned', Mission.Summary.FUEL_BURNED),
        ('reserve_fuel', Mission.Design.RESERVE_FUEL),
    ],
    promotes_outputs=[('overall_fuel', Mission.Summary.TOTAL_FUEL_MASS)],
)

# If target distances have been set per phase then there is a block of code to add here.
# In this case individual phases don't have target distances.

ecomp = om.ExecComp(
    'mass_resid = operating_empty_mass + overall_fuel + payload_mass - initial_mass',
    operating_empty_mass={'units': 'lbm'},
    overall_fuel={'units': 'lbm'},
    payload_mass={'units': 'lbm'},
    initial_mass={'units': 'lbm'},
    mass_resid={'units': 'lbm'},
)

# this seems clunky - we could just move this directly into the promotes inputs block?
payload_mass_src = Aircraft.CrewPayload.TOTAL_PAYLOAD_MASS

prob.model.post_mission.add_subsystem(
    'mass_constraint',
    ecomp,
    promotes_inputs=[
        ('operating_empty_mass', Aircraft.Design.OPERATING_MASS),
        ('overall_fuel', Mission.Summary.TOTAL_FUEL_MASS),
        ('payload_mass', payload_mass_src),
        ('initial_mass', Mission.Summary.GROSS_MASS),
    ],
    promotes_outputs=[('mass_resid', Mission.Constraints.MASS_RESIDUAL)],
)

#####
# prob.link_phases()

all_subsystems = []
all_subsystems.append(prob.model.core_subsystems['propulsion'])

phases = list(prob.model.phase_info.keys())
prob.traj.link_phases(phases, ['time'], ref=None, connected=True)
prob.traj.link_phases(phases, [Dynamic.Vehicle.MASS], ref=None, connected=True)
prob.traj.link_phases(phases, [Dynamic.Mission.DISTANCE], ref=None, connected=True)

prob.model.connect(
    f'traj.descent.timeseries.distance',
    Mission.Summary.RANGE,
    src_indices=[-1],
    flat_src_indices=True,
)
#### End of link_phases

#####
# prob.add_driver('SLSQP', max_iter=50)
# SLSQP Optimizer Settings
prob.driver = om.ScipyOptimizeDriver()
prob.driver.options['optimizer'] = 'SLSQP'
prob.driver.declare_coloring(show_summary=False)
prob.driver.options['disp'] = True
prob.driver.options['tol'] = 1e-9
prob.driver.options['maxiter'] = 50

# IPOPT Optimizer Settings
# prob.driver.opt_settings['print_user_options'] = 'no'
# prob.driver.opt_settings['print_frequency_iter'] = 10
# prob.driver.opt_settings['print_level'] = 3
# prob.driver.opt_settings['tol'] = 1.0e-6
# prob.driver.opt_settings['mu_init'] = 1e-5
# prob.driver.opt_settings['max_iter'] = 50
# prob.driver.opt_settings['nlp_scaling_method'] = 'gradient-based'
# prob.driver.opt_settings['alpha_for_y'] = 'safer-min-dual-infeas'
# prob.driver.opt_settings['mu_strategy'] = 'monotone'
# prob.driver.options['print_results'] = 'minimal'
# prob.driver.opt_settings['iSumm'] = 6
# prob.driver.opt_settings['iPrint'] = 0

# SNOPT Optimizer Settings #
# prob.driver.opt_settings['Major iterations limit'] = 50
# prob.driver.opt_settings['Major optimality tolerance'] = 1e-4
# prob.driver.opt_settings['Major feasibility tolerance'] = 1e-7
# prob.driver.opt_settings['iSumm'] = 6
# prob.driver.opt_settings['iPrint'] = 0

#####
# prob.add_design_variables()
prob.model.add_design_var(
    Mission.Design.GROSS_MASS,
    lower=100000.0,
    upper=None,
    units='lbm',
    ref=175e3,
)
prob.model.add_design_var(
    Mission.Summary.GROSS_MASS,
    lower=100000.0,
    upper=None,
    units='lbm',
    ref=175e3,
)

prob.model.add_subsystem(
    'gtow_constraint',
    om.EQConstraintComp(
        'GTOW',
        eq_units='lbm',
        normalize=True,
        add_constraint=True,
    ),
    promotes_inputs=[
        ('lhs:GTOW', Mission.Design.GROSS_MASS),
        ('rhs:GTOW', Mission.Summary.GROSS_MASS),
    ],
)
prob.model.add_constraint(Mission.Constraints.RANGE_RESIDUAL, equals=0, ref=10)

#####
# prob.add_objective()
prob.model.add_subsystem(
    'fuel_obj',
    om.ExecComp(
        'reg_objective = overall_fuel/10000 + ascent_duration/30.',
        reg_objective={'val': 0.0, 'units': 'unitless'},
        ascent_duration={'units': 's', 'shape': 1},
        overall_fuel={'units': 'lbm'},
<<<<<<< HEAD
        payload_mass={'units': 'lbm'},
        initial_mass={'units': 'lbm'},
        mass_resid={'units': 'lbm'},
    )

    prob.model.add_subsystem(
        'mass_constraint',
        ecomp,
        promotes_inputs=[
            ('operating_empty_mass', Mission.Summary.OPERATING_MASS),
            'overall_fuel',
            ('payload_mass', Aircraft.CrewPayload.TOTAL_PAYLOAD_MASS),
            ('initial_mass', Mission.Design.GROSS_MASS),
        ],
        promotes_outputs=['mass_resid'],
    )

    prob.model.add_constraint('mass_resid', equals=0.0, ref=1.0)

    prob.model.add_subsystem(
        'gtow_constraint',
        om.EQConstraintComp(
            'GTOW',
            eq_units='lbm',
            normalize=True,
            add_constraint=True,
        ),
        promotes_inputs=[
            ('lhs:GTOW', Mission.Design.GROSS_MASS),
            ('rhs:GTOW', Mission.Summary.GROSS_MASS),
        ],
    )

    ##########################
    # Add Objective Function #
    ##########################

    # Level 2 Equivalent: Done in add_objective

    # This is an example of a overall mission objective
    # create a compound objective that minimizes climb time and maximizes final mass
    # we are maxing final mass b/c we don't have an independent value for fuel_mass yet
    # we are going to normalize these (making each of the sub-objectives approx = 1 )
    # TODO: change the scaling on climb_duration
    prob.model.add_subsystem(
        'regularization',
        om.ExecComp(
            'reg_objective = fuel_mass/1500',
            reg_objective=0.0,
            fuel_mass={'units': 'lbm', 'shape': 1},
        ),
        promotes_inputs=[('fuel_mass', Mission.Summary.FUEL_MASS)],
        promotes_outputs=['reg_objective'],
    )

    prob.model.add_objective('reg_objective', ref=1)

    # Level 2 Equivalent: load_inputs
    varnames = [
        Aircraft.Wing.MAX_CAMBER_AT_70_SEMISPAN,
        Aircraft.Wing.SWEEP,
        Aircraft.Wing.TAPER_RATIO,
        Aircraft.Wing.THICKNESS_TO_CHORD,
        Mission.Design.GROSS_MASS,
        Mission.Summary.GROSS_MASS,
    ]
    set_aviary_input_defaults(prob.model, varnames, aviary_inputs)

    # Level 2 Equivalent: setup function

    setup_model_options(prob, aviary_inputs)

    prob.setup(force_alloc_complex=True)

    set_aviary_initial_values(prob, aviary_inputs)

    ############################################
    # Initial Settings for States and Controls #
    ############################################

    # Level 2 Equivalent: set_initial_guesses

    prob.set_val('traj.climb.t_initial', t_i_climb, units='s')
    prob.set_val('traj.climb.t_duration', t_duration_climb, units='s')

    prob.set_val(
        'traj.climb.controls:altitude',
        climb.interp(Dynamic.Mission.ALTITUDE, ys=[alt_i_climb, alt_f_climb]),
        units='m',
    )
    prob.set_val(
        'traj.climb.controls:mach',
        climb.interp(Dynamic.Atmosphere.MACH, ys=[mach_i_climb, mach_f_climb]),
        units='unitless',
    )
    prob.set_val(
        'traj.climb.states:mass',
        climb.interp(Dynamic.Vehicle.MASS, ys=[mass_i_climb, mass_f_climb]),
        units='kg',
    )
    prob.set_val(
        'traj.climb.states:distance',
        climb.interp(Dynamic.Mission.DISTANCE, ys=[distance_i_climb, distance_f_climb]),
        units='m',
    )

    prob.set_val('traj.cruise.t_initial', t_i_cruise, units='s')
    prob.set_val('traj.cruise.t_duration', t_duration_cruise, units='s')

    prob.set_val(
        f'traj.cruise.controls:altitude',
        cruise.interp(Dynamic.Mission.ALTITUDE, ys=[alt_i_cruise, alt_f_cruise]),
        units='m',
    )
    prob.set_val(
        f'traj.cruise.controls:mach',
        cruise.interp(Dynamic.Atmosphere.MACH, ys=[cruise_mach, cruise_mach]),
        units='unitless',
    )
    prob.set_val(
        'traj.cruise.states:mass',
        cruise.interp(Dynamic.Vehicle.MASS, ys=[mass_i_cruise, mass_f_cruise]),
        units='kg',
    )
    prob.set_val(
        'traj.cruise.states:distance',
        cruise.interp(Dynamic.Mission.DISTANCE, ys=[distance_i_cruise, distance_f_cruise]),
        units='m',
    )

    prob.set_val('traj.descent.t_initial', t_i_descent, units='s')
    prob.set_val('traj.descent.t_duration', t_duration_descent, units='s')

    prob.set_val(
        'traj.descent.controls:altitude',
        descent.interp(Dynamic.Mission.ALTITUDE, ys=[alt_i_descent, alt_f_descent]),
        units='m',
    )
    prob.set_val(
        'traj.descent.controls:mach',
        descent.interp(Dynamic.Atmosphere.MACH, ys=[mach_i_descent, mach_f_descent]),
        units='unitless',
    )
    prob.set_val(
        'traj.descent.states:mass',
        descent.interp(Dynamic.Vehicle.MASS, ys=[mass_i_descent, mass_f_descent]),
        units='kg',
    )
    prob.set_val(
        'traj.descent.states:distance',
        descent.interp(Dynamic.Mission.DISTANCE, ys=[distance_i_descent, distance_f_descent]),
        units='m',
    )

    # Turn off solver printing so that the SNOPT output is readable.
    prob.set_solver_print(level=0)

    # Level 2 Equivalent: run_aviary_problem
    dm.run_problem(
        prob,
        simulate=sim,
        make_plots=False,
        simulate_kwargs={'times_per_seg': 100, 'atol': 1e-9, 'rtol': 1e-9},
        solution_record_file='N3CC_sizing.db',
    )
    # prob.run_model()
    # z=prob.check_totals(method='cs', step=2e-40, compact_print=False)
    # exit()
    prob.record('final')
    prob.cleanup()

    return prob


@use_tempdirs
class ProblemPhaseTestCase:
    """
    Test sizing using N3CC data.
    """

    @require_pyoptsparse(optimizer='SNOPT')
    def bench_test_sizing_N3CC(self):
        prob = run_trajectory(sim=False)


if __name__ == '__main__':
    z = ProblemPhaseTestCase()
    z.bench_test_sizing_N3CC()
=======
    ),
    promotes_inputs=[
        ('ascent_duration', Mission.Takeoff.ASCENT_DURATION),
        ('overall_fuel', Mission.Summary.TOTAL_FUEL_MASS),
    ],
    promotes_outputs=[('reg_objective', Mission.Objectives.FUEL)],
)
prob.model.add_objective(Mission.Objectives.FUEL, ref=1)

prob.model.add_subsystem(
    'range_obj',
    om.ExecComp(
        'reg_objective = -actual_range/1000 + ascent_duration/30.',
        reg_objective={'val': 0.0, 'units': 'unitless'},
        ascent_duration={'units': 's', 'shape': 1},
        actual_range={'val': prob.target_range, 'units': 'NM'},
    ),
    promotes_inputs=[
        ('actual_range', Mission.Summary.RANGE),
        ('ascent_duration', Mission.Takeoff.ASCENT_DURATION),
    ],
    promotes_outputs=[('reg_objective', Mission.Objectives.RANGE)],
)

#####
prob.setup()

#####
# prob.set_initial_guesses()
control_keys = ['mach', 'altitude']
state_keys = ['mass', Dynamic.Mission.DISTANCE]
guesses = {}
guesses['mach_climb'] = ([0.2, 0.72], 'unitless')
guesses['altitude_climb'] = ([0, 32000.0], 'ft')
guesses['time_climb'] = ([0, 3840.0], 's')
guesses['mach_cruise'] = ([0.72, 0.72], 'unitless')
guesses['altitude_cruise'] = ([32000.0, 34000.0], 'ft')
guesses['time_cruise'] = ([3840.0, 3390.0], 's')
guesses['mach_descent'] = ([0.72, 0.36], 'unitless')
guesses['altitude_descent'] = ([34000.0, 500.0], 'ft')
guesses['time_descent'] = ([7230.0, 1740.0], 's')

prob.set_val('traj.climb.t_initial', guesses['time_climb'][0][0], units='s')
prob.set_val('traj.climb.t_duration', guesses['time_climb'][0][1], units='s')
prob.set_val(
    'traj.climb.controls:mach',
    prob.model.traj.phases.climb.interp('mach', xs=[-1, 1], ys=guesses['mach_climb'][0]),
    units='unitless',
)
prob.set_val(
    'traj.climb.controls:altitude',
    prob.model.traj.phases.climb.interp('altitude', xs=[-1, 1], ys=guesses['altitude_climb'][0]),
    units='ft',
)

prob.set_val('traj.cruise.t_initial', guesses['time_cruise'][0][0], units='s')
prob.set_val('traj.cruise.t_duration', guesses['time_cruise'][0][1], units='s')
prob.set_val(
    'traj.cruise.controls:mach',
    prob.model.traj.phases.cruise.interp('mach', xs=[-1, 1], ys=guesses['mach_cruise'][0]),
    units='unitless',
)
prob.set_val(
    'traj.cruise.controls:altitude',
    prob.model.traj.phases.cruise.interp('altitude', xs=[-1, 1], ys=guesses['altitude_cruise'][0]),
    units='ft',
)

prob.set_val('traj.descent.t_initial', guesses['time_descent'][0][0], units='s')
prob.set_val('traj.descent.t_duration', guesses['time_descent'][0][1], units='s')
prob.set_val(
    'traj.descent.controls:mach',
    prob.model.traj.phases.climb.interp('mach', xs=[-1, 1], ys=guesses['mach_descent'][0]),
    units='unitless',
)
prob.set_val(
    'traj.descent.controls:altitude',
    prob.model.traj.phases.climb.interp('altitude', xs=[-1, 1], ys=guesses['altitude_descent'][0]),
    units='ft',
)
prob.set_val('traj.climb.states:mass', 125000, units='lbm')
prob.set_val('traj.cruise.states:mass', 125000, units='lbm')
prob.set_val('traj.descent.states:mass', 125000, units='lbm')

prob.set_val(Mission.Design.GROSS_MASS, 175400, units='lbm')
prob.set_val(Mission.Summary.GROSS_MASS, 175400, units='lbm')

prob.verbosity = Verbosity.VERBOSE

prob.run_aviary_problem()
prob.model.list_vars(units=True, print_arrays=True)
prob.list_driver_vars(
    print_arrays=True,
    desvar_opts=[
        'lower',
        'upper',
        'ref',
        'ref0',
        'indices',
        'adder',
        'scaler',
        'parallel_deriv_color',
        'cache_linear_solution',
        'units',
        'min',
        'max',
    ],
    cons_opts=[
        'lower',
        'upper',
        'equals',
        'ref',
        'ref0',
        'indices',
        'adder',
        'scaler',
        'linear',
        'parallel_deriv_color',
        'cache_linear_solution',
        'units',
        'min',
        'max',
    ],
)
>>>>>>> a6cc41d6
<|MERGE_RESOLUTION|>--- conflicted
+++ resolved
@@ -294,7 +294,7 @@
     'mass_constraint',
     ecomp,
     promotes_inputs=[
-        ('operating_empty_mass', Aircraft.Design.OPERATING_MASS),
+        ('operating_empty_mass', Mission.Summary.OPERATING_MASS),
         ('overall_fuel', Mission.Summary.TOTAL_FUEL_MASS),
         ('payload_mass', payload_mass_src),
         ('initial_mass', Mission.Summary.GROSS_MASS),
@@ -393,196 +393,6 @@
         reg_objective={'val': 0.0, 'units': 'unitless'},
         ascent_duration={'units': 's', 'shape': 1},
         overall_fuel={'units': 'lbm'},
-<<<<<<< HEAD
-        payload_mass={'units': 'lbm'},
-        initial_mass={'units': 'lbm'},
-        mass_resid={'units': 'lbm'},
-    )
-
-    prob.model.add_subsystem(
-        'mass_constraint',
-        ecomp,
-        promotes_inputs=[
-            ('operating_empty_mass', Mission.Summary.OPERATING_MASS),
-            'overall_fuel',
-            ('payload_mass', Aircraft.CrewPayload.TOTAL_PAYLOAD_MASS),
-            ('initial_mass', Mission.Design.GROSS_MASS),
-        ],
-        promotes_outputs=['mass_resid'],
-    )
-
-    prob.model.add_constraint('mass_resid', equals=0.0, ref=1.0)
-
-    prob.model.add_subsystem(
-        'gtow_constraint',
-        om.EQConstraintComp(
-            'GTOW',
-            eq_units='lbm',
-            normalize=True,
-            add_constraint=True,
-        ),
-        promotes_inputs=[
-            ('lhs:GTOW', Mission.Design.GROSS_MASS),
-            ('rhs:GTOW', Mission.Summary.GROSS_MASS),
-        ],
-    )
-
-    ##########################
-    # Add Objective Function #
-    ##########################
-
-    # Level 2 Equivalent: Done in add_objective
-
-    # This is an example of a overall mission objective
-    # create a compound objective that minimizes climb time and maximizes final mass
-    # we are maxing final mass b/c we don't have an independent value for fuel_mass yet
-    # we are going to normalize these (making each of the sub-objectives approx = 1 )
-    # TODO: change the scaling on climb_duration
-    prob.model.add_subsystem(
-        'regularization',
-        om.ExecComp(
-            'reg_objective = fuel_mass/1500',
-            reg_objective=0.0,
-            fuel_mass={'units': 'lbm', 'shape': 1},
-        ),
-        promotes_inputs=[('fuel_mass', Mission.Summary.FUEL_MASS)],
-        promotes_outputs=['reg_objective'],
-    )
-
-    prob.model.add_objective('reg_objective', ref=1)
-
-    # Level 2 Equivalent: load_inputs
-    varnames = [
-        Aircraft.Wing.MAX_CAMBER_AT_70_SEMISPAN,
-        Aircraft.Wing.SWEEP,
-        Aircraft.Wing.TAPER_RATIO,
-        Aircraft.Wing.THICKNESS_TO_CHORD,
-        Mission.Design.GROSS_MASS,
-        Mission.Summary.GROSS_MASS,
-    ]
-    set_aviary_input_defaults(prob.model, varnames, aviary_inputs)
-
-    # Level 2 Equivalent: setup function
-
-    setup_model_options(prob, aviary_inputs)
-
-    prob.setup(force_alloc_complex=True)
-
-    set_aviary_initial_values(prob, aviary_inputs)
-
-    ############################################
-    # Initial Settings for States and Controls #
-    ############################################
-
-    # Level 2 Equivalent: set_initial_guesses
-
-    prob.set_val('traj.climb.t_initial', t_i_climb, units='s')
-    prob.set_val('traj.climb.t_duration', t_duration_climb, units='s')
-
-    prob.set_val(
-        'traj.climb.controls:altitude',
-        climb.interp(Dynamic.Mission.ALTITUDE, ys=[alt_i_climb, alt_f_climb]),
-        units='m',
-    )
-    prob.set_val(
-        'traj.climb.controls:mach',
-        climb.interp(Dynamic.Atmosphere.MACH, ys=[mach_i_climb, mach_f_climb]),
-        units='unitless',
-    )
-    prob.set_val(
-        'traj.climb.states:mass',
-        climb.interp(Dynamic.Vehicle.MASS, ys=[mass_i_climb, mass_f_climb]),
-        units='kg',
-    )
-    prob.set_val(
-        'traj.climb.states:distance',
-        climb.interp(Dynamic.Mission.DISTANCE, ys=[distance_i_climb, distance_f_climb]),
-        units='m',
-    )
-
-    prob.set_val('traj.cruise.t_initial', t_i_cruise, units='s')
-    prob.set_val('traj.cruise.t_duration', t_duration_cruise, units='s')
-
-    prob.set_val(
-        f'traj.cruise.controls:altitude',
-        cruise.interp(Dynamic.Mission.ALTITUDE, ys=[alt_i_cruise, alt_f_cruise]),
-        units='m',
-    )
-    prob.set_val(
-        f'traj.cruise.controls:mach',
-        cruise.interp(Dynamic.Atmosphere.MACH, ys=[cruise_mach, cruise_mach]),
-        units='unitless',
-    )
-    prob.set_val(
-        'traj.cruise.states:mass',
-        cruise.interp(Dynamic.Vehicle.MASS, ys=[mass_i_cruise, mass_f_cruise]),
-        units='kg',
-    )
-    prob.set_val(
-        'traj.cruise.states:distance',
-        cruise.interp(Dynamic.Mission.DISTANCE, ys=[distance_i_cruise, distance_f_cruise]),
-        units='m',
-    )
-
-    prob.set_val('traj.descent.t_initial', t_i_descent, units='s')
-    prob.set_val('traj.descent.t_duration', t_duration_descent, units='s')
-
-    prob.set_val(
-        'traj.descent.controls:altitude',
-        descent.interp(Dynamic.Mission.ALTITUDE, ys=[alt_i_descent, alt_f_descent]),
-        units='m',
-    )
-    prob.set_val(
-        'traj.descent.controls:mach',
-        descent.interp(Dynamic.Atmosphere.MACH, ys=[mach_i_descent, mach_f_descent]),
-        units='unitless',
-    )
-    prob.set_val(
-        'traj.descent.states:mass',
-        descent.interp(Dynamic.Vehicle.MASS, ys=[mass_i_descent, mass_f_descent]),
-        units='kg',
-    )
-    prob.set_val(
-        'traj.descent.states:distance',
-        descent.interp(Dynamic.Mission.DISTANCE, ys=[distance_i_descent, distance_f_descent]),
-        units='m',
-    )
-
-    # Turn off solver printing so that the SNOPT output is readable.
-    prob.set_solver_print(level=0)
-
-    # Level 2 Equivalent: run_aviary_problem
-    dm.run_problem(
-        prob,
-        simulate=sim,
-        make_plots=False,
-        simulate_kwargs={'times_per_seg': 100, 'atol': 1e-9, 'rtol': 1e-9},
-        solution_record_file='N3CC_sizing.db',
-    )
-    # prob.run_model()
-    # z=prob.check_totals(method='cs', step=2e-40, compact_print=False)
-    # exit()
-    prob.record('final')
-    prob.cleanup()
-
-    return prob
-
-
-@use_tempdirs
-class ProblemPhaseTestCase:
-    """
-    Test sizing using N3CC data.
-    """
-
-    @require_pyoptsparse(optimizer='SNOPT')
-    def bench_test_sizing_N3CC(self):
-        prob = run_trajectory(sim=False)
-
-
-if __name__ == '__main__':
-    z = ProblemPhaseTestCase()
-    z.bench_test_sizing_N3CC()
-=======
     ),
     promotes_inputs=[
         ('ascent_duration', Mission.Takeoff.ASCENT_DURATION),
@@ -706,5 +516,4 @@
         'min',
         'max',
     ],
-)
->>>>>>> a6cc41d6
+)