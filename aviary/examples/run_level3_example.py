import aviary.api as av
from aviary.core.pre_mission_group import PreMissionGroup
import openmdao.api as om
from aviary.models.missions.height_energy_default import phase_info
from aviary.variable_info.variables import Aircraft, Mission, Dynamic
from aviary.mission.flops_based.phases.energy_phase import EnergyPhase
from aviary.variable_info.variable_meta_data import _MetaData as BaseMetaData
<<<<<<< HEAD


try:
    import pyoptsparse
except ImportError:
    pyoptsparse = None


from dymos.transcriptions.transcription_base import TranscriptionBase

FLOPS = LegacyCode.FLOPS

# benchmark for simple sizing problem on the N3CC


def run_trajectory(sim=True):
    # Level 2 Equivalent: Defining an AviaryProblem() from the interface methods
    prob = om.Problem(model=om.Group())

    # Interface methods for level 2 processes drivers through the prob.add_driver
    # function (specifying driver type, iterations, and verbosity)
    if pyoptsparse:
        driver = prob.driver = om.pyOptSparseDriver()
        driver.options['optimizer'] = 'SNOPT'
        # driver.declare_coloring()  # currently disabled pending resolve of issue 2507
        if driver.options['optimizer'] == 'SNOPT':
            driver.opt_settings['Major iterations limit'] = 45
            driver.opt_settings['Major optimality tolerance'] = 1e-4
            driver.opt_settings['Major feasibility tolerance'] = 1e-6
            driver.opt_settings['iSumm'] = 6
        elif driver.options['optimizer'] == 'IPOPT':
            driver.opt_settings['max_iter'] = 100
            driver.opt_settings['tol'] = 1e-3
            driver.opt_settings['print_level'] = 4

    else:
        driver = prob.driver = om.ScipyOptimizeDriver()
        opt_settings = prob.driver.opt_settings

        driver.options['optimizer'] = 'SLSQP'
        opt_settings['maxiter'] = 100
        opt_settings['ftol'] = 5.0e-3
        opt_settings['eps'] = 1e-2

    ##########################################
    # Aircraft Input Variables and Options   #
    ##########################################

    # Level 2 Equivalent: loads inputs through the prob.load_inputs function,
    # with arguments for the input csv and phase info python file.

    aviary_inputs = get_flops_inputs('AdvancedSingleAisle')

    aviary_inputs.set_val(Mission.Landing.LIFT_COEFFICIENT_MAX, 2.4, units='unitless')
    aviary_inputs.set_val(Mission.Takeoff.LIFT_COEFFICIENT_MAX, 2.0, units='unitless')
    aviary_inputs.set_val(
        Mission.Takeoff.ROLLING_FRICTION_COEFFICIENT, val=0.0175, units='unitless'
    )

    # Fuel is not included in the level 2 functionality, and these values must remain

    takeoff_fuel_burned = 577  # lbm TODO: where should this get connected from?
    takeoff_thrust_per_eng = 24555.5  # lbf TODO: where should this get connected from?
    takeoff_L_over_D = 17.35  # TODO: should this come from aero?

    aviary_inputs.set_val(Mission.Takeoff.FUEL_SIMPLE, takeoff_fuel_burned, units='lbm')
    aviary_inputs.set_val(Mission.Takeoff.LIFT_OVER_DRAG, takeoff_L_over_D, units='unitless')
    aviary_inputs.set_val(
        Mission.Design.THRUST_TAKEOFF_PER_ENG, takeoff_thrust_per_eng, units='lbf'
    )

    # Level 2 Equivalent: Constants are provided in a phase_info object, specifying
    # parameters for the climb/cruise/descent phase. Phase_info is read through the
    # load_inputs level 2 method
    alt_airport = 0  # ft

    alt_i_climb = 0 * _units.foot  # m
    alt_f_climb = 35000.0 * _units.foot  # m
    mass_i_climb = 131000 * _units.lb  # kg
    mass_f_climb = 126000 * _units.lb  # kg
    # initial mach set to lower value so it can intersect with takeoff end mach
    # mach_i_climb = 0.3
    mach_i_climb = 0.2
    mach_f_climb = 0.79
    distance_i_climb = 0 * _units.nautical_mile  # m
    distance_f_climb = 160.3 * _units.nautical_mile  # m
    t_i_climb = 2 * _units.minute  # sec
    t_f_climb = 26.20 * _units.minute  # sec
    t_duration_climb = t_f_climb - t_i_climb

    alt_i_cruise = 35000 * _units.foot  # m
    alt_f_cruise = 35000 * _units.foot  # m
    alt_min_cruise = 35000 * _units.foot  # m
    alt_max_cruise = 35000 * _units.foot  # m
    mass_i_cruise = 126000 * _units.lb  # kg
    mass_f_cruise = 102000 * _units.lb  # kg
    cruise_mach = 0.79
    distance_i_cruise = 160.3 * _units.nautical_mile  # m
    distance_f_cruise = 3243.9 * _units.nautical_mile  # m
    t_i_cruise = 26.20 * _units.minute  # sec
    t_f_cruise = 432.38 * _units.minute  # sec
    t_duration_cruise = t_f_cruise - t_i_cruise

    alt_i_descent = 35000 * _units.foot
    # final altitude set to 35 to ensure landing is feasible point
    # alt_f_descent = 0*_units.foot
    alt_f_descent = 35 * _units.foot
    mach_i_descent = 0.79
    mach_f_descent = 0.3
    mass_i_descent = 102000 * _units.pound
    mass_f_descent = 101000 * _units.pound
    distance_i_descent = 3243.9 * _units.nautical_mile
    distance_f_descent = 3378.7 * _units.nautical_mile
    t_i_descent = 432.38 * _units.minute
    t_f_descent = 461.62 * _units.minute
    t_duration_descent = t_f_descent - t_i_descent

    ##########################
    # Design Variables       #
    ##########################

    # Before design variables are added in level 2 formats, the program runs through
    # the following commands
    # prob.check_and_preprocess_inputs()
    # prob.add_pre_mission_systems()
    # prob.add_phases()
    # prob.add_post_mission_systems()
    # prob.link_phases()

    # Nudge it a bit off the correct answer to verify that the optimize takes us there.
    aviary_inputs.set_val(Mission.Design.GROSS_MASS, 135000.0, units='lbm')

    # Level 2 Equivalent: Design variables are added through prob.add_design_variables()
    # This function adds variables depending on the type of mission method
    # (N3CC is HEIGHT_ENERGY)
    prob.model.add_design_var(
        Mission.Design.GROSS_MASS, units='lbm', lower=100000.0, upper=200000.0, ref=135000
    )
    prob.model.add_design_var(
        Mission.Summary.GROSS_MASS, units='lbm', lower=100000.0, upper=200000.0, ref=135000
    )

    # Level 2 Equivalent: Takeoff is included by specifying "include_takeoff": True in the
    # "pre_mission" portion of the phase info. That line is processed in the
    # add_pre_mission_systems function
    takeoff_options = Takeoff(
        airport_altitude=alt_airport,  # ft
        # no units
        num_engines=aviary_inputs.get_val(Aircraft.Engine.NUM_ENGINES),
    )

    ##################
    # Define Phases  #
    ##################

    # Level 2 Equivalent: Phase information is specified in phase_info
    num_segments_climb = 6
    num_segments_cruise = 1
    num_segments_descent = 5

    climb_seg_ends, _ = dm.utils.lgl.lgl(num_segments_climb + 1)
    descent_seg_ends, _ = dm.utils.lgl.lgl(num_segments_descent + 1)

    # Level 2 Equivalent: Phase builder processes the phase info and creates the
    # transcription. All a part of add_phases
    transcription_climb = dm.Radau(
        num_segments=num_segments_climb, order=3, compressed=True, segment_ends=climb_seg_ends
    )
    transcription_cruise = dm.Radau(num_segments=num_segments_cruise, order=3, compressed=True)
    transcription_descent = dm.Radau(
        num_segments=num_segments_descent, order=3, compressed=True, segment_ends=descent_seg_ends
    )

    # Level 2 Equivalent: Load inputs creates the engine
    # default subsystems
    engines = [build_engine_deck(aviary_inputs)]
    preprocess_propulsion(aviary_inputs, engines)
    default_mission_subsystems = get_default_mission_subsystems('FLOPS', engines)

    # Level 2 Equivalent: Phase options are specified during the add_phases function.
    # In this example, the height energy problem configurator would pass the proper phase
    # builder (EnergyPhase) to the add_phases function
    climb_options = EnergyPhase(
        'test_climb',
        user_options=AviaryValues(
            {
                'altitude_initial': (alt_i_climb, 'm'),
                'altitude_final': (alt_f_climb, 'm'),
                'mach_initial': (mach_i_climb, 'unitless'),
                'mach_final': (mach_f_climb, 'unitless'),
                'fix_initial': (False, 'unitless'),
                'input_initial': (True, 'unitless'),
                'use_polynomial_control': (False, 'unitless'),
            }
        ),
        subsystems=default_mission_subsystems,
        subsystem_options={'aerodynamics': {'method': 'computed'}},
        transcription=transcription_climb,
    )

    cruise_options = EnergyPhase(
        'test_cruise',
        user_options=AviaryValues(
            {
                'altitude_initial': (alt_min_cruise, 'm'),
                'altitude_final': (alt_max_cruise, 'm'),
                'mach_initial': (cruise_mach, 'unitless'),
                'final_mach': (cruise_mach, 'unitless'),
                'required_available_climb_rate': (300, 'ft/min'),
                'fix_initial': (False, 'unitless'),
            }
        ),
        subsystems=default_mission_subsystems,
        subsystem_options={'aerodynamics': {'method': 'computed'}},
        transcription=transcription_cruise,
    )

    descent_options = EnergyPhase(
        'test_descent',
        user_options=AviaryValues(
            {
                'altitude_final': (alt_f_descent, 'm'),
                'altitude_initial': (alt_i_descent, 'm'),
                'mach_initial': (mach_i_descent, 'unitless'),
                'mach_final': (mach_f_descent, 'unitless'),
                'fix_initial': (False, 'unitless'),
                'use_polynomial_control': (False, 'unitless'),
            }
        ),
        subsystems=default_mission_subsystems,
        subsystem_options={'aerodynamics': {'method': 'computed'}},
        transcription=transcription_descent,
    )

    # Level 2 Equivalent: Landing follows the same structure as Takeoff,
    # where specification in the phase info is processed in the add
    # post mission systems function call
    landing_options = Landing(
        ref_wing_area=aviary_inputs.get_val(Aircraft.Wing.AREA, units='ft**2'),
        Cl_max_ldg=aviary_inputs.get_val(Mission.Landing.LIFT_COEFFICIENT_MAX),  # no units
    )

    # Level 2 Equivalent: The builders and preprocessing is handled in the
    # check_and_preprocess_inputs level 2 function
    preprocess_crewpayload(aviary_inputs)

    prop = CorePropulsionBuilder('propulsion', BaseMetaData, engines)
    mass = CoreMassBuilder('mass', BaseMetaData, FLOPS)
    aero = CoreAerodynamicsBuilder('aerodynamics', BaseMetaData, FLOPS)
    geom = CoreGeometryBuilder('geometry', BaseMetaData, code_origin=FLOPS)

    subsystems = [prop, geom, mass, aero]

    # Level 2 Equivalent: add_pre_mission_systems function
    # Upstream static analysis for aero
    prob.model.add_subsystem(
        'pre_mission',
        CorePreMission(aviary_options=aviary_inputs, subsystems=subsystems),
        promotes_inputs=['aircraft:*', 'mission:*'],
        promotes_outputs=['aircraft:*', 'mission:*'],
    )

    # directly connect phases (strong_couple = True), or use linkage constraints (weak
    # coupling / strong_couple=False)
    strong_couple = False

    # Level 2 Equivalent: Called in add_takeoff_systems in height energy problem configuration,
    # which is called in level 2 add pre mission systems
    takeoff = takeoff_options.build_phase(False)

    # Level 2 Equivalent: Completed through the add_phases routine in level 2,
    # where each phase specified in phase info gets processed
    climb = climb_options.build_phase(aviary_options=aviary_inputs)

    cruise = cruise_options.build_phase(aviary_options=aviary_inputs)

    descent = descent_options.build_phase(aviary_options=aviary_inputs)

    landing = landing_options.build_phase(False)

    # Level 2 Equivalent: Called in add_takeoff_systems in height energy problem
    # configuration, which is called in add pre mission systems
    prob.model.add_subsystem(
        'takeoff',
        takeoff,
        promotes_inputs=['aircraft:*', 'mission:*'],
        promotes_outputs=['mission:*'],
    )

    # Level 2 Equivalent: Completed in add_phases
    traj = prob.model.add_subsystem('traj', dm.Trajectory())

    # Level 2 Equivalent: Completed through set_phase_options, which is called in add_phases

    # if fix_initial is false, can we always set input_initial to be true for
    # necessary states, and then ignore if we use a linkage?
    climb.set_time_options(
        fix_initial=True,
        fix_duration=False,
        units='s',
        duration_bounds=(t_duration_climb * 0.5, t_duration_climb * 2),
        duration_ref=t_duration_climb,
    )
    cruise.set_time_options(
        fix_initial=False,
        fix_duration=False,
        units='s',
        duration_bounds=(t_duration_cruise * 0.5, t_duration_cruise * 2),
        duration_ref=t_duration_cruise,
        initial_bounds=(t_duration_climb * 0.5, t_duration_climb * 2),
    )
    descent.set_time_options(
        fix_initial=False,
        fix_duration=False,
        units='s',
        duration_bounds=(t_duration_descent * 0.5, t_duration_descent * 2),
        duration_ref=t_duration_descent,
        initial_bounds=(
            (t_duration_cruise + t_duration_climb) * 0.5,
            (t_duration_cruise + t_duration_climb) * 2,
        ),
    )

    # Level 2 Equivalent: Completed through add_phase
    traj.add_phase('climb', climb)

    traj.add_phase('cruise', cruise)

    traj.add_phase('descent', descent)

    # Level 2 Equivalent: Processed similarly to takeoff, but in add_post_mission_systems
    prob.model.add_subsystem(
        'landing',
        landing,
        promotes_inputs=['aircraft:*', 'mission:*'],
        promotes_outputs=['mission:*'],
    )

    # Level 2 Equivalent: link_phases function
    traj.link_phases(
        ['climb', 'cruise', 'descent'],
        ['time', Dynamic.Vehicle.MASS, Dynamic.Mission.DISTANCE],
        connected=strong_couple,
    )

    # Level 2 Equivalent: Completed in final steps of add_phases function
    # Need to declare dymos parameters for every input that is promoted out of the missions.
    externs = {'climb': {}, 'cruise': {}, 'descent': {}}
    for default_subsys in default_mission_subsystems:
        params = default_subsys.get_parameters(aviary_inputs=aviary_inputs, phase_info={})
        for key, val in params.items():
            for phname in externs:
                externs[phname][key] = val

    traj = setup_trajectory_params(prob.model, traj, aviary_inputs, external_parameters=externs)

    # Level 2 Equivalent: Completed in add_post_mission_systems
    ##################################
    # Connect in Takeoff and Landing #
    ##################################
    prob.model.connect(Mission.Takeoff.FINAL_MASS, 'traj.climb.initial_states:mass')
    prob.model.connect(Mission.Takeoff.GROUND_DISTANCE, 'traj.climb.initial_states:distance')

    prob.model.connect('traj.descent.states:mass', Mission.Landing.TOUCHDOWN_MASS, src_indices=[-1])
    # TODO: approach velocity should likely be connected
    prob.model.connect(
        'traj.descent.control_values:altitude', Mission.Landing.INITIAL_ALTITUDE, src_indices=[-1]
    )

    ##########################
    # Constraints            #
    ##########################
    # Level 2 Equivalent: Completed at the end of the add_post_mission_systems
    ecomp = om.ExecComp(
        'fuel_burned = initial_mass - descent_mass_final',
        initial_mass={'units': 'lbm', 'shape': 1},
        descent_mass_final={'units': 'lbm', 'shape': 1},
        fuel_burned={'units': 'lbm', 'shape': 1},
    )

    prob.model.add_subsystem(
        'fuel_burn',
        ecomp,
        promotes_inputs=[('initial_mass', Mission.Design.GROSS_MASS)],
        promotes_outputs=['fuel_burned'],
    )

    prob.model.connect('traj.descent.states:mass', 'fuel_burn.descent_mass_final', src_indices=[-1])

    # TODO: need to add some sort of check that this value is less than the fuel capacity
    # TODO: need to update this with actual FLOPS value, this gives unrealistic
    # appearance of accuracy
    # TODO: the overall_fuel variable is the burned fuel plus the reserve, but should
    # also include the unused fuel, and the hierarchy variable name should be more clear
    ecomp = om.ExecComp(
        'overall_fuel = fuel_burned + fuel_reserve',
        fuel_burned={'units': 'lbm', 'shape': 1},
        fuel_reserve={'units': 'lbm', 'val': 2173.0},
        overall_fuel={'units': 'lbm'},
    )
    prob.model.add_subsystem(
        'fuel_calc', ecomp, promotes_inputs=['fuel_burned'], promotes_outputs=['overall_fuel']
    )

    ecomp = om.ExecComp(
        'mass_resid = operating_empty_mass + overall_fuel + payload_mass - initial_mass',
        operating_empty_mass={'units': 'lbm'},
=======
from aviary.utils.aviary_values import AviaryValues
import dymos as dm
from aviary.variable_info.enums import Verbosity
from aviary.variable_info.functions import setup_trajectory_params
import warnings
from aviary.variable_info.functions import setup_model_options


class L3SubsystemsGroup(om.Group):
    """Group that contains all pre-mission groups of core Aviary subsystems (geometry, mass, propulsion, aerodynamics)."""

    def initialize(self):
        self.options.declare(
            'aviary_options',
            types=AviaryValues,
            desc='collection of Aircraft/Mission specific options',
        )
        self.code_origin_overrides = []


prob = av.AviaryProblem()

#####
# prob.load_inputs(csv_path, phase_info)
csv_path = 'models/aircraft/advanced_single_aisle/advanced_single_aisle_FLOPS.csv'

aviary_inputs, _ = av.create_vehicle(csv_path)

engine = av.build_engine_deck(aviary_inputs)

prob.model.phase_info = {}
for phase_name in phase_info:
    if phase_name not in ['pre_mission', 'post_mission']:
        prob.model.phase_info[phase_name] = phase_info[phase_name]
aviary_inputs.set_val(Mission.Summary.RANGE, 1906.0, units='NM')
prob.require_range_residual = True
prob.target_range = 1906.0

#####
# prob.check_and_preprocess_inputs()
av.preprocess_options(aviary_inputs, engine_models=[engine])

#####
# prob.add_pre_mission_systems()
aerodynamics = av.CoreAerodynamicsBuilder(code_origin=av.LegacyCode('FLOPS'))
geometry = av.CoreGeometryBuilder(code_origin=av.LegacyCode('FLOPS'))
mass = av.CoreMassBuilder(code_origin=av.LegacyCode('FLOPS'))
propulsion = av.CorePropulsionBuilder(engine_models=engine)

prob.model.core_subsystems = {
    'propulsion': propulsion,
    'geometry': geometry,
    'mass': mass,
    'aerodynamics': aerodynamics,
}
prob.meta_data = BaseMetaData.copy()

#####
# prob.add_pre_mission_systems()
# overwrites calculated values in pre-mission with override values from .csv
prob.model.add_subsystem(
    'pre_mission',
    PreMissionGroup(),
    promotes_inputs=['aircraft:*', 'mission:*'],
    promotes_outputs=['aircraft:*', 'mission:*'],
)

#####
# This is a combination of prob.add_pre_mission_systems and prob.setup()
# In the aviary code add_pre_mission_systems only instantiates the objects and methods, the build method is called in prob.setup()
prob.model.pre_mission.add_subsystem(
    'core_propulsion',
    propulsion.build_pre_mission(aviary_inputs),
)

# adding another group subsystem to match the L2 example
prob.model.pre_mission.add_subsystem(
    'core_subsystems',
    L3SubsystemsGroup(aviary_options=aviary_inputs),
    promotes_inputs=['*'],
    promotes_outputs=['*'],
)
prob.model.pre_mission.core_subsystems.add_subsystem(
    'core_geometry',
    geometry.build_pre_mission(aviary_inputs),
    promotes_inputs=['*'],
    promotes_outputs=['*'],
)
prob.model.pre_mission.core_subsystems.add_subsystem(
    'core_aerodynamics',
    aerodynamics.build_pre_mission(aviary_inputs),
    promotes_inputs=['*'],
    promotes_outputs=['*'],
)
prob.model.pre_mission.core_subsystems.add_subsystem(
    'core_mass',
    mass.build_pre_mission(aviary_inputs),
    promotes_inputs=['*'],
    promotes_outputs=['*'],
)

#####
# prob.add_phases()
phases = ['climb', 'cruise', 'descent']
prob.traj = prob.model.add_subsystem('traj', dm.Trajectory())
default_mission_subsystems = [
    prob.model.core_subsystems['aerodynamics'],
    prob.model.core_subsystems['propulsion'],
]
for phase_idx, phase_name in enumerate(phases):
    base_phase_options = prob.model.phase_info[phase_name]
    phase_options = {}
    for key, val in base_phase_options.items():
        phase_options[key] = val
    phase_options['user_options'] = {}
    for key, val in base_phase_options['user_options'].items():
        phase_options['user_options'][key] = val
    phase_builder = EnergyPhase
    phase_object = phase_builder.from_phase_info(
        phase_name, phase_options, default_mission_subsystems, meta_data=prob.meta_data
    )
    phase = phase_object.build_phase(aviary_options=aviary_inputs)
    prob.traj.add_phase(phase_name, phase)

externs = {'climb': {}, 'cruise': {}, 'descent': {}}
for default_subsys in default_mission_subsystems:
    params = default_subsys.get_parameters(aviary_inputs=aviary_inputs, phase_info={})
    for key, val in params.items():
        for phname in externs:
            externs[phname][key] = val

prob.traj = setup_trajectory_params(
    prob.model, prob.traj, aviary_inputs, external_parameters=externs
)

# need aviary inputs assigned to the problem object for other functions below
# this maybe needs a better location in this script.
prob.aviary_inputs = aviary_inputs

#####
#  prob.add_post_mission_systems()
prob.model.add_subsystem(
    'post_mission',
    om.Group(),
    promotes_inputs=['*'],
    promotes_outputs=['*'],
)

prob.traj._phases['climb'].set_state_options(
    Dynamic.Vehicle.MASS, fix_initial=False, input_initial=False
)

prob.traj._phases['climb'].set_state_options(
    Dynamic.Mission.DISTANCE, fix_initial=True, input_initial=False
)

prob.traj._phases['climb'].set_time_options(
    fix_initial=False,
    initial_bounds=(0, 0),
    initial_ref=600,
    duration_bounds=(3840, 11520),
    duration_ref=7680.0,
)

prob.traj._phases['cruise'].set_time_options(
    duration_bounds=(3390, 10170),
    duration_ref=6780.0,
)

prob.traj._phases['descent'].set_time_options(
    duration_bounds=(1740, 5220),
    duration_ref=3480.0,
)

eq = prob.model.add_subsystem(
    f'link_climb_mass',
    om.EQConstraintComp(),
    promotes_inputs=[('rhs:mass', Mission.Summary.GROSS_MASS)],
)

eq.add_eq_output('mass', eq_units='lbm', normalize=False, ref=100000.0, add_constraint=True)

prob.model.connect(
    f'traj.climb.states:mass',
    f'link_climb_mass.lhs:mass',
    src_indices=[0],
    flat_src_indices=True,
)

prob.model.add_subsystem(
    'range_constraint',
    om.ExecComp(
        'range_resid = target_range - actual_range',
        target_range={'val': prob.target_range, 'units': 'NM'},
        actual_range={'val': prob.target_range, 'units': 'NM'},
        range_resid={'val': 30, 'units': 'NM'},
    ),
    promotes_inputs=[
        ('actual_range', Mission.Summary.RANGE),
        'target_range',
    ],
    promotes_outputs=[('range_resid', Mission.Constraints.RANGE_RESIDUAL)],
)

prob.model.add_constraint(Mission.Constraints.MASS_RESIDUAL, equals=0.0, ref=1.0e5)
# for reference this is the end of builder.add_post_mission_systems()

ecomp = om.ExecComp(
    'fuel_burned = initial_mass - mass_final',
    initial_mass={'units': 'lbm'},
    mass_final={'units': 'lbm'},
    fuel_burned={'units': 'lbm'},
)

prob.model.post_mission.add_subsystem(
    'fuel_burned',
    ecomp,
    promotes=[('fuel_burned', Mission.Summary.FUEL_BURNED)],
)

prob.model.connect(
    f'traj.climb.timeseries.mass',
    'fuel_burned.initial_mass',
    src_indices=[0],
)

prob.model.connect(
    f'traj.descent.timeseries.mass',
    'fuel_burned.mass_final',
    src_indices=[-1],
)

RESERVE_FUEL_ADDITIONAL = prob.aviary_inputs.get_val(
    Aircraft.Design.RESERVE_FUEL_ADDITIONAL, units='lbm'
)

reserve_fuel = om.ExecComp(
    'reserve_fuel = reserve_fuel_frac_mass + reserve_fuel_additional + reserve_fuel_burned',
    reserve_fuel={'units': 'lbm', 'shape': 1},
    reserve_fuel_frac_mass={'units': 'lbm', 'val': 0},
    reserve_fuel_additional={'units': 'lbm', 'val': RESERVE_FUEL_ADDITIONAL},
    reserve_fuel_burned={'units': 'lbm', 'val': 0},
)
prob.model.post_mission.add_subsystem(
    'reserve_fuel',
    reserve_fuel,
    promotes_inputs=[
        'reserve_fuel_frac_mass',
        ('reserve_fuel_additional', Aircraft.Design.RESERVE_FUEL_ADDITIONAL),
        ('reserve_fuel_burned', Mission.Summary.RESERVE_FUEL_BURNED),
    ],
    promotes_outputs=[('reserve_fuel', Mission.Design.RESERVE_FUEL)],
)

ecomp = om.ExecComp(
    'overall_fuel = (1 + fuel_margin/100)*fuel_burned + reserve_fuel',
    overall_fuel={'units': 'lbm', 'shape': 1},
    fuel_margin={'units': 'unitless', 'val': 0},
    fuel_burned={'units': 'lbm'},  # from regular_phases only
    reserve_fuel={'units': 'lbm', 'shape': 1},
)
prob.model.post_mission.add_subsystem(
    'fuel_calc',
    ecomp,
    promotes_inputs=[
        ('fuel_margin', Aircraft.Fuel.FUEL_MARGIN),
        ('fuel_burned', Mission.Summary.FUEL_BURNED),
        ('reserve_fuel', Mission.Design.RESERVE_FUEL),
    ],
    promotes_outputs=[('overall_fuel', Mission.Summary.TOTAL_FUEL_MASS)],
)

# If target distances have been set per phase then there is a block of code to add here.
# In this case individual phases don't have target distances.

ecomp = om.ExecComp(
    'mass_resid = operating_empty_mass + overall_fuel + payload_mass - initial_mass',
    operating_empty_mass={'units': 'lbm'},
    overall_fuel={'units': 'lbm'},
    payload_mass={'units': 'lbm'},
    initial_mass={'units': 'lbm'},
    mass_resid={'units': 'lbm'},
)

# this seems clunky - we could just move this directly into the promotes inputs block?
payload_mass_src = Aircraft.CrewPayload.TOTAL_PAYLOAD_MASS

prob.model.post_mission.add_subsystem(
    'mass_constraint',
    ecomp,
    promotes_inputs=[
        ('operating_empty_mass', Aircraft.Design.OPERATING_MASS),
        ('overall_fuel', Mission.Summary.TOTAL_FUEL_MASS),
        ('payload_mass', payload_mass_src),
        ('initial_mass', Mission.Summary.GROSS_MASS),
    ],
    promotes_outputs=[('mass_resid', Mission.Constraints.MASS_RESIDUAL)],
)

#####
# prob.link_phases()

all_subsystems = []
all_subsystems.append(prob.model.core_subsystems['propulsion'])

phases = list(prob.model.phase_info.keys())
prob.traj.link_phases(phases, ['time'], ref=None, connected=True)
prob.traj.link_phases(phases, [Dynamic.Vehicle.MASS], ref=None, connected=True)
prob.traj.link_phases(phases, [Dynamic.Mission.DISTANCE], ref=None, connected=True)

prob.model.connect(
    f'traj.descent.timeseries.distance',
    Mission.Summary.RANGE,
    src_indices=[-1],
    flat_src_indices=True,
)
#### End of link_phases

#####
# prob.add_driver('SLSQP', max_iter=50)
# SLSQP Optimizer Settings
prob.driver = om.ScipyOptimizeDriver()
prob.driver.options['optimizer'] = 'SLSQP'
prob.driver.declare_coloring(show_summary=False)
prob.driver.options['disp'] = True
prob.driver.options['tol'] = 1e-9
prob.driver.options['maxiter'] = 50

# IPOPT Optimizer Settings
# prob.driver.opt_settings['print_user_options'] = 'no'
# prob.driver.opt_settings['print_frequency_iter'] = 10
# prob.driver.opt_settings['print_level'] = 3
# prob.driver.opt_settings['tol'] = 1.0e-6
# prob.driver.opt_settings['mu_init'] = 1e-5
# prob.driver.opt_settings['max_iter'] = 50
# prob.driver.opt_settings['nlp_scaling_method'] = 'gradient-based'
# prob.driver.opt_settings['alpha_for_y'] = 'safer-min-dual-infeas'
# prob.driver.opt_settings['mu_strategy'] = 'monotone'
# prob.driver.options['print_results'] = 'minimal'
# prob.driver.opt_settings['iSumm'] = 6
# prob.driver.opt_settings['iPrint'] = 0

# SNOPT Optimizer Settings #
# prob.driver.opt_settings['Major iterations limit'] = 50
# prob.driver.opt_settings['Major optimality tolerance'] = 1e-4
# prob.driver.opt_settings['Major feasibility tolerance'] = 1e-7
# prob.driver.opt_settings['iSumm'] = 6
# prob.driver.opt_settings['iPrint'] = 0

#####
# prob.add_design_variables()
prob.model.add_design_var(
    Mission.Design.GROSS_MASS,
    lower=100000.0,
    upper=None,
    units='lbm',
    ref=175e3,
)
prob.model.add_design_var(
    Mission.Summary.GROSS_MASS,
    lower=100000.0,
    upper=None,
    units='lbm',
    ref=175e3,
)

prob.model.add_subsystem(
    'gtow_constraint',
    om.EQConstraintComp(
        'GTOW',
        eq_units='lbm',
        normalize=True,
        add_constraint=True,
    ),
    promotes_inputs=[
        ('lhs:GTOW', Mission.Design.GROSS_MASS),
        ('rhs:GTOW', Mission.Summary.GROSS_MASS),
    ],
)
prob.model.add_constraint(Mission.Constraints.RANGE_RESIDUAL, equals=0, ref=10)

#####
# prob.add_objective()
prob.model.add_subsystem(
    'fuel_obj',
    om.ExecComp(
        'reg_objective = overall_fuel/10000 + ascent_duration/30.',
        reg_objective={'val': 0.0, 'units': 'unitless'},
        ascent_duration={'units': 's', 'shape': 1},
>>>>>>> c1ca680d
        overall_fuel={'units': 'lbm'},
    ),
    promotes_inputs=[
        ('ascent_duration', Mission.Takeoff.ASCENT_DURATION),
        ('overall_fuel', Mission.Summary.TOTAL_FUEL_MASS),
    ],
    promotes_outputs=[('reg_objective', Mission.Objectives.FUEL)],
)
prob.model.add_objective(Mission.Objectives.FUEL, ref=1)

prob.model.add_subsystem(
    'range_obj',
    om.ExecComp(
        'reg_objective = -actual_range/1000 + ascent_duration/30.',
        reg_objective={'val': 0.0, 'units': 'unitless'},
        ascent_duration={'units': 's', 'shape': 1},
        actual_range={'val': prob.target_range, 'units': 'NM'},
    ),
    promotes_inputs=[
        ('actual_range', Mission.Summary.RANGE),
        ('ascent_duration', Mission.Takeoff.ASCENT_DURATION),
    ],
    promotes_outputs=[('reg_objective', Mission.Objectives.RANGE)],
)

#####
# prob.setup()
setup_model_options(prob, prob.aviary_inputs, prob.meta_data)

with warnings.catch_warnings():
    prob.model.aviary_inputs = prob.aviary_inputs
    prob.model.meta_data = prob.meta_data

with warnings.catch_warnings():
    warnings.simplefilter('ignore', om.OpenMDAOWarning)
    warnings.simplefilter('ignore', om.PromotionWarning)

    om.Problem.setup(prob, check=False)

# set initial guesses manually
control_keys = ['mach', 'altitude']
state_keys = ['mass', Dynamic.Mission.DISTANCE]
guesses = {}
guesses['mach_climb'] = ([0.2, 0.72], 'unitless')
guesses['altitude_climb'] = ([0, 32000.0], 'ft')
guesses['time_climb'] = ([0, 3840.0], 's')
guesses['mach_cruise'] = ([0.72, 0.72], 'unitless')
guesses['altitude_cruise'] = ([32000.0, 34000.0], 'ft')
guesses['time_cruise'] = ([3840.0, 3390.0], 's')
guesses['mach_descent'] = ([0.72, 0.36], 'unitless')
guesses['altitude_descent'] = ([34000.0, 500.0], 'ft')
guesses['time_descent'] = ([7230.0, 1740.0], 's')

prob.set_val('traj.climb.t_initial', guesses['time_climb'][0][0], units='s')
prob.set_val('traj.climb.t_duration', guesses['time_climb'][0][1], units='s')
prob.set_val(
    'traj.climb.controls:mach',
    prob.model.traj.phases.climb.interp('mach', xs=[-1, 1], ys=guesses['mach_climb'][0]),
    units='unitless',
)
prob.set_val(
    'traj.climb.controls:altitude',
    prob.model.traj.phases.climb.interp('altitude', xs=[-1, 1], ys=guesses['altitude_climb'][0]),
    units='ft',
)

prob.set_val('traj.cruise.t_initial', guesses['time_cruise'][0][0], units='s')
prob.set_val('traj.cruise.t_duration', guesses['time_cruise'][0][1], units='s')
prob.set_val(
    'traj.cruise.controls:mach',
    prob.model.traj.phases.cruise.interp('mach', xs=[-1, 1], ys=guesses['mach_cruise'][0]),
    units='unitless',
)
prob.set_val(
    'traj.cruise.controls:altitude',
    prob.model.traj.phases.cruise.interp('altitude', xs=[-1, 1], ys=guesses['altitude_cruise'][0]),
    units='ft',
)

prob.set_val('traj.descent.t_initial', guesses['time_descent'][0][0], units='s')
prob.set_val('traj.descent.t_duration', guesses['time_descent'][0][1], units='s')
prob.set_val(
    'traj.descent.controls:mach',
    prob.model.traj.phases.climb.interp('mach', xs=[-1, 1], ys=guesses['mach_descent'][0]),
    units='unitless',
)
prob.set_val(
    'traj.descent.controls:altitude',
    prob.model.traj.phases.climb.interp('altitude', xs=[-1, 1], ys=guesses['altitude_descent'][0]),
    units='ft',
)
prob.set_val('traj.climb.states:mass', 125000, units='lbm')
prob.set_val('traj.cruise.states:mass', 125000, units='lbm')
prob.set_val('traj.descent.states:mass', 125000, units='lbm')

prob.set_val(Mission.Design.GROSS_MASS, 175400, units='lbm')
prob.set_val(Mission.Summary.GROSS_MASS, 175400, units='lbm')

prob.verbosity = Verbosity.VERBOSE

prob.run_aviary_problem()
prob.model.list_vars(units=True, print_arrays=True)
prob.list_driver_vars(
    print_arrays=True,
    desvar_opts=[
        'lower',
        'upper',
        'ref',
        'ref0',
        'indices',
        'adder',
        'scaler',
        'parallel_deriv_color',
        'cache_linear_solution',
        'units',
        'min',
        'max',
    ],
    cons_opts=[
        'lower',
        'upper',
        'equals',
        'ref',
        'ref0',
        'indices',
        'adder',
        'scaler',
        'linear',
        'parallel_deriv_color',
        'cache_linear_solution',
        'units',
        'min',
        'max',
    ],
)<|MERGE_RESOLUTION|>--- conflicted
+++ resolved
@@ -5,415 +5,6 @@
 from aviary.variable_info.variables import Aircraft, Mission, Dynamic
 from aviary.mission.flops_based.phases.energy_phase import EnergyPhase
 from aviary.variable_info.variable_meta_data import _MetaData as BaseMetaData
-<<<<<<< HEAD
-
-
-try:
-    import pyoptsparse
-except ImportError:
-    pyoptsparse = None
-
-
-from dymos.transcriptions.transcription_base import TranscriptionBase
-
-FLOPS = LegacyCode.FLOPS
-
-# benchmark for simple sizing problem on the N3CC
-
-
-def run_trajectory(sim=True):
-    # Level 2 Equivalent: Defining an AviaryProblem() from the interface methods
-    prob = om.Problem(model=om.Group())
-
-    # Interface methods for level 2 processes drivers through the prob.add_driver
-    # function (specifying driver type, iterations, and verbosity)
-    if pyoptsparse:
-        driver = prob.driver = om.pyOptSparseDriver()
-        driver.options['optimizer'] = 'SNOPT'
-        # driver.declare_coloring()  # currently disabled pending resolve of issue 2507
-        if driver.options['optimizer'] == 'SNOPT':
-            driver.opt_settings['Major iterations limit'] = 45
-            driver.opt_settings['Major optimality tolerance'] = 1e-4
-            driver.opt_settings['Major feasibility tolerance'] = 1e-6
-            driver.opt_settings['iSumm'] = 6
-        elif driver.options['optimizer'] == 'IPOPT':
-            driver.opt_settings['max_iter'] = 100
-            driver.opt_settings['tol'] = 1e-3
-            driver.opt_settings['print_level'] = 4
-
-    else:
-        driver = prob.driver = om.ScipyOptimizeDriver()
-        opt_settings = prob.driver.opt_settings
-
-        driver.options['optimizer'] = 'SLSQP'
-        opt_settings['maxiter'] = 100
-        opt_settings['ftol'] = 5.0e-3
-        opt_settings['eps'] = 1e-2
-
-    ##########################################
-    # Aircraft Input Variables and Options   #
-    ##########################################
-
-    # Level 2 Equivalent: loads inputs through the prob.load_inputs function,
-    # with arguments for the input csv and phase info python file.
-
-    aviary_inputs = get_flops_inputs('AdvancedSingleAisle')
-
-    aviary_inputs.set_val(Mission.Landing.LIFT_COEFFICIENT_MAX, 2.4, units='unitless')
-    aviary_inputs.set_val(Mission.Takeoff.LIFT_COEFFICIENT_MAX, 2.0, units='unitless')
-    aviary_inputs.set_val(
-        Mission.Takeoff.ROLLING_FRICTION_COEFFICIENT, val=0.0175, units='unitless'
-    )
-
-    # Fuel is not included in the level 2 functionality, and these values must remain
-
-    takeoff_fuel_burned = 577  # lbm TODO: where should this get connected from?
-    takeoff_thrust_per_eng = 24555.5  # lbf TODO: where should this get connected from?
-    takeoff_L_over_D = 17.35  # TODO: should this come from aero?
-
-    aviary_inputs.set_val(Mission.Takeoff.FUEL_SIMPLE, takeoff_fuel_burned, units='lbm')
-    aviary_inputs.set_val(Mission.Takeoff.LIFT_OVER_DRAG, takeoff_L_over_D, units='unitless')
-    aviary_inputs.set_val(
-        Mission.Design.THRUST_TAKEOFF_PER_ENG, takeoff_thrust_per_eng, units='lbf'
-    )
-
-    # Level 2 Equivalent: Constants are provided in a phase_info object, specifying
-    # parameters for the climb/cruise/descent phase. Phase_info is read through the
-    # load_inputs level 2 method
-    alt_airport = 0  # ft
-
-    alt_i_climb = 0 * _units.foot  # m
-    alt_f_climb = 35000.0 * _units.foot  # m
-    mass_i_climb = 131000 * _units.lb  # kg
-    mass_f_climb = 126000 * _units.lb  # kg
-    # initial mach set to lower value so it can intersect with takeoff end mach
-    # mach_i_climb = 0.3
-    mach_i_climb = 0.2
-    mach_f_climb = 0.79
-    distance_i_climb = 0 * _units.nautical_mile  # m
-    distance_f_climb = 160.3 * _units.nautical_mile  # m
-    t_i_climb = 2 * _units.minute  # sec
-    t_f_climb = 26.20 * _units.minute  # sec
-    t_duration_climb = t_f_climb - t_i_climb
-
-    alt_i_cruise = 35000 * _units.foot  # m
-    alt_f_cruise = 35000 * _units.foot  # m
-    alt_min_cruise = 35000 * _units.foot  # m
-    alt_max_cruise = 35000 * _units.foot  # m
-    mass_i_cruise = 126000 * _units.lb  # kg
-    mass_f_cruise = 102000 * _units.lb  # kg
-    cruise_mach = 0.79
-    distance_i_cruise = 160.3 * _units.nautical_mile  # m
-    distance_f_cruise = 3243.9 * _units.nautical_mile  # m
-    t_i_cruise = 26.20 * _units.minute  # sec
-    t_f_cruise = 432.38 * _units.minute  # sec
-    t_duration_cruise = t_f_cruise - t_i_cruise
-
-    alt_i_descent = 35000 * _units.foot
-    # final altitude set to 35 to ensure landing is feasible point
-    # alt_f_descent = 0*_units.foot
-    alt_f_descent = 35 * _units.foot
-    mach_i_descent = 0.79
-    mach_f_descent = 0.3
-    mass_i_descent = 102000 * _units.pound
-    mass_f_descent = 101000 * _units.pound
-    distance_i_descent = 3243.9 * _units.nautical_mile
-    distance_f_descent = 3378.7 * _units.nautical_mile
-    t_i_descent = 432.38 * _units.minute
-    t_f_descent = 461.62 * _units.minute
-    t_duration_descent = t_f_descent - t_i_descent
-
-    ##########################
-    # Design Variables       #
-    ##########################
-
-    # Before design variables are added in level 2 formats, the program runs through
-    # the following commands
-    # prob.check_and_preprocess_inputs()
-    # prob.add_pre_mission_systems()
-    # prob.add_phases()
-    # prob.add_post_mission_systems()
-    # prob.link_phases()
-
-    # Nudge it a bit off the correct answer to verify that the optimize takes us there.
-    aviary_inputs.set_val(Mission.Design.GROSS_MASS, 135000.0, units='lbm')
-
-    # Level 2 Equivalent: Design variables are added through prob.add_design_variables()
-    # This function adds variables depending on the type of mission method
-    # (N3CC is HEIGHT_ENERGY)
-    prob.model.add_design_var(
-        Mission.Design.GROSS_MASS, units='lbm', lower=100000.0, upper=200000.0, ref=135000
-    )
-    prob.model.add_design_var(
-        Mission.Summary.GROSS_MASS, units='lbm', lower=100000.0, upper=200000.0, ref=135000
-    )
-
-    # Level 2 Equivalent: Takeoff is included by specifying "include_takeoff": True in the
-    # "pre_mission" portion of the phase info. That line is processed in the
-    # add_pre_mission_systems function
-    takeoff_options = Takeoff(
-        airport_altitude=alt_airport,  # ft
-        # no units
-        num_engines=aviary_inputs.get_val(Aircraft.Engine.NUM_ENGINES),
-    )
-
-    ##################
-    # Define Phases  #
-    ##################
-
-    # Level 2 Equivalent: Phase information is specified in phase_info
-    num_segments_climb = 6
-    num_segments_cruise = 1
-    num_segments_descent = 5
-
-    climb_seg_ends, _ = dm.utils.lgl.lgl(num_segments_climb + 1)
-    descent_seg_ends, _ = dm.utils.lgl.lgl(num_segments_descent + 1)
-
-    # Level 2 Equivalent: Phase builder processes the phase info and creates the
-    # transcription. All a part of add_phases
-    transcription_climb = dm.Radau(
-        num_segments=num_segments_climb, order=3, compressed=True, segment_ends=climb_seg_ends
-    )
-    transcription_cruise = dm.Radau(num_segments=num_segments_cruise, order=3, compressed=True)
-    transcription_descent = dm.Radau(
-        num_segments=num_segments_descent, order=3, compressed=True, segment_ends=descent_seg_ends
-    )
-
-    # Level 2 Equivalent: Load inputs creates the engine
-    # default subsystems
-    engines = [build_engine_deck(aviary_inputs)]
-    preprocess_propulsion(aviary_inputs, engines)
-    default_mission_subsystems = get_default_mission_subsystems('FLOPS', engines)
-
-    # Level 2 Equivalent: Phase options are specified during the add_phases function.
-    # In this example, the height energy problem configurator would pass the proper phase
-    # builder (EnergyPhase) to the add_phases function
-    climb_options = EnergyPhase(
-        'test_climb',
-        user_options=AviaryValues(
-            {
-                'altitude_initial': (alt_i_climb, 'm'),
-                'altitude_final': (alt_f_climb, 'm'),
-                'mach_initial': (mach_i_climb, 'unitless'),
-                'mach_final': (mach_f_climb, 'unitless'),
-                'fix_initial': (False, 'unitless'),
-                'input_initial': (True, 'unitless'),
-                'use_polynomial_control': (False, 'unitless'),
-            }
-        ),
-        subsystems=default_mission_subsystems,
-        subsystem_options={'aerodynamics': {'method': 'computed'}},
-        transcription=transcription_climb,
-    )
-
-    cruise_options = EnergyPhase(
-        'test_cruise',
-        user_options=AviaryValues(
-            {
-                'altitude_initial': (alt_min_cruise, 'm'),
-                'altitude_final': (alt_max_cruise, 'm'),
-                'mach_initial': (cruise_mach, 'unitless'),
-                'final_mach': (cruise_mach, 'unitless'),
-                'required_available_climb_rate': (300, 'ft/min'),
-                'fix_initial': (False, 'unitless'),
-            }
-        ),
-        subsystems=default_mission_subsystems,
-        subsystem_options={'aerodynamics': {'method': 'computed'}},
-        transcription=transcription_cruise,
-    )
-
-    descent_options = EnergyPhase(
-        'test_descent',
-        user_options=AviaryValues(
-            {
-                'altitude_final': (alt_f_descent, 'm'),
-                'altitude_initial': (alt_i_descent, 'm'),
-                'mach_initial': (mach_i_descent, 'unitless'),
-                'mach_final': (mach_f_descent, 'unitless'),
-                'fix_initial': (False, 'unitless'),
-                'use_polynomial_control': (False, 'unitless'),
-            }
-        ),
-        subsystems=default_mission_subsystems,
-        subsystem_options={'aerodynamics': {'method': 'computed'}},
-        transcription=transcription_descent,
-    )
-
-    # Level 2 Equivalent: Landing follows the same structure as Takeoff,
-    # where specification in the phase info is processed in the add
-    # post mission systems function call
-    landing_options = Landing(
-        ref_wing_area=aviary_inputs.get_val(Aircraft.Wing.AREA, units='ft**2'),
-        Cl_max_ldg=aviary_inputs.get_val(Mission.Landing.LIFT_COEFFICIENT_MAX),  # no units
-    )
-
-    # Level 2 Equivalent: The builders and preprocessing is handled in the
-    # check_and_preprocess_inputs level 2 function
-    preprocess_crewpayload(aviary_inputs)
-
-    prop = CorePropulsionBuilder('propulsion', BaseMetaData, engines)
-    mass = CoreMassBuilder('mass', BaseMetaData, FLOPS)
-    aero = CoreAerodynamicsBuilder('aerodynamics', BaseMetaData, FLOPS)
-    geom = CoreGeometryBuilder('geometry', BaseMetaData, code_origin=FLOPS)
-
-    subsystems = [prop, geom, mass, aero]
-
-    # Level 2 Equivalent: add_pre_mission_systems function
-    # Upstream static analysis for aero
-    prob.model.add_subsystem(
-        'pre_mission',
-        CorePreMission(aviary_options=aviary_inputs, subsystems=subsystems),
-        promotes_inputs=['aircraft:*', 'mission:*'],
-        promotes_outputs=['aircraft:*', 'mission:*'],
-    )
-
-    # directly connect phases (strong_couple = True), or use linkage constraints (weak
-    # coupling / strong_couple=False)
-    strong_couple = False
-
-    # Level 2 Equivalent: Called in add_takeoff_systems in height energy problem configuration,
-    # which is called in level 2 add pre mission systems
-    takeoff = takeoff_options.build_phase(False)
-
-    # Level 2 Equivalent: Completed through the add_phases routine in level 2,
-    # where each phase specified in phase info gets processed
-    climb = climb_options.build_phase(aviary_options=aviary_inputs)
-
-    cruise = cruise_options.build_phase(aviary_options=aviary_inputs)
-
-    descent = descent_options.build_phase(aviary_options=aviary_inputs)
-
-    landing = landing_options.build_phase(False)
-
-    # Level 2 Equivalent: Called in add_takeoff_systems in height energy problem
-    # configuration, which is called in add pre mission systems
-    prob.model.add_subsystem(
-        'takeoff',
-        takeoff,
-        promotes_inputs=['aircraft:*', 'mission:*'],
-        promotes_outputs=['mission:*'],
-    )
-
-    # Level 2 Equivalent: Completed in add_phases
-    traj = prob.model.add_subsystem('traj', dm.Trajectory())
-
-    # Level 2 Equivalent: Completed through set_phase_options, which is called in add_phases
-
-    # if fix_initial is false, can we always set input_initial to be true for
-    # necessary states, and then ignore if we use a linkage?
-    climb.set_time_options(
-        fix_initial=True,
-        fix_duration=False,
-        units='s',
-        duration_bounds=(t_duration_climb * 0.5, t_duration_climb * 2),
-        duration_ref=t_duration_climb,
-    )
-    cruise.set_time_options(
-        fix_initial=False,
-        fix_duration=False,
-        units='s',
-        duration_bounds=(t_duration_cruise * 0.5, t_duration_cruise * 2),
-        duration_ref=t_duration_cruise,
-        initial_bounds=(t_duration_climb * 0.5, t_duration_climb * 2),
-    )
-    descent.set_time_options(
-        fix_initial=False,
-        fix_duration=False,
-        units='s',
-        duration_bounds=(t_duration_descent * 0.5, t_duration_descent * 2),
-        duration_ref=t_duration_descent,
-        initial_bounds=(
-            (t_duration_cruise + t_duration_climb) * 0.5,
-            (t_duration_cruise + t_duration_climb) * 2,
-        ),
-    )
-
-    # Level 2 Equivalent: Completed through add_phase
-    traj.add_phase('climb', climb)
-
-    traj.add_phase('cruise', cruise)
-
-    traj.add_phase('descent', descent)
-
-    # Level 2 Equivalent: Processed similarly to takeoff, but in add_post_mission_systems
-    prob.model.add_subsystem(
-        'landing',
-        landing,
-        promotes_inputs=['aircraft:*', 'mission:*'],
-        promotes_outputs=['mission:*'],
-    )
-
-    # Level 2 Equivalent: link_phases function
-    traj.link_phases(
-        ['climb', 'cruise', 'descent'],
-        ['time', Dynamic.Vehicle.MASS, Dynamic.Mission.DISTANCE],
-        connected=strong_couple,
-    )
-
-    # Level 2 Equivalent: Completed in final steps of add_phases function
-    # Need to declare dymos parameters for every input that is promoted out of the missions.
-    externs = {'climb': {}, 'cruise': {}, 'descent': {}}
-    for default_subsys in default_mission_subsystems:
-        params = default_subsys.get_parameters(aviary_inputs=aviary_inputs, phase_info={})
-        for key, val in params.items():
-            for phname in externs:
-                externs[phname][key] = val
-
-    traj = setup_trajectory_params(prob.model, traj, aviary_inputs, external_parameters=externs)
-
-    # Level 2 Equivalent: Completed in add_post_mission_systems
-    ##################################
-    # Connect in Takeoff and Landing #
-    ##################################
-    prob.model.connect(Mission.Takeoff.FINAL_MASS, 'traj.climb.initial_states:mass')
-    prob.model.connect(Mission.Takeoff.GROUND_DISTANCE, 'traj.climb.initial_states:distance')
-
-    prob.model.connect('traj.descent.states:mass', Mission.Landing.TOUCHDOWN_MASS, src_indices=[-1])
-    # TODO: approach velocity should likely be connected
-    prob.model.connect(
-        'traj.descent.control_values:altitude', Mission.Landing.INITIAL_ALTITUDE, src_indices=[-1]
-    )
-
-    ##########################
-    # Constraints            #
-    ##########################
-    # Level 2 Equivalent: Completed at the end of the add_post_mission_systems
-    ecomp = om.ExecComp(
-        'fuel_burned = initial_mass - descent_mass_final',
-        initial_mass={'units': 'lbm', 'shape': 1},
-        descent_mass_final={'units': 'lbm', 'shape': 1},
-        fuel_burned={'units': 'lbm', 'shape': 1},
-    )
-
-    prob.model.add_subsystem(
-        'fuel_burn',
-        ecomp,
-        promotes_inputs=[('initial_mass', Mission.Design.GROSS_MASS)],
-        promotes_outputs=['fuel_burned'],
-    )
-
-    prob.model.connect('traj.descent.states:mass', 'fuel_burn.descent_mass_final', src_indices=[-1])
-
-    # TODO: need to add some sort of check that this value is less than the fuel capacity
-    # TODO: need to update this with actual FLOPS value, this gives unrealistic
-    # appearance of accuracy
-    # TODO: the overall_fuel variable is the burned fuel plus the reserve, but should
-    # also include the unused fuel, and the hierarchy variable name should be more clear
-    ecomp = om.ExecComp(
-        'overall_fuel = fuel_burned + fuel_reserve',
-        fuel_burned={'units': 'lbm', 'shape': 1},
-        fuel_reserve={'units': 'lbm', 'val': 2173.0},
-        overall_fuel={'units': 'lbm'},
-    )
-    prob.model.add_subsystem(
-        'fuel_calc', ecomp, promotes_inputs=['fuel_burned'], promotes_outputs=['overall_fuel']
-    )
-
-    ecomp = om.ExecComp(
-        'mass_resid = operating_empty_mass + overall_fuel + payload_mass - initial_mass',
-        operating_empty_mass={'units': 'lbm'},
-=======
 from aviary.utils.aviary_values import AviaryValues
 import dymos as dm
 from aviary.variable_info.enums import Verbosity
@@ -803,7 +394,6 @@
         'reg_objective = overall_fuel/10000 + ascent_duration/30.',
         reg_objective={'val': 0.0, 'units': 'unitless'},
         ascent_duration={'units': 's', 'shape': 1},
->>>>>>> c1ca680d
         overall_fuel={'units': 'lbm'},
     ),
     promotes_inputs=[
