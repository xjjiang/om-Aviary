--- conflicted
+++ resolved
@@ -3724,7 +3724,6 @@
 
 add_meta_data(
     Aircraft.Fuselage.SEAT_WIDTH,
-<<<<<<< HEAD
     meta_data=_MetaData,
     historical_name={'GASP': 'INGASP.WS', 'FLOPS': None, 'LEAPS1': None},
     units='inch',
@@ -3735,8 +3734,6 @@
 
 add_meta_data(
     Aircraft.Fuselage.SIMPLE_LAYOUT,
-=======
->>>>>>> eabd1367
     meta_data=_MetaData,
     historical_name={'GASP': None, 'FLOPS': None, 'LEAPS1': None},
     units='unitless',
