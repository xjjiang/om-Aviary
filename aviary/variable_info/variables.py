--- conflicted
+++ resolved
@@ -39,8 +39,9 @@
         CABIN_AREA = 'aircraft:blended_wing_body_design:cabin_area'
         NUM_BAYS = 'aircraft:blended_wing_body_design:num_bays'
 
-        PASSENGER_LEADING_EDGE_SWEEP = \
+        PASSENGER_LEADING_EDGE_SWEEP = (
             'aircraft:blended_wing_body_design:passenger_leading_edge_sweep'
+        )
 
     class Canard:
         AREA = 'aircraft:canard:area'
@@ -59,48 +60,50 @@
     class Controls:
         COCKPIT_CONTROL_MASS_SCALER = 'aircraft:controls:cockpit_control_mass_scaler'
         CONTROL_MASS_INCREMENT = 'aircraft:controls:control_mass_increment'
-        STABILITY_AUGMENTATION_SYSTEM_MASS = \
+        STABILITY_AUGMENTATION_SYSTEM_MASS = (
             'aircraft:controls:stability_augmentation_system_mass'
-        STABILITY_AUGMENTATION_SYSTEM_MASS_SCALER = \
+        )
+        STABILITY_AUGMENTATION_SYSTEM_MASS_SCALER = (
             'aircraft:controls:stability_augmentation_system_mass_scaler'
+        )
         TOTAL_MASS = 'aircraft:controls:total_mass'
 
     class CrewPayload:
         BAGGAGE_MASS = 'aircraft:crew_and_payload:baggage_mass'
 
-        BAGGAGE_MASS_PER_PASSENGER = \
+        BAGGAGE_MASS_PER_PASSENGER = (
             'aircraft:crew_and_payload:baggage_mass_per_passenger'
-
-        CARGO_CONTAINER_MASS = \
-            'aircraft:crew_and_payload:cargo_container_mass'
-
-        CARGO_CONTAINER_MASS_SCALER = \
+        )
+
+        CARGO_CONTAINER_MASS = 'aircraft:crew_and_payload:cargo_container_mass'
+
+        CARGO_CONTAINER_MASS_SCALER = (
             'aircraft:crew_and_payload:cargo_container_mass_scaler'
+        )
 
         CARGO_MASS = 'aircraft:crew_and_payload:cargo_mass'
-        CATERING_ITEMS_MASS_PER_PASSENGER = \
+        CATERING_ITEMS_MASS_PER_PASSENGER = (
             'aircraft:crew_and_payload:catering_items_mass_per_passenger'
+        )
 
         FLIGHT_CREW_MASS = 'aircraft:crew_and_payload:flight_crew_mass'
 
-        FLIGHT_CREW_MASS_SCALER = \
-            'aircraft:crew_and_payload:flight_crew_mass_scaler'
+        FLIGHT_CREW_MASS_SCALER = 'aircraft:crew_and_payload:flight_crew_mass_scaler'
 
         MASS_PER_PASSENGER = 'aircraft:crew_and_payload:mass_per_passenger'
 
         MISC_CARGO = 'aircraft:crew_and_payload:misc_cargo'
 
-        NON_FLIGHT_CREW_MASS = \
-            'aircraft:crew_and_payload:non_flight_crew_mass'
-
-        NON_FLIGHT_CREW_MASS_SCALER = \
+        NON_FLIGHT_CREW_MASS = 'aircraft:crew_and_payload:non_flight_crew_mass'
+
+        NON_FLIGHT_CREW_MASS_SCALER = (
             'aircraft:crew_and_payload:non_flight_crew_mass_scaler'
+        )
 
         NUM_BUSINESS_CLASS = 'aircraft:crew_and_payload:num_business_class'
         NUM_FIRST_CLASS = 'aircraft:crew_and_payload:num_first_class'
 
-        NUM_FLIGHT_ATTENDANTS = \
-            'aircraft:crew_and_payload:num_flight_attendants'
+        NUM_FLIGHT_ATTENDANTS = 'aircraft:crew_and_payload:num_flight_attendants'
 
         NUM_FLIGHT_CREW = 'aircraft:crew_and_payload:num_flight_crew'
         NUM_GALLEY_CREW = 'aircraft:crew_and_payload:num_galley_crew'
@@ -108,21 +111,20 @@
         NUM_PASSENGERS = 'aircraft:crew_and_payload:num_passengers'
         NUM_TOURIST_CLASS = 'aircraft:crew_and_payload:num_tourist_class'
 
-        PASSENGER_MASS = \
-            'aircraft:crew_and_payload:passenger_mass'
-        PASSENGER_MASS_WITH_BAGS = \
-            'aircraft:crew_and_payload:passenger_mass_with_bags'
+        PASSENGER_MASS = 'aircraft:crew_and_payload:passenger_mass'
+        PASSENGER_MASS_WITH_BAGS = 'aircraft:crew_and_payload:passenger_mass_with_bags'
 
         PASSENGER_PAYLOAD_MASS = 'aircraft:crew_and_payload:passenger_payload_mass'
 
-        PASSENGER_SERVICE_MASS = \
-            'aircraft:crew_and_payload:passenger_service_mass'
-
-        PASSENGER_SERVICE_MASS_PER_PASSENGER = \
+        PASSENGER_SERVICE_MASS = 'aircraft:crew_and_payload:passenger_service_mass'
+
+        PASSENGER_SERVICE_MASS_PER_PASSENGER = (
             'aircraft:crew_and_payload:passenger_service_mass_per_passenger'
-
-        PASSENGER_SERVICE_MASS_SCALER = \
+        )
+
+        PASSENGER_SERVICE_MASS_SCALER = (
             'aircraft:crew_and_payload:passenger_service_mass_scaler'
+        )
 
         TOTAL_PAYLOAD_MASS = 'aircraft:crew_and_payload:total_payload_mass'
         WATER_MASS_PER_OCCUPANT = 'aircraft:crew_and_payload:water_mass_per_occupant'
@@ -135,8 +137,9 @@
         BASE_AREA = 'aircraft:design:base_area'
         CG_DELTA = 'aircraft:design:cg_delta'
         CHARACTERISTIC_LENGTHS = 'aircraft:design:characteristic_lengths'
-        COCKPIT_CONTROL_MASS_COEFFICIENT = \
+        COCKPIT_CONTROL_MASS_COEFFICIENT = (
             'aircraft:design:cockpit_control_mass_coefficient'
+        )
         COMPUTE_HTAIL_VOLUME_COEFF = 'aircraft:design:compute_htail_volume_coeff'
         COMPUTE_VTAIL_VOLUME_COEFF = 'aircraft:design:compute_vtail_volume_coeff'
         DRAG_COEFFICIENT_INCREMENT = 'aircraft:design:drag_increment'
@@ -146,8 +149,7 @@
         EMPTY_MASS = 'aircraft:design:empty_mass'
         EMPTY_MASS_MARGIN = 'aircraft:design:empty_mass_margin'
 
-        EMPTY_MASS_MARGIN_SCALER = \
-            'aircraft:design:empty_mass_margin_scaler'
+        EMPTY_MASS_MARGIN_SCALER = 'aircraft:design:empty_mass_margin_scaler'
 
         EXTERNAL_SUBSYSTEMS_MASS = 'aircraft:design:external_subsystems_mass'
         FINENESS = 'aircraft:design:fineness'
@@ -157,12 +159,12 @@
         LAMINAR_FLOW_LOWER = 'aircraft:design:laminar_flow_lower'
         LAMINAR_FLOW_UPPER = 'aircraft:design:laminar_flow_upper'
 
-        LANDING_TO_TAKEOFF_MASS_RATIO = \
-            'aircraft:design:landing_to_takeoff_mass_ratio'
+        LANDING_TO_TAKEOFF_MASS_RATIO = 'aircraft:design:landing_to_takeoff_mass_ratio'
 
         LIFT_CURVE_SLOPE = 'aircraft:design:lift_curve_slope'
-        LIFT_DEPENDENT_DRAG_COEFF_FACTOR = \
+        LIFT_DEPENDENT_DRAG_COEFF_FACTOR = (
             'aircraft:design:lift_dependent_drag_coeff_factor'
+        )
         LIFT_POLAR = 'aircraft:design:lift_polar'
 
         MAX_FUSELAGE_PITCH_ANGLE = 'aircraft:design:max_fuselage_pitch_angle'
@@ -176,13 +178,11 @@
         STRUCTURAL_MASS_INCREMENT = 'aircraft:design:structural_mass_increment'
         STRUCTURE_MASS = 'aircraft:design:structure_mass'
 
-        SUBSONIC_DRAG_COEFF_FACTOR = \
-            'aircraft:design:subsonic_drag_coeff_factor'
+        SUBSONIC_DRAG_COEFF_FACTOR = 'aircraft:design:subsonic_drag_coeff_factor'
 
         SUPERCRITICAL_DIVERGENCE_SHIFT = 'aircraft:design:supercritical_drag_shift'
 
-        SUPERSONIC_DRAG_COEFF_FACTOR = \
-            'aircraft:design:supersonic_drag_coeff_factor'
+        SUPERSONIC_DRAG_COEFF_FACTOR = 'aircraft:design:supersonic_drag_coeff_factor'
 
         SYSTEMS_EQUIP_MASS = 'aircraft:design:systems_equip_mass'
         SYSTEMS_EQUIP_MASS_BASE = 'aircraft:design:systems_equip_mass_base'
@@ -193,8 +193,7 @@
         USE_ALT_MASS = 'aircraft:design:use_alt_mass'
         WETTED_AREAS = 'aircraft:design:wetted_areas'
         ZERO_FUEL_MASS = 'aircraft:design:zero_fuel_mass'
-        ZERO_LIFT_DRAG_COEFF_FACTOR = \
-            'aircraft:design:zero_lift_drag_coeff_factor'
+        ZERO_LIFT_DRAG_COEFF_FACTOR = 'aircraft:design:zero_lift_drag_coeff_factor'
 
     class Electrical:
         HAS_HYBRID_SYSTEM = 'aircraft:electrical:has_hybrid_system'
@@ -211,7 +210,9 @@
         FLIGHT_IDLE_MAX_FRACTION = 'aircraft:engine:flight_idle_max_fraction'
         FLIGHT_IDLE_MIN_FRACTION = 'aircraft:engine:flight_idle_min_fraction'
         FLIGHT_IDLE_THRUST_FRACTION = 'aircraft:engine:flight_idle_thrust_fraction'
-        FUEL_FLOW_SCALER_CONSTANT_TERM = 'aircraft:engine:fuel_flow_scaler_constant_term'
+        FUEL_FLOW_SCALER_CONSTANT_TERM = (
+            'aircraft:engine:fuel_flow_scaler_constant_term'
+        )
         FUEL_FLOW_SCALER_LINEAR_TERM = 'aircraft:engine:fuel_flow_scaler_linear_term'
         GENERATE_FLIGHT_IDLE = 'aircraft:engine:generate_flight_idle'
         GEOPOTENTIAL_ALT = 'aircraft:engine:geopotential_alt'
@@ -334,8 +335,7 @@
         NUM_FUSELAGES = 'aircraft:fuselage:num_fuselages'
         NUM_SEATS_ABREAST = 'aircraft:fuselage:num_seats_abreast'
 
-        PASSENGER_COMPARTMENT_LENGTH = \
-            'aircraft:fuselage:passenger_compartment_length'
+        PASSENGER_COMPARTMENT_LENGTH = 'aircraft:fuselage:passenger_compartment_length'
 
         PILOT_COMPARTMENT_LENGTH = 'aircraft:fuselage:pilot_compartment_length'
         PLANFORM_AREA = 'aircraft:fuselage:planform_area'
@@ -351,8 +351,7 @@
         ASPECT_RATIO = 'aircraft:horizontal_tail:aspect_ratio'
         AVERAGE_CHORD = 'aircraft:horizontal_tail:average_chord'
 
-        CHARACTERISTIC_LENGTH = \
-            'aircraft:horizontal_tail:characteristic_length'
+        CHARACTERISTIC_LENGTH = 'aircraft:horizontal_tail:characteristic_length'
 
         FINENESS = 'aircraft:horizontal_tail:fineness'
         FORM_FACTOR = 'aircraft:horizontal_tail:form_factor'
@@ -369,16 +368,16 @@
         TAPER_RATIO = 'aircraft:horizontal_tail:taper_ratio'
         THICKNESS_TO_CHORD = 'aircraft:horizontal_tail:thickness_to_chord'
 
-        VERTICAL_TAIL_FRACTION = \
-            'aircraft:horizontal_tail:vertical_tail_fraction'
+        VERTICAL_TAIL_FRACTION = 'aircraft:horizontal_tail:vertical_tail_fraction'
 
         VOLUME_COEFFICIENT = 'aircraft:horizontal_tail:volume_coefficient'
         WETTED_AREA = 'aircraft:horizontal_tail:wetted_area'
         WETTED_AREA_SCALER = 'aircraft:horizontal_tail:wetted_area_scaler'
 
     class Hydraulics:
-        FLIGHT_CONTROL_MASS_COEFFICIENT = \
+        FLIGHT_CONTROL_MASS_COEFFICIENT = (
             'aircraft:hydraulics:flight_control_mass_coefficient'
+        )
         GEAR_MASS_COEFFICIENT = 'aircraft:hydraulics:gear_mass_coefficient'
         MASS = 'aircraft:hydraulics:mass'
         MASS_SCALER = 'aircraft:hydraulics:mass_scaler'
@@ -396,15 +395,13 @@
         MAIN_GEAR_LOCATION = 'aircraft:landing_gear:main_gear_location'
         MAIN_GEAR_MASS = 'aircraft:landing_gear:main_gear_mass'
         MAIN_GEAR_MASS_COEFFICIENT = 'aircraft:landing_gear:main_gear_mass_coefficient'
-        MAIN_GEAR_MASS_SCALER = \
-            'aircraft:landing_gear:main_gear_mass_scaler'
+        MAIN_GEAR_MASS_SCALER = 'aircraft:landing_gear:main_gear_mass_scaler'
         MAIN_GEAR_OLEO_LENGTH = 'aircraft:landing_gear:main_gear_oleo_length'
 
         MASS_COEFFICIENT = 'aircraft:landing_gear:mass_coefficient'
 
         NOSE_GEAR_MASS = 'aircraft:landing_gear:nose_gear_mass'
-        NOSE_GEAR_MASS_SCALER = \
-            'aircraft:landing_gear:nose_gear_mass_scaler'
+        NOSE_GEAR_MASS_SCALER = 'aircraft:landing_gear:nose_gear_mass_scaler'
         NOSE_GEAR_OLEO_LENGTH = 'aircraft:landing_gear:nose_gear_oleo_length'
 
         TAIL_HOOK_MASS_SCALER = 'aircraft:landing_gear:tail_hook_mass_scaler'
@@ -434,8 +431,7 @@
         MASS_PER_UNIT_AREA = 'aircraft:paint:mass_per_unit_area'
 
     class Propulsion:
-        ENGINE_OIL_MASS_SCALER = \
-            'aircraft:propulsion:engine_oil_mass_scaler'
+        ENGINE_OIL_MASS_SCALER = 'aircraft:propulsion:engine_oil_mass_scaler'
 
         MASS = 'aircraft:propulsion:mass'
         MISC_MASS_SCALER = 'aircraft:propulsion:misc_mass_scaler'
@@ -451,15 +447,15 @@
         TOTAL_SCALED_SLS_THRUST = 'aircraft:propulsion:total_scaled_sls_thrust'
         TOTAL_STARTER_MASS = 'aircraft:propulsion:total_starter_mass'
 
-        TOTAL_THRUST_REVERSERS_MASS = \
-            'aircraft:propulsion:total_thrust_reversers_mass'
+        TOTAL_THRUST_REVERSERS_MASS = 'aircraft:propulsion:total_thrust_reversers_mass'
 
     class Strut:
         AREA = 'aircraft:strut:area'
         AREA_RATIO = 'aircraft:strut:area_ratio'
         ATTACHMENT_LOCATION = 'aircraft:strut:attachment_location'
-        ATTACHMENT_LOCATION_DIMENSIONLESS = \
+        ATTACHMENT_LOCATION_DIMENSIONLESS = (
             'aircraft:strut:attachment_location_dimensionless'
+        )
         CHORD = 'aircraft:strut:chord'
         DIMENSIONAL_LOCATION_SPECIFIED = 'aircraft:strut:dimensional_location_specified'
         FUSELAGE_INTERFERENCE_FACTOR = 'aircraft:strut:fuselage_interference_factor'
@@ -496,8 +492,7 @@
         WETTED_AREA_SCALER = 'aircraft:vertical_tail:wetted_area_scaler'
 
     class Wing:
-        AEROELASTIC_TAILORING_FACTOR = \
-            'aircraft:wing:aeroelastic_tailoring_factor'
+        AEROELASTIC_TAILORING_FACTOR = 'aircraft:wing:aeroelastic_tailoring_factor'
 
         AIRFOIL_TECHNOLOGY = 'aircraft:wing:airfoil_technology'
         AREA = 'aircraft:wing:area'
@@ -530,8 +525,9 @@
         FLAP_LIFT_INCREMENT_OPTIMUM = 'aircraft:wing:flap_lift_increment_optimum'
         FLAP_SPAN_RATIO = 'aircraft:wing:flap_span_ratio'
         FLAP_TYPE = 'aircraft:wing:flap_type'
-        FOLD_DIMENSIONAL_LOCATION_SPECIFIED = \
+        FOLD_DIMENSIONAL_LOCATION_SPECIFIED = (
             'aircraft:wing:fold_dimensional_location_specified'
+        )
         FOLD_MASS = 'aircraft:wing:fold_mass'
         FOLD_MASS_COEFFICIENT = 'aircraft:wing:fold_mass_coefficient'
         FOLDED_SPAN = 'aircraft:wing:folded_span'
@@ -575,8 +571,7 @@
         ROOT_CHORD = 'aircraft:wing:root_chord'
         SHEAR_CONTROL_MASS = 'aircraft:wing:shear_control_mass'
 
-        SHEAR_CONTROL_MASS_SCALER = \
-            'aircraft:wing:shear_control_mass_scaler'
+        SHEAR_CONTROL_MASS_SCALER = 'aircraft:wing:shear_control_mass_scaler'
 
         SLAT_CHORD_RATIO = 'aircraft:wing:slat_chord_ratio'
         SLAT_LIFT_INCREMENT_OPTIMUM = 'aircraft:wing:slat_lift_increment_optimum'
@@ -588,8 +583,7 @@
         SURFACE_CONTROL_MASS = 'aircraft:wing:surface_ctrl_mass'
         SURFACE_CONTROL_MASS_COEFFICIENT = 'aircraft:wing:surface_ctrl_mass_coefficient'
 
-        SURFACE_CONTROL_MASS_SCALER = \
-            'aircraft:wing:surface_ctrl_mass_scaler'
+        SURFACE_CONTROL_MASS_SCALER = 'aircraft:wing:surface_ctrl_mass_scaler'
 
         SWEEP = 'aircraft:wing:sweep'
         TAPER_RATIO = 'aircraft:wing:taper_ratio'
@@ -607,14 +601,11 @@
 
 
 class Dynamic:
-<<<<<<< HEAD
-    # all time-dependent variables used during mission analysis
-=======
-    """Dynamic mission data hierarchy"""
->>>>>>> de38fbe9
+    """All time-dependent variables used during mission analysis"""
 
     class Atmosphere:
-        # variables related to atmospheric/freestream conditions
+        """Variables related to atmospheric/freestream conditions"""
+
         ALTITUDE = 'altitude'
         ALTITUDE_RATE = 'altitude_rate'
         DENSITY = 'density'
@@ -628,12 +619,15 @@
         VELOCITY_RATE = 'velocity_rate'
 
     class Mission:
+        """Variables related to the mission being flown"""
+
         CUMULATIVE_ELECTRIC_ENERGY_USED = 'cumulative_electric_energy_used'
         DISTANCE = 'distance'
         DISTANCE_RATE = 'distance_rate'
 
     class Vehicle:
-        # variables that define the vehicle state
+        """Variables that define the vehicle's state"""
+
         ALTITUDE_RATE_MAX = 'altitude_rate_max'
         BATTERY_STATE_OF_CHARGE = 'battery_state_of_charge'
         DRAG = 'drag'
@@ -711,8 +705,9 @@
         BRAKING_DELAY = 'mission:landing:braking_delay'
         BRAKING_FRICTION_COEFFICIENT = 'mission:landing:braking_friction_coefficient'
 
-        DRAG_COEFFICIENT_FLAP_INCREMENT = \
+        DRAG_COEFFICIENT_FLAP_INCREMENT = (
             'mission:landing:drag_coefficient_flap_increment'
+        )
         DRAG_COEFFICIENT_MIN = 'mission:landing:drag_coefficient_min'
 
         FIELD_LENGTH = 'mission:landing:field_length'
@@ -723,8 +718,9 @@
         INITIAL_MACH = 'mission:landing:initial_mach'
         INITIAL_VELOCITY = 'mission:landing:initial_velocity'
 
-        LIFT_COEFFICIENT_FLAP_INCREMENT = \
+        LIFT_COEFFICIENT_FLAP_INCREMENT = (
             'mission:landing:lift_coefficient_flap_increment'
+        )
 
         LIFT_COEFFICIENT_MAX = 'mission:landing:lift_coefficient_max'
         MAXIMUM_FLARE_LOAD_FACTOR = 'mission:landing:maximum_flare_load_factor'
@@ -767,8 +763,9 @@
         BRAKING_FRICTION_COEFFICIENT = 'mission:takeoff:braking_friction_coefficient'
         DECISION_SPEED_INCREMENT = 'mission:takeoff:decision_speed_increment'
 
-        DRAG_COEFFICIENT_FLAP_INCREMENT = \
+        DRAG_COEFFICIENT_FLAP_INCREMENT = (
             'mission:takeoff:drag_coefficient_flap_increment'
+        )
 
         DRAG_COEFFICIENT_MIN = 'mission:takeoff:drag_coefficient_min'
         FIELD_LENGTH = 'mission:takeoff:field_length'
@@ -779,8 +776,9 @@
         FUEL_SIMPLE = 'mission:takeoff:fuel_simple'
         GROUND_DISTANCE = 'mission:takeoff:ground_distance'
 
-        LIFT_COEFFICIENT_FLAP_INCREMENT = \
+        LIFT_COEFFICIENT_FLAP_INCREMENT = (
             'mission:takeoff:lift_coefficient_flap_increment'
+        )
 
         LIFT_COEFFICIENT_MAX = 'mission:takeoff:lift_coefficient_max'
         LIFT_OVER_DRAG = 'mission:takeoff:lift_over_drag'
@@ -799,6 +797,7 @@
 
 class Settings:
     """Setting data hierarchy"""
+
     EQUATIONS_OF_MOTION = 'settings:equations_of_motion'
     MASS_METHOD = 'settings:mass_method'
     PROBLEM_TYPE = 'settings:problem_type'
