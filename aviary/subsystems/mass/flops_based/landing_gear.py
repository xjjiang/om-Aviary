--- conflicted
+++ resolved
@@ -278,26 +278,16 @@
             desc='collection of Aircraft/Mission specific options')
 
     def setup(self):
-<<<<<<< HEAD
-        count = len(self.options['aviary_options'].get_val('engine_models'))
-=======
         engine_count = len(self.options['aviary_options'].get_val(
             Aircraft.Engine.NUM_ENGINES))
->>>>>>> 8c8bcdfe
         num_wing_engines = self.options['aviary_options'].get_val(
             Aircraft.Engine.NUM_WING_ENGINES)
 
         add_aviary_input(self, Aircraft.Fuselage.LENGTH, val=0.0)
         add_aviary_input(self, Aircraft.Fuselage.MAX_WIDTH, val=0.0)
-<<<<<<< HEAD
-        add_aviary_input(self, Aircraft.Nacelle.AVG_DIAMETER, val=np.zeros(count))
-        add_aviary_input(self, Aircraft.Engine.WING_LOCATIONS,
-                         val=np.zeros((count, int(num_wing_engines[0]/2))))
-=======
         add_aviary_input(self, Aircraft.Nacelle.AVG_DIAMETER, val=np.zeros(engine_count))
         add_aviary_input(self, Aircraft.Engine.WING_LOCATIONS,
                          val=np.zeros((engine_count, int(num_wing_engines[0]/2))))
->>>>>>> 8c8bcdfe
         add_aviary_input(self, Aircraft.Wing.DIHEDRAL, val=0.0)
         add_aviary_input(self, Aircraft.Wing.SPAN, val=0.0)
 
