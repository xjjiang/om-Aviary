--- conflicted
+++ resolved
@@ -24,21 +24,10 @@
                            EnginePodMass(),
                            promotes_inputs=['*'], promotes_outputs=['*'])
 
-<<<<<<< HEAD
         if self.options[Aircraft.Wing.INPUT_STATION_DIST] is not None:
-            self.add_subsystem('wing_bending_factor',
-                               DetailedWingBendingFact(),
-                               promotes_inputs=['*'], promotes_outputs=['*'])
-
-        else:
-            self.add_subsystem('wing_bending_factor',
-                               SimpleWingBendingFact(),
-                               promotes_inputs=['*'], promotes_outputs=['*'])
-=======
-        if Aircraft.Wing.INPUT_STATION_DIST in aviary_options:
             self.add_subsystem(
                 'wing_BENDING_MATERIAL_FACTOR',
-                DetailedWingBendingFact(aviary_options=aviary_options),
+                DetailedWingBendingFact(),
                 promotes_inputs=['*'],
                 promotes_outputs=['*'],
             )
@@ -46,11 +35,10 @@
         else:
             self.add_subsystem(
                 'wing_BENDING_MATERIAL_FACTOR',
-                SimpleWingBendingFact(aviary_options=aviary_options),
+                SimpleWingBendingFact(),
                 promotes_inputs=['*'],
                 promotes_outputs=['*'],
             )
->>>>>>> 98cda9aa
 
         self.add_subsystem('wing_misc',
                            WingMiscMass(),
