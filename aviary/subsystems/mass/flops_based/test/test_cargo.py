--- conflicted
+++ resolved
@@ -33,13 +33,7 @@
 
 bwb_cases = ['BWBsimpleFLOPS', 'BWBdetailedFLOPS']
 
-
-<<<<<<< HEAD
-@use_tempdirs
-class CargoMassTest(unittest.TestCase):
-=======
 class PayloadGroupTest(unittest.TestCase):
->>>>>>> e622eff2
     def setUp(self):
         self.prob = om.Problem()
 
@@ -94,7 +88,7 @@
 
         prob.model.add_subsystem(
             'cargo_passenger',
-            CargoMass(),
+            PayloadGroup(),
             promotes_inputs=['*'],
             promotes_outputs=['*'],
         )
