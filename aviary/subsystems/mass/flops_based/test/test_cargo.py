--- conflicted
+++ resolved
@@ -26,12 +26,8 @@
 
 bwb_cases = ['BWBsimpleFLOPS', 'BWBdetailedFLOPS']
 
-<<<<<<< HEAD
 
-@use_tempdirs
-=======
->>>>>>> e622eff2
-class PayloadGroupTest(unittest.TestCase):
+class CargoMassTest(unittest.TestCase):
     def setUp(self):
         self.prob = om.Problem()
 
