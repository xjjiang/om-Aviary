import unittest

import openmdao.api as om
from openmdao.utils.assert_utils import assert_check_partials, assert_near_equal
from openmdao.utils.testing_utils import use_tempdirs

from aviary.models.large_single_aisle_1.V3_bug_fixed_IO import (
    V3_bug_fixed_non_metadata,
    V3_bug_fixed_options,
)
from aviary.subsystems.geometry.gasp_based.size_group import SizeGroup
from aviary.subsystems.mass.gasp_based.mass_premission import MassPremission
from aviary.utils.aviary_values import get_items
from aviary.variable_info.functions import setup_model_options
from aviary.variable_info.options import get_option_defaults, is_option
from aviary.variable_info.variables import Aircraft, Mission


class MassSummationTestCase1(unittest.TestCase):
    """
    This is the large single aisle 1 V3 bug fixed test case.
    All values are from V3 bug fixed output (or hand calculated from output) unless
    otherwise specified.
    """

    def setUp(self):
        self.prob = om.Problem()
        self.prob.model.add_subsystem(
            'gasp_based_geom',
            SizeGroup(),
            promotes_inputs=['aircraft:*', 'mission:*'],
            promotes_outputs=[
                'aircraft:*',
            ],
        )
        self.prob.model.add_subsystem(
            'total_mass',
            MassPremission(),
            promotes=['*'],
        )

        for key, (val, units) in get_items(V3_bug_fixed_options):
            if not is_option(key):
                self.prob.model.set_input_defaults(key, val=val, units=units)

        for key, (val, units) in get_items(V3_bug_fixed_non_metadata):
            self.prob.model.set_input_defaults(key, val=val, units=units)

        self.prob.model.set_input_defaults(
            Aircraft.Design.MAX_STRUCTURAL_SPEED, val=402.5, units='mi/h'
        )
        # self.prob.model.set_input_defaults(Aircraft.Wing.SPAN, val=0.0, units='ft')
        # Adjust WETTED_AREA_SCALER such that WETTED_AREA = 4000.0
        self.prob.model.set_input_defaults(
            Aircraft.Fuselage.WETTED_AREA_SCALER, val=0.86215, units='unitless'
        )
        self.prob.model.set_input_defaults(Aircraft.Wing.SLAT_CHORD_RATIO, val=0.15)
        self.prob.model.set_input_defaults(Aircraft.Wing.SLAT_SPAN_RATIO, val=0.9)
        self.prob.model.set_input_defaults(Aircraft.Furnishings.MASS_SCALER, 40.0, units='unitless')
        self.prob.model.set_input_defaults(Aircraft.Fuselage.CABIN_AREA, val=1069.0, units='ft**2')

        setup_model_options(self.prob, V3_bug_fixed_options)

        self.prob.setup(check=False, force_alloc_complex=True)

    def test_case1(self):
        self.prob.run_model()

        # print(f'wetted_area: {self.prob[Aircraft.Fuselage.WETTED_AREA]}')

        tol = 5e-4
        # size values:
        assert_near_equal(self.prob['gasp_based_geom.fuselage.cabin_height'], 13.1, tol)
        assert_near_equal(self.prob['gasp_based_geom.fuselage.cabin_len'], 72.09722222222223, tol)
        assert_near_equal(self.prob['gasp_based_geom.fuselage.nose_height'], 8.6, tol)

        assert_near_equal(self.prob[Aircraft.Wing.CENTER_CHORD], 17.63, tol)
        assert_near_equal(self.prob[Aircraft.Wing.ROOT_CHORD], 16.54, tol)
        assert_near_equal(
            self.prob[Aircraft.Wing.THICKNESS_TO_CHORD_UNWEIGHTED], 0.1397, tol
        )  # not exact GASP value from the output file, likely due to rounding error

        assert_near_equal(self.prob[Aircraft.HorizontalTail.AVERAGE_CHORD], 9.6509873673743, tol)
        assert_near_equal(self.prob[Aircraft.VerticalTail.AVERAGE_CHORD], 16.96457870166355, tol)
        assert_near_equal(self.prob[Aircraft.Nacelle.AVG_LENGTH], 14.7, tol)

        # fixed mass values:
        assert_near_equal(self.prob[Aircraft.LandingGear.MAIN_GEAR_MASS], 6384.35, tol)
        assert_near_equal(
            self.prob['total_mass.fixed_mass.tail.loc_MAC_vtail'], 0.44959578484694906, tol
        )

        # wing values:
        assert_near_equal(self.prob['wing_mass.isolated_wing_mass'], 15758, tol)
        assert_near_equal(self.prob[Aircraft.Propulsion.TOTAL_ENGINE_MASS], 12606, tol)
        assert_near_equal(self.prob[Aircraft.Engine.ADDITIONAL_MASS], 1765 / 2, tol)

        # fuel values:
        # modified from GASP value to account for updated crew mass. GASP value is
        # 78843.6
        assert_near_equal(
            self.prob['total_mass.fuel_mass.fuel_and_oem.OEM_wingfuel_mass'], 79500.16001078, tol
        )
        # modified from GASP value to account for updated crew mass. GASP value is
        # 102408.05695930264
        assert_near_equal(self.prob['fuel_mass.fus_mass_full'], 101735.01012115, tol)
        # modified from GASP value to account for updated crew mass. GASP value is
        # 1757
        assert_near_equal(
            self.prob[Aircraft.Fuel.FUEL_SYSTEM_MASS], 1783.50656044, tol
        )  # modified from GASP value to account for updated crew mass. GASP value is 1757
        assert_near_equal(self.prob[Aircraft.Design.STRUCTURE_MASS], 50266.438, tol)
        assert_near_equal(
            self.prob[Aircraft.Fuselage.MASS], 18624.42144949, tol
        )  # modified from GASP value to account for updated crew mass. GASP value is 18814

        # modified from GASP value to account for updated crew mass. GASP value is
        # 42843.6
        assert_near_equal(
            self.prob[Mission.Design.FUEL_MASS_REQUIRED], 43500.16001078, tol
        )  # modified from GASP value to account for updated crew mass. GASP value is 42843.6
        assert_near_equal(
            self.prob[Aircraft.Propulsion.MASS], 16161.21, tol
        )  # modified from GASP value to account for updated crew mass. GASP value is 16127
        assert_near_equal(
            self.prob[Mission.Design.FUEL_MASS], 43500.16001078, tol
        )  # modified from GASP value to account for updated crew mass. GASP value is 42844.0
        assert_near_equal(
            self.prob['fuel_mass.fuel_mass_min'], 33460.16001078, tol
        )  # modified from GASP value to account for updated crew mass. GASP value is 32803.6
        assert_near_equal(
            self.prob[Aircraft.Fuel.WING_VOLUME_DESIGN], 869.61632311, tol
        )  # modified from GASP value to account for updated crew mass. GASP value is 856.4910800459031
        assert_near_equal(
            self.prob['fuel_mass.fuel_and_oem.OEM_fuel_vol'], 1589.29615013, tol
        )  # modified from GASP value to account for updated crew mass. GASP value is 1576.1710061411081
        assert_near_equal(
            self.prob[Aircraft.Design.OPERATING_MASS], 95899.83998922, tol
        )  # modified from GASP value to account for updated crew mass. GASP value is 96556.0
        # extra_fuel_mass calculated differently in this version, so test for fuel_mass.fuel_and_oem.payload_mass_max_fuel not included
        assert_near_equal(
            self.prob['total_mass.fuel_mass.fuel_and_oem.volume_wingfuel_mass'], 57066.3, tol
        )
        assert_near_equal(self.prob['fuel_mass.max_wingfuel_mass'], 57066.3, tol)
        assert_near_equal(
            self.prob[Aircraft.Fuel.AUXILIARY_FUEL_CAPACITY], 0, tol
        )  # always zero when no body tank
        assert_near_equal(
            self.prob['total_mass.fuel_mass.body_tank.extra_fuel_volume'], 0, tol
        )  # always zero when no body tank
        assert_near_equal(
            self.prob['total_mass.fuel_mass.body_tank.max_extra_fuel_mass'], 0, tol
        )  # always zero when no body tank

        partial_data = self.prob.check_partials(out_stream=None, method='cs')
        assert_check_partials(partial_data, atol=3e-10, rtol=1e-12)


class MassSummationTestCase2(unittest.TestCase):
    """
    This is the large single aisle 1 V3.5 test case.
    All values are from V3.5 output (or hand calculated from the output, and these cases
    are specified).
    """

    def setUp(self):
        options = get_option_defaults()
        options.set_val(Aircraft.Electrical.HAS_HYBRID_SYSTEM, val=False, units='unitless')
        options.set_val(Aircraft.CrewPayload.Design.NUM_PASSENGERS, val=180, units='unitless')
        options.set_val(Aircraft.CrewPayload.NUM_PASSENGERS, val=180, units='unitless')
        options.set_val(Mission.Design.CRUISE_ALTITUDE, val=37500, units='ft')
        options.set_val(Aircraft.Wing.CHOOSE_FOLD_LOCATION, val=False, units='unitless')
        options.set_val(
            Aircraft.Wing.FOLD_DIMENSIONAL_LOCATION_SPECIFIED, val=True, units='unitless'
        )
        options.set_val(Aircraft.Strut.DIMENSIONAL_LOCATION_SPECIFIED, val=True, units='unitless')
        options.set_val(Aircraft.LandingGear.FIXED_GEAR, val=False, units='unitless')
        options.set_val(Aircraft.CrewPayload.PASSENGER_MASS_WITH_BAGS, val=200, units='lbm')
        options.set_val(Aircraft.Fuselage.NUM_SEATS_ABREAST, 6)
        options.set_val(Aircraft.Fuselage.AISLE_WIDTH, 24, units='inch')
        options.set_val(Aircraft.Fuselage.NUM_AISLES, 1)
        options.set_val(Aircraft.Fuselage.SEAT_PITCH, 29, units='inch')
        options.set_val(Aircraft.Fuselage.SEAT_WIDTH, 20.2, units='inch')
        options.set_val(Aircraft.Engine.ADDITIONAL_MASS_FRACTION, 0.14, units='unitless')

        self.prob = om.Problem()
        self.prob.model.add_subsystem(
            'size',
            SizeGroup(),
            promotes_inputs=['aircraft:*', 'mission:*'],
            promotes_outputs=[
                'aircraft:*',
            ],
        )
        self.prob.model.add_subsystem(
            'GASP_mass',
            MassPremission(),
            promotes=['*'],
        )

        self.prob.model.set_input_defaults(Aircraft.Wing.ASPECT_RATIO, val=10.13, units='unitless')
        self.prob.model.set_input_defaults(Aircraft.Wing.TAPER_RATIO, val=0.33, units='unitless')
        self.prob.model.set_input_defaults(Aircraft.Wing.SWEEP, val=25, units='deg')
        self.prob.model.set_input_defaults(
            Aircraft.Wing.THICKNESS_TO_CHORD_ROOT, val=0.15, units='unitless'
        )
        self.prob.model.set_input_defaults(Mission.Design.GROSS_MASS, val=175400, units='lbm')
        self.prob.model.set_input_defaults(Aircraft.Wing.LOADING, val=128, units='lbf/ft**2')
        self.prob.model.set_input_defaults(
            Aircraft.HorizontalTail.VERTICAL_TAIL_FRACTION, val=0, units='unitless'
        )
        self.prob.model.set_input_defaults(
            Aircraft.VerticalTail.ASPECT_RATIO, val=1.67, units='unitless'
        )
        self.prob.model.set_input_defaults(
            Aircraft.HorizontalTail.TAPER_RATIO, val=0.352, units='unitless'
        )
        self.prob.model.set_input_defaults(
            Aircraft.Engine.SCALED_SLS_THRUST, val=29500.0, units='lbf'
        )
        self.prob.model.set_input_defaults(
            Aircraft.Engine.WING_LOCATIONS, val=0.35, units='unitless'
        )
        self.prob.model.set_input_defaults(
            Aircraft.Fuselage.PRESSURE_DIFFERENTIAL, val=7.5, units='psi'
        )
        self.prob.model.set_input_defaults(Aircraft.Fuel.WING_FUEL_FRACTION, 0.6, units='unitless')
        self.prob.model.set_input_defaults(
            Aircraft.VerticalTail.TAPER_RATIO, val=0.801, units='unitless'
        )

        self.prob.model.set_input_defaults(
            Aircraft.HorizontalTail.VOLUME_COEFFICIENT, val=1.189, units='unitless'
        )
        self.prob.model.set_input_defaults(
            Aircraft.VerticalTail.VOLUME_COEFFICIENT, 0.145, units='unitless'
        )
        self.prob.model.set_input_defaults(Aircraft.Fuselage.DELTA_DIAMETER, 4.5, units='ft')
        self.prob.model.set_input_defaults(
            Aircraft.Fuselage.PILOT_COMPARTMENT_LENGTH, 9.5, units='ft'
        )
        self.prob.model.set_input_defaults(Aircraft.Fuselage.NOSE_FINENESS, 1, units='unitless')
        self.prob.model.set_input_defaults(Aircraft.Fuselage.TAIL_FINENESS, 3, units='unitless')
        # Adjust WETTED_AREA_SCALER such that WETTED_AREA = 4000.0
        self.prob.model.set_input_defaults(
            Aircraft.Fuselage.WETTED_AREA_SCALER, val=0.86215, units='unitless'
        )
        self.prob.model.set_input_defaults(
            Aircraft.Wing.THICKNESS_TO_CHORD_TIP, 0.12, units='unitless'
        )
        self.prob.model.set_input_defaults(
            Aircraft.HorizontalTail.MOMENT_RATIO, val=0.2307, units='unitless'
        )
        self.prob.model.set_input_defaults(
            Aircraft.VerticalTail.MOMENT_RATIO, 2.362, units='unitless'
        )
        self.prob.model.set_input_defaults(
            Aircraft.HorizontalTail.ASPECT_RATIO, val=4.75, units='unitless'
        )
        self.prob.model.set_input_defaults(Aircraft.Engine.REFERENCE_DIAMETER, 5.8, units='ft')
        # self.prob.model.set_input_defaults(
        #     Aircraft.Engine.REFERENCE_SLS_THRUST, 28690, units='lbf'
        # )
        self.prob.model.set_input_defaults(Aircraft.Engine.SCALE_FACTOR, 1.02823, units='unitless')
        self.prob.model.set_input_defaults(
            Aircraft.Nacelle.CORE_DIAMETER_RATIO, 1.25, units='unitless'
        )
        self.prob.model.set_input_defaults(Aircraft.Nacelle.FINENESS, 2, units='unitless')

        self.prob.model.set_input_defaults(
            Aircraft.Design.MAX_STRUCTURAL_SPEED, val=402.5, units='mi/h'
        )
        self.prob.model.set_input_defaults(Aircraft.CrewPayload.CARGO_MASS, val=0, units='lbm')
        self.prob.model.set_input_defaults(
            Aircraft.CrewPayload.Design.MAX_CARGO_MASS, val=10040, units='lbm'
        )
        self.prob.model.set_input_defaults(Aircraft.VerticalTail.SWEEP, val=0, units='deg')
        self.prob.model.set_input_defaults(
            Aircraft.HorizontalTail.MASS_COEFFICIENT, val=0.232, units='unitless'
        )
        self.prob.model.set_input_defaults(
            Aircraft.LandingGear.TAIL_HOOK_MASS_SCALER, val=1, units='unitless'
        )
        self.prob.model.set_input_defaults(
            Aircraft.VerticalTail.MASS_COEFFICIENT, val=0.289, units='unitless'
        )
        self.prob.model.set_input_defaults(
            Aircraft.HorizontalTail.THICKNESS_TO_CHORD, val=0.12, units='unitless'
        )
        self.prob.model.set_input_defaults(
            Aircraft.VerticalTail.THICKNESS_TO_CHORD, val=0.12, units='unitless'
        )
        self.prob.model.set_input_defaults(
            Aircraft.Wing.HIGH_LIFT_MASS_COEFFICIENT, val=1.9, units='unitless'
        )  # Based onlarge single aisle 1for updated flaps mass model
        self.prob.model.set_input_defaults(
            Mission.Landing.LIFT_COEFFICIENT_MAX, val=2.817, units='unitless'
        )  # Based onlarge single aisle 1for updated flaps mass model
        self.prob.model.set_input_defaults(
            Aircraft.Wing.SURFACE_CONTROL_MASS_COEFFICIENT, val=0.95, units='unitless'
        )
        self.prob.model.set_input_defaults(
            Aircraft.Design.COCKPIT_CONTROL_MASS_COEFFICIENT, val=16.5, units='unitless'
        )
        self.prob.model.set_input_defaults(
            Aircraft.Controls.STABILITY_AUGMENTATION_SYSTEM_MASS, val=0, units='lbm'
        )  # note: not actually defined in program, likely an error
        self.prob.model.set_input_defaults(
            Aircraft.Controls.COCKPIT_CONTROL_MASS_SCALER, val=1, units='unitless'
        )
        self.prob.model.set_input_defaults(
            Aircraft.Wing.SURFACE_CONTROL_MASS_SCALER, val=1, units='unitless'
        )
        self.prob.model.set_input_defaults(
            Aircraft.Controls.STABILITY_AUGMENTATION_SYSTEM_MASS_SCALER, val=1, units='unitless'
        )
        self.prob.model.set_input_defaults(
            Aircraft.Controls.TOTAL_MASS, val=0, units='lbm'
        )  # note: not actually defined in program, likely an error
        self.prob.model.set_input_defaults(
            Aircraft.LandingGear.MASS_COEFFICIENT, val=0.04, units='unitless'
        )
        self.prob.model.set_input_defaults(
            Aircraft.LandingGear.MAIN_GEAR_MASS_COEFFICIENT, val=0.85, units='unitless'
        )
        self.prob.model.set_input_defaults(
            Aircraft.Nacelle.CLEARANCE_RATIO, val=0.2, units='unitless'
        )
        self.prob.model.set_input_defaults(
            Aircraft.Engine.MASS_SPECIFIC, val=0.21366, units='lbm/lbf'
        )
        self.prob.model.set_input_defaults(Aircraft.Nacelle.MASS_SPECIFIC, val=3, units='lbm/ft**2')
        self.prob.model.set_input_defaults(Aircraft.Engine.PYLON_FACTOR, val=1.25, units='unitless')
        self.prob.model.set_input_defaults(Aircraft.Engine.MASS_SCALER, val=1, units='unitless')
        self.prob.model.set_input_defaults(
            Aircraft.Propulsion.MISC_MASS_SCALER, val=1, units='unitless'
        )
        self.prob.model.set_input_defaults(
            Aircraft.LandingGear.MAIN_GEAR_LOCATION, val=0.15, units='unitless'
        )

        self.prob.model.set_input_defaults(Aircraft.APU.MASS, val=928.0, units='lbm')
        self.prob.model.set_input_defaults(
            Aircraft.Instruments.MASS_COEFFICIENT, val=0.0736, units='unitless'
        )
        self.prob.model.set_input_defaults(
            Aircraft.Hydraulics.FLIGHT_CONTROL_MASS_COEFFICIENT, val=0.112, units='unitless'
        )
        self.prob.model.set_input_defaults(
            Aircraft.Hydraulics.GEAR_MASS_COEFFICIENT, val=0.14, units='unitless'
        )
        self.prob.model.set_input_defaults(Aircraft.Avionics.MASS, val=1959.0, units='lbm')
        self.prob.model.set_input_defaults(
            Aircraft.AirConditioning.MASS_COEFFICIENT, val=1.65, units='unitless'
        )
        self.prob.model.set_input_defaults(Aircraft.AntiIcing.MASS, val=551.0, units='lbm')
        self.prob.model.set_input_defaults(Aircraft.Furnishings.MASS, val=11192.0, units='lbm')
        self.prob.model.set_input_defaults(
            Aircraft.CrewPayload.PASSENGER_SERVICE_MASS_PER_PASSENGER, val=5.0, units='lbm'
        )
        self.prob.model.set_input_defaults(
            Aircraft.CrewPayload.WATER_MASS_PER_OCCUPANT, val=3.0, units='lbm'
        )
        self.prob.model.set_input_defaults(
            Aircraft.Design.EMERGENCY_EQUIPMENT_MASS, val=50.0, units='lbm'
        )
        self.prob.model.set_input_defaults(
            Aircraft.CrewPayload.CATERING_ITEMS_MASS_PER_PASSENGER, val=7.6, units='lbm'
        )
        self.prob.model.set_input_defaults(
            Aircraft.Fuel.UNUSABLE_FUEL_MASS_COEFFICIENT, val=12.0, units='unitless'
        )

        self.prob.model.set_input_defaults(
            Aircraft.Wing.MASS_COEFFICIENT, val=102.5, units='unitless'
        )

        self.prob.model.set_input_defaults(
            Aircraft.Fuselage.MASS_COEFFICIENT, val=128, units='unitless'
        )
        self.prob.model.set_input_defaults('fuel_mass.fuselage.pylon_len', val=0, units='ft')
        self.prob.model.set_input_defaults('fuel_mass.fuselage.pylon_len', val=0, units='ft')
        self.prob.model.set_input_defaults(
            'fuel_mass.fuselage.MAT', val=0, units='lbm'
        )  # note: not actually defined in program, likely an error
        self.prob.model.set_input_defaults(Aircraft.Wing.MASS_SCALER, val=1, units='unitless')
        self.prob.model.set_input_defaults(
            Aircraft.HorizontalTail.MASS_SCALER, val=1, units='unitless'
        )
        self.prob.model.set_input_defaults(
            Aircraft.VerticalTail.MASS_SCALER, val=1, units='unitless'
        )
        self.prob.model.set_input_defaults(Aircraft.Fuselage.MASS_SCALER, val=1, units='unitless')
        self.prob.model.set_input_defaults(
            Aircraft.LandingGear.TOTAL_MASS_SCALER, val=1, units='unitless'
        )
        self.prob.model.set_input_defaults(Aircraft.Engine.POD_MASS_SCALER, val=1, units='unitless')
        self.prob.model.set_input_defaults(
            Aircraft.Design.STRUCTURAL_MASS_INCREMENT, val=0, units='lbm'
        )
        self.prob.model.set_input_defaults(
            Aircraft.Fuel.FUEL_SYSTEM_MASS_SCALER, val=1, units='unitless'
        )
        self.prob.model.set_input_defaults(
            Aircraft.Fuel.FUEL_SYSTEM_MASS_COEFFICIENT, val=0.041, units='unitless'
        )
        self.prob.model.set_input_defaults(Aircraft.Fuel.DENSITY, val=6.687, units='lbm/galUS')
        self.prob.model.set_input_defaults(Aircraft.Fuel.FUEL_MARGIN, val=0, units='unitless')

        self.prob.model.set_input_defaults(Aircraft.Wing.SPAN, val=0.0, units='ft')
        self.prob.model.set_input_defaults(Aircraft.Wing.SLAT_CHORD_RATIO, val=0.15)
        self.prob.model.set_input_defaults(Aircraft.Wing.FLAP_CHORD_RATIO, val=0.3)
        self.prob.model.set_input_defaults(Aircraft.Wing.SLAT_SPAN_RATIO, val=0.9)
        self.prob.model.set_input_defaults(Aircraft.Furnishings.MASS_SCALER, 40.0, units='unitless')
        self.prob.model.set_input_defaults(Aircraft.Fuselage.CABIN_AREA, val=1069.0, units='ft**2')

        setup_model_options(self.prob, options)

        self.prob.setup(check=False, force_alloc_complex=True)

    def test_case1(self):
        self.prob.run_model()

        tol = 5e-4
        # size values:
        assert_near_equal(self.prob['size.fuselage.cabin_height'], 13.1, tol)
        assert_near_equal(self.prob['size.fuselage.cabin_len'], 72.1, tol)
        assert_near_equal(self.prob['size.fuselage.nose_height'], 8.6, tol)

        assert_near_equal(self.prob[Aircraft.Wing.CENTER_CHORD], 17.49, tol)
        assert_near_equal(self.prob[Aircraft.Wing.ROOT_CHORD], 16.41, tol)
        assert_near_equal(
            self.prob[Aircraft.Wing.THICKNESS_TO_CHORD_UNWEIGHTED], 0.1397, tol
        )  # not exact GASP value from the output file, likely due to rounding error

        # note: this is not the value in the GASP output, because the output calculates
        # them differently. This was calculated by hand.
        assert_near_equal(self.prob[Aircraft.HorizontalTail.AVERAGE_CHORD], 9.578314120156815, tol)
        # note: this is not the value in the GASP output, because the output calculates
        # them differently. This was calculated by hand.
        assert_near_equal(self.prob[Aircraft.VerticalTail.AVERAGE_CHORD], 16.828924591320984, tol)
        assert_near_equal(self.prob[Aircraft.Nacelle.AVG_LENGTH], 14.7, tol)

        # fixed mass values:
        assert_near_equal(
            self.prob[Aircraft.LandingGear.MAIN_GEAR_MASS], 6384.35, tol
        )  # calculated by hand

        # note: fixed_mass.tail.loc_MAC_vtail not included in v3.5

        assert_near_equal(self.prob[Aircraft.Propulsion.TOTAL_ENGINE_MASS], 12606, tol)
        assert_near_equal(self.prob[Aircraft.Engine.ADDITIONAL_MASS], 1765 / 2, tol)

        # wing values:
        assert_near_equal(self.prob['wing_mass.isolated_wing_mass'], 15653, tol)

        # fuel values:
        # modified from GASP value to account for updated crew mass. GASP value is
        # 79147.2
        assert_near_equal(
            self.prob['fuel_mass.fuel_and_oem.OEM_wingfuel_mass'], 79656.75796849, tol
        )  # modified from GASP value to account for updated crew mass. GASP value is 79147.2

        # calculated by hand,  #modified from GASP value to account for updated crew
        # mass. GASP value is 102321.45695930265
        assert_near_equal(self.prob['fuel_mass.fus_mass_full'], 101684.81858046, tol)
        # modified from GASP value to account for updated crew mass. GASP value is
        # 1769
        assert_near_equal(
            self.prob[Aircraft.Fuel.FUEL_SYSTEM_MASS], 1789.92707671, tol
        )  # modified from GASP value to account for updated crew mass. GASP value is 1769

        assert_near_equal(self.prob[Aircraft.Design.STRUCTURE_MASS], 50132.58, tol)
        assert_near_equal(
            self.prob[Aircraft.Fuselage.MASS], 18621.15351242, tol
        )  # modified from GASP value to account for updated crew mass. GASP value is 18787

        assert_near_equal(
            self.prob[Mission.Design.FUEL_MASS_REQUIRED], 43656.75796849, tol
        )  # modified from GASP value to account for updated crew mass. GASP value is 43147.2
        assert_near_equal(
            self.prob[Aircraft.Propulsion.MASS], 16167.631, tol
        )  # modified from GASP value to account for updated crew mass. GASP value is 16140
        assert_near_equal(
            self.prob[Mission.Design.FUEL_MASS], 43656.75796849, tol
        )  # modified from GASP value to account for updated crew mass. GASP value is 43147
        assert_near_equal(
            self.prob['fuel_mass.fuel_mass_min'], 33616.75796849, tol
        )  # modified from GASP value to account for updated crew mass. GASP value is 33107.2
        assert_near_equal(
            self.prob[Aircraft.Fuel.WING_VOLUME_DESIGN], 872.74688953, tol
        )  # calculated by hand,  #modified from GASP value to account for updated crew mass. GASP value is 862.5603807559726
        assert_near_equal(
            self.prob['fuel_mass.fuel_and_oem.OEM_fuel_vol'], 1592.42671655, tol
        )  # calculated by hand,  #modified from GASP value to account for updated crew mass. GASP value is 1582.2403068511774
        assert_near_equal(
            self.prob[Aircraft.Design.OPERATING_MASS], 95743.24203151, tol
        )  # modified from GASP value to account for updated crew mass. GASP value is 96253.0
        # extra_fuel_mass calculated differently in this version, so fuel_mass.fuel_and_oem.payload_mass_max_fuel test not included
        assert_near_equal(self.prob['fuel_mass.fuel_and_oem.volume_wingfuel_mass'], 55725.1, tol)
        assert_near_equal(self.prob['fuel_mass.max_wingfuel_mass'], 55725.1, tol)
        assert_near_equal(
            self.prob[Aircraft.Fuel.AUXILIARY_FUEL_CAPACITY], 0, tol
        )  # always zero when no body tank
        assert_near_equal(
            self.prob['fuel_mass.body_tank.extra_fuel_volume'], 0, tol
        )  # always zero when no body tank
        assert_near_equal(
            self.prob['fuel_mass.body_tank.max_extra_fuel_mass'], 0, tol
        )  # always zero when no body tank

        partial_data = self.prob.check_partials(out_stream=None, method='cs')
        assert_check_partials(partial_data, atol=2e-10, rtol=1e-12)


class MassSummationTestCase3(unittest.TestCase):
    """
    This is thelarge single aisle 1V3.6 test case with a fuel margin of 0%, a wing loading of 128 psf, and a SLS thrust of 29500 lbf
    All values are from V3.6 output (or hand calculated from the output, and these cases are specified).
    """

    def setUp(self):
        options = get_option_defaults()
        options.set_val(Aircraft.Electrical.HAS_HYBRID_SYSTEM, val=False, units='unitless')
        options.set_val(Aircraft.CrewPayload.Design.NUM_PASSENGERS, val=180, units='unitless')
        options.set_val(Aircraft.CrewPayload.NUM_PASSENGERS, val=180, units='unitless')
        options.set_val(Mission.Design.CRUISE_ALTITUDE, val=37500, units='ft')
        options.set_val(Aircraft.Wing.CHOOSE_FOLD_LOCATION, val=False, units='unitless')
        options.set_val(
            Aircraft.Wing.FOLD_DIMENSIONAL_LOCATION_SPECIFIED, val=True, units='unitless'
        )
        options.set_val(Aircraft.Strut.DIMENSIONAL_LOCATION_SPECIFIED, val=True, units='unitless')
        options.set_val(Aircraft.LandingGear.FIXED_GEAR, val=False, units='unitless')
        options.set_val(Aircraft.CrewPayload.PASSENGER_MASS_WITH_BAGS, val=200, units='lbm')
        options.set_val(Aircraft.Fuselage.NUM_SEATS_ABREAST, 6)
        options.set_val(Aircraft.Fuselage.AISLE_WIDTH, 24, units='inch')
        options.set_val(Aircraft.Fuselage.NUM_AISLES, 1)
        options.set_val(Aircraft.Fuselage.SEAT_PITCH, 29, units='inch')
        options.set_val(Aircraft.Fuselage.SEAT_WIDTH, 20.2, units='inch')
        options.set_val(Aircraft.Engine.ADDITIONAL_MASS_FRACTION, 0.14, units='unitless')

        self.prob = om.Problem()
        self.prob.model.add_subsystem(
            'size',
            SizeGroup(),
            promotes_inputs=['aircraft:*', 'mission:*'],
            promotes_outputs=[
                'aircraft:*',
            ],
        )
        self.prob.model.add_subsystem(
            'GASP_mass',
            MassPremission(),
            promotes=['*'],
        )

        self.prob.model.set_input_defaults(Aircraft.Wing.ASPECT_RATIO, val=10.13, units='unitless')
        self.prob.model.set_input_defaults(Aircraft.Wing.TAPER_RATIO, val=0.33, units='unitless')
        self.prob.model.set_input_defaults(Aircraft.Wing.SWEEP, val=25, units='deg')
        self.prob.model.set_input_defaults(
            Aircraft.Wing.THICKNESS_TO_CHORD_ROOT, val=0.15, units='unitless'
        )
        self.prob.model.set_input_defaults(Mission.Design.GROSS_MASS, val=175400, units='lbm')
        self.prob.model.set_input_defaults(Aircraft.Wing.LOADING, val=128, units='lbf/ft**2')
        self.prob.model.set_input_defaults(
            Aircraft.HorizontalTail.VERTICAL_TAIL_FRACTION, val=0, units='unitless'
        )
        self.prob.model.set_input_defaults(
            Aircraft.VerticalTail.ASPECT_RATIO, val=1.67, units='unitless'
        )
        self.prob.model.set_input_defaults(
            Aircraft.HorizontalTail.TAPER_RATIO, val=0.352, units='unitless'
        )
        self.prob.model.set_input_defaults(
            Aircraft.Engine.SCALED_SLS_THRUST, val=29500.0, units='lbf'
        )
        self.prob.model.set_input_defaults(
            Aircraft.Engine.WING_LOCATIONS, val=0.35, units='unitless'
        )
        self.prob.model.set_input_defaults(
            Aircraft.Fuselage.PRESSURE_DIFFERENTIAL, val=7.5, units='psi'
        )
        self.prob.model.set_input_defaults(Aircraft.Fuel.WING_FUEL_FRACTION, 0.6, units='unitless')
        self.prob.model.set_input_defaults(
            Aircraft.VerticalTail.TAPER_RATIO, val=0.801, units='unitless'
        )

        self.prob.model.set_input_defaults(
            Aircraft.HorizontalTail.VOLUME_COEFFICIENT, val=1.189, units='unitless'
        )
        self.prob.model.set_input_defaults(
            Aircraft.VerticalTail.VOLUME_COEFFICIENT, 0.145, units='unitless'
        )
        self.prob.model.set_input_defaults(Aircraft.Fuselage.DELTA_DIAMETER, 4.5, units='ft')
        self.prob.model.set_input_defaults(
            Aircraft.Fuselage.PILOT_COMPARTMENT_LENGTH, 9.5, units='ft'
        )
        self.prob.model.set_input_defaults(Aircraft.Fuselage.NOSE_FINENESS, 1, units='unitless')
        self.prob.model.set_input_defaults(Aircraft.Fuselage.TAIL_FINENESS, 3, units='unitless')
        # Adjust WETTED_AREA_SCALER such that WETTED_AREA = 4000.0
        self.prob.model.set_input_defaults(
            Aircraft.Fuselage.WETTED_AREA_SCALER, val=0.86215, units='unitless'
        )
        self.prob.model.set_input_defaults(
            Aircraft.Wing.THICKNESS_TO_CHORD_TIP, 0.12, units='unitless'
        )
        self.prob.model.set_input_defaults(
            Aircraft.HorizontalTail.MOMENT_RATIO, val=0.2307, units='unitless'
        )
        self.prob.model.set_input_defaults(
            Aircraft.VerticalTail.MOMENT_RATIO, 2.362, units='unitless'
        )
        self.prob.model.set_input_defaults(
            Aircraft.HorizontalTail.ASPECT_RATIO, val=4.75, units='unitless'
        )
        self.prob.model.set_input_defaults(Aircraft.Engine.REFERENCE_DIAMETER, 5.8, units='ft')
        # self.prob.model.set_input_defaults(
        #     Aircraft.Engine.REFERENCE_SLS_THRUST, 28690, units='lbf'
        # )
        self.prob.model.set_input_defaults(Aircraft.Engine.SCALE_FACTOR, 1.02823, units='unitless')
        self.prob.model.set_input_defaults(
            Aircraft.Nacelle.CORE_DIAMETER_RATIO, 1.25, units='unitless'
        )
        self.prob.model.set_input_defaults(Aircraft.Nacelle.FINENESS, 2, units='unitless')

        self.prob.model.set_input_defaults(
            Aircraft.Design.MAX_STRUCTURAL_SPEED, val=402.5, units='mi/h'
        )

        self.prob.model.set_input_defaults(Aircraft.CrewPayload.CARGO_MASS, val=0, units='lbm')
        self.prob.model.set_input_defaults(
            Aircraft.CrewPayload.Design.MAX_CARGO_MASS, val=10040, units='lbm'
        )
        self.prob.model.set_input_defaults(Aircraft.VerticalTail.SWEEP, val=0, units='deg')
        self.prob.model.set_input_defaults(
            Aircraft.HorizontalTail.MASS_COEFFICIENT, val=0.232, units='unitless'
        )
        self.prob.model.set_input_defaults(
            Aircraft.LandingGear.TAIL_HOOK_MASS_SCALER, val=1, units='unitless'
        )
        self.prob.model.set_input_defaults(
            Aircraft.VerticalTail.MASS_COEFFICIENT, val=0.289, units='unitless'
        )
        self.prob.model.set_input_defaults(
            Aircraft.HorizontalTail.THICKNESS_TO_CHORD, val=0.12, units='unitless'
        )
        self.prob.model.set_input_defaults(
            Aircraft.VerticalTail.THICKNESS_TO_CHORD, val=0.12, units='unitless'
        )
        self.prob.model.set_input_defaults(
            Aircraft.Wing.HIGH_LIFT_MASS_COEFFICIENT, val=1.9, units='unitless'
        )  # Based onlarge single aisle 1for updated flaps mass model
        self.prob.model.set_input_defaults(
            Mission.Landing.LIFT_COEFFICIENT_MAX, val=2.817, units='unitless'
        )  # Based on large single aisle 1 for updated flaps mass model
        self.prob.model.set_input_defaults(
            Aircraft.Wing.SURFACE_CONTROL_MASS_COEFFICIENT, val=0.95, units='unitless'
        )
        self.prob.model.set_input_defaults(
            Aircraft.Design.COCKPIT_CONTROL_MASS_COEFFICIENT, val=16.5, units='unitless'
        )
        self.prob.model.set_input_defaults(
            Aircraft.Controls.STABILITY_AUGMENTATION_SYSTEM_MASS, val=0, units='lbm'
        )  # note: not actually defined in program, likely an error
        self.prob.model.set_input_defaults(
            Aircraft.Controls.COCKPIT_CONTROL_MASS_SCALER, val=1, units='unitless'
        )
        self.prob.model.set_input_defaults(
            Aircraft.Wing.SURFACE_CONTROL_MASS_SCALER, val=1, units='unitless'
        )
        self.prob.model.set_input_defaults(
            Aircraft.Controls.STABILITY_AUGMENTATION_SYSTEM_MASS_SCALER, val=1, units='unitless'
        )
        self.prob.model.set_input_defaults(
            Aircraft.Controls.TOTAL_MASS, val=0, units='lbm'
        )  # note: not actually defined in program, likely an error
        self.prob.model.set_input_defaults(
            Aircraft.LandingGear.MASS_COEFFICIENT, val=0.04, units='unitless'
        )
        self.prob.model.set_input_defaults(
            Aircraft.LandingGear.MAIN_GEAR_MASS_COEFFICIENT, val=0.85, units='unitless'
        )
        self.prob.model.set_input_defaults(
            Aircraft.Nacelle.CLEARANCE_RATIO, val=0.2, units='unitless'
        )
        self.prob.model.set_input_defaults(
            Aircraft.Engine.MASS_SPECIFIC, val=0.21366, units='lbm/lbf'
        )
        self.prob.model.set_input_defaults(Aircraft.Nacelle.MASS_SPECIFIC, val=3, units='lbm/ft**2')
        self.prob.model.set_input_defaults(Aircraft.Engine.PYLON_FACTOR, val=1.25, units='unitless')
        self.prob.model.set_input_defaults(Aircraft.Engine.MASS_SCALER, val=1, units='unitless')
        self.prob.model.set_input_defaults(
            Aircraft.Propulsion.MISC_MASS_SCALER, val=1, units='unitless'
        )
        self.prob.model.set_input_defaults(
            Aircraft.LandingGear.MAIN_GEAR_LOCATION, val=0.15, units='unitless'
        )

        self.prob.model.set_input_defaults(Aircraft.APU.MASS, val=928.0, units='lbm')
        self.prob.model.set_input_defaults(
            Aircraft.Instruments.MASS_COEFFICIENT, val=0.0736, units='unitless'
        )
        self.prob.model.set_input_defaults(
            Aircraft.Hydraulics.FLIGHT_CONTROL_MASS_COEFFICIENT, val=0.112, units='unitless'
        )
        self.prob.model.set_input_defaults(
            Aircraft.Hydraulics.GEAR_MASS_COEFFICIENT, val=0.14, units='unitless'
        )
        self.prob.model.set_input_defaults(Aircraft.Avionics.MASS, val=1959.0, units='lbm')
        self.prob.model.set_input_defaults(
            Aircraft.AirConditioning.MASS_COEFFICIENT, val=1.65, units='unitless'
        )
        self.prob.model.set_input_defaults(Aircraft.AntiIcing.MASS, val=551.0, units='lbm')
        self.prob.model.set_input_defaults(Aircraft.Furnishings.MASS, val=11192.0, units='lbm')
        self.prob.model.set_input_defaults(
            Aircraft.CrewPayload.PASSENGER_SERVICE_MASS_PER_PASSENGER, val=5.0, units='lbm'
        )
        self.prob.model.set_input_defaults(
            Aircraft.CrewPayload.WATER_MASS_PER_OCCUPANT, val=3.0, units='lbm'
        )
        self.prob.model.set_input_defaults(
            Aircraft.Design.EMERGENCY_EQUIPMENT_MASS, val=50.0, units='lbm'
        )
        self.prob.model.set_input_defaults(
            Aircraft.CrewPayload.CATERING_ITEMS_MASS_PER_PASSENGER, val=7.6, units='lbm'
        )
        self.prob.model.set_input_defaults(
            Aircraft.Fuel.UNUSABLE_FUEL_MASS_COEFFICIENT, val=12.0, units='unitless'
        )

        self.prob.model.set_input_defaults(
            Aircraft.Wing.MASS_COEFFICIENT, val=102.5, units='unitless'
        )

        self.prob.model.set_input_defaults(
            Aircraft.Fuselage.MASS_COEFFICIENT, val=128, units='unitless'
        )
        self.prob.model.set_input_defaults('fuel_mass.fuselage.pylon_len', val=0, units='ft')
        self.prob.model.set_input_defaults('fuel_mass.fuselage.pylon_len', val=0, units='ft')
        self.prob.model.set_input_defaults(
            'fuel_mass.fuselage.MAT', val=0, units='lbm'
        )  # note: not actually defined in program, likely an error
        self.prob.model.set_input_defaults(Aircraft.Wing.MASS_SCALER, val=1, units='unitless')
        self.prob.model.set_input_defaults(
            Aircraft.HorizontalTail.MASS_SCALER, val=1, units='unitless'
        )
        self.prob.model.set_input_defaults(
            Aircraft.VerticalTail.MASS_SCALER, val=1, units='unitless'
        )
        self.prob.model.set_input_defaults(Aircraft.Fuselage.MASS_SCALER, val=1, units='unitless')
        self.prob.model.set_input_defaults(
            Aircraft.LandingGear.TOTAL_MASS_SCALER, val=1, units='unitless'
        )
        self.prob.model.set_input_defaults(Aircraft.Engine.POD_MASS_SCALER, val=1, units='unitless')
        self.prob.model.set_input_defaults(
            Aircraft.Design.STRUCTURAL_MASS_INCREMENT, val=0, units='lbm'
        )
        self.prob.model.set_input_defaults(
            Aircraft.Fuel.FUEL_SYSTEM_MASS_SCALER, val=1, units='unitless'
        )
        self.prob.model.set_input_defaults(
            Aircraft.Fuel.FUEL_SYSTEM_MASS_COEFFICIENT, val=0.041, units='unitless'
        )
        self.prob.model.set_input_defaults(Aircraft.Fuel.DENSITY, val=6.687, units='lbm/galUS')
        self.prob.model.set_input_defaults(Aircraft.Fuel.FUEL_MARGIN, val=0, units='unitless')

        self.prob.model.set_input_defaults(Aircraft.Wing.SPAN, val=0.0, units='ft')
        self.prob.model.set_input_defaults(Aircraft.Wing.SLAT_CHORD_RATIO, val=0.15)
        self.prob.model.set_input_defaults(Aircraft.Wing.FLAP_CHORD_RATIO, val=0.3)
        self.prob.model.set_input_defaults(Aircraft.Wing.SLAT_SPAN_RATIO, val=0.9)
        self.prob.model.set_input_defaults(Aircraft.Furnishings.MASS_SCALER, 40.0, units='unitless')
        self.prob.model.set_input_defaults(Aircraft.Fuselage.CABIN_AREA, val=1069.0, units='ft**2')

        setup_model_options(self.prob, options)

        self.prob.setup(check=False, force_alloc_complex=True)

    def test_case1(self):
        self.prob.run_model()

        tol = 5e-4
        # size values:
        assert_near_equal(self.prob['size.fuselage.cabin_height'], 13.1, tol)
        assert_near_equal(self.prob['size.fuselage.cabin_len'], 72.1, tol)
        assert_near_equal(self.prob['size.fuselage.nose_height'], 8.6, tol)

        assert_near_equal(self.prob[Aircraft.Wing.CENTER_CHORD], 17.49, tol)
        assert_near_equal(self.prob[Aircraft.Wing.ROOT_CHORD], 16.41, tol)
        assert_near_equal(
            self.prob[Aircraft.Wing.THICKNESS_TO_CHORD_UNWEIGHTED], 0.1397, tol
        )  # not exact value, likely due to rounding error

        assert_near_equal(
            self.prob[Aircraft.HorizontalTail.AVERAGE_CHORD], 9.578314120156815, tol
        )  # note: this is not the value in the GASP output, because the output calculates them differently. This was calculated by hand.
        assert_near_equal(
            self.prob[Aircraft.VerticalTail.AVERAGE_CHORD], 16.828924591320984, tol
        )  # note: this is not the value in the GASP output, because the output calculates them differently. This was calculated by hand.
        assert_near_equal(self.prob[Aircraft.Nacelle.AVG_LENGTH], 14.7, tol)

        # fixed mass values:
        assert_near_equal(
            self.prob[Aircraft.LandingGear.MAIN_GEAR_MASS], 6384.349999999999, tol
        )  # calculated by hand

        assert_near_equal(self.prob[Aircraft.Propulsion.TOTAL_ENGINE_MASS], 12606, tol)
        assert_near_equal(self.prob[Aircraft.Engine.ADDITIONAL_MASS], 1765 / 2, tol)

        # wing values:
        assert_near_equal(self.prob['wing_mass.isolated_wing_mass'], 15653, tol)

        # fuel values:
        assert_near_equal(
            self.prob['fuel_mass.fuel_and_oem.OEM_wingfuel_mass'], 79656.75796849, tol
        )  # modified from GASP value to account for updated crew mass. GASP value is 79147.2

        assert_near_equal(
            self.prob['fuel_mass.fus_mass_full'], 101684.818580466, tol
        )  # calculated by hand,  #modified from GASP value to account for updated crew mass. GASP value is 102321.45695930265
        assert_near_equal(
            self.prob[Aircraft.Fuel.FUEL_SYSTEM_MASS], 1789.92707671, tol
        )  # modified from GASP value to account for updated crew mass. GASP value is 102321.45695930265 (is it correct?)

        assert_near_equal(self.prob[Aircraft.Design.STRUCTURE_MASS], 50132.58, tol)
        assert_near_equal(
            self.prob[Aircraft.Fuselage.MASS], 18621.15351242, tol
        )  # modified from GASP value to account for updated crew mass. GASP value is 18787

        assert_near_equal(
            self.prob[Mission.Design.FUEL_MASS_REQUIRED], 43656.75796849, tol
        )  # modified from GASP value to account for updated crew mass. GASP value is 43147.2
        assert_near_equal(
            self.prob[Aircraft.Propulsion.MASS], 16167.631, tol
        )  # modified from GASP value to account for updated crew mass. GASP value is 16140
        assert_near_equal(
            self.prob[Mission.Design.FUEL_MASS], 43656.75796849, tol
        )  # modified from GASP value to account for updated crew mass. GASP value is 43147
        assert_near_equal(
            self.prob['fuel_mass.fuel_mass_min'], 33616.75796849, tol
        )  # modified from GASP value to account for updated crew mass. GASP value is 33107.2
        assert_near_equal(
            self.prob[Aircraft.Fuel.WING_VOLUME_DESIGN], 872.74688953, tol
        )  # modified from GASP value to account for updated crew mass. GASP value is 862.6
        assert_near_equal(
            self.prob['fuel_mass.fuel_and_oem.OEM_fuel_vol'], 1592.42671655, tol
        )  # modified from GASP value to account for updated crew mass. GASP value is 1582.2
        assert_near_equal(
            self.prob[Aircraft.Design.OPERATING_MASS], 95743.24203151, tol
        )  # modified from GASP value to account for updated crew mass. GASP value is 96253.0
        assert_near_equal(
            self.prob['fuel_mass.fuel_and_oem.payload_mass_max_fuel'], 36000, tol
        )  # note: value came from running the GASP code on my own and printing it out
        assert_near_equal(self.prob['fuel_mass.fuel_and_oem.volume_wingfuel_mass'], 55725.1, tol)
        assert_near_equal(self.prob['fuel_mass.max_wingfuel_mass'], 55725.1, tol)
        assert_near_equal(
            self.prob[Aircraft.Fuel.AUXILIARY_FUEL_CAPACITY], 0, tol
        )  # always zero when no body tank
        assert_near_equal(
            self.prob['fuel_mass.body_tank.extra_fuel_volume'], 0, tol
        )  # always zero when no body tank
        assert_near_equal(
            self.prob['fuel_mass.body_tank.max_extra_fuel_mass'], 0, tol
        )  # always zero when no body tank

        partial_data = self.prob.check_partials(out_stream=None, method='cs')
        assert_check_partials(partial_data, atol=2e-10, rtol=1e-12)


class MassSummationTestCase4(unittest.TestCase):
    """
    This is the large single aisle 1V3.6 test case with a fuel margin of 10%, a wing loading of 128 psf, and a SLS thrust of 29500 lbf
    All values are from V3.6 output (or hand calculated from the output, and these cases are specified).
    """

    def setUp(self):
        options = get_option_defaults()
        options.set_val(Aircraft.Electrical.HAS_HYBRID_SYSTEM, val=False, units='unitless')
        options.set_val(Aircraft.CrewPayload.Design.NUM_PASSENGERS, val=180, units='unitless')
        options.set_val(Aircraft.CrewPayload.NUM_PASSENGERS, val=180, units='unitless')
        options.set_val(Mission.Design.CRUISE_ALTITUDE, val=37500, units='ft')
        options.set_val(Aircraft.Wing.CHOOSE_FOLD_LOCATION, val=False, units='unitless')
        options.set_val(
            Aircraft.Wing.FOLD_DIMENSIONAL_LOCATION_SPECIFIED, val=True, units='unitless'
        )
        options.set_val(Aircraft.Strut.DIMENSIONAL_LOCATION_SPECIFIED, val=True, units='unitless')
        options.set_val(Aircraft.LandingGear.FIXED_GEAR, val=False, units='unitless')
        options.set_val(Aircraft.CrewPayload.PASSENGER_MASS_WITH_BAGS, val=200, units='lbm')
        options.set_val(Aircraft.Fuselage.NUM_SEATS_ABREAST, 6)
        options.set_val(Aircraft.Fuselage.AISLE_WIDTH, 24, units='inch')
        options.set_val(Aircraft.Fuselage.NUM_AISLES, 1)
        options.set_val(Aircraft.Fuselage.SEAT_PITCH, 29, units='inch')
        options.set_val(Aircraft.Fuselage.SEAT_WIDTH, 20.2, units='inch')
        options.set_val(Aircraft.Engine.ADDITIONAL_MASS_FRACTION, 0.14, units='unitless')

        self.prob = om.Problem()
        self.prob.model.add_subsystem(
            'size',
            SizeGroup(),
            promotes_inputs=['aircraft:*', 'mission:*'],
            promotes_outputs=[
                'aircraft:*',
            ],
        )
        self.prob.model.add_subsystem(
            'GASP_mass',
            MassPremission(),
            promotes=['*'],
        )

        self.prob.model.set_input_defaults(Aircraft.Wing.ASPECT_RATIO, val=10.13, units='unitless')
        self.prob.model.set_input_defaults(Aircraft.Wing.TAPER_RATIO, val=0.33, units='unitless')
        self.prob.model.set_input_defaults(Aircraft.Wing.SWEEP, val=25, units='deg')
        self.prob.model.set_input_defaults(
            Aircraft.Wing.THICKNESS_TO_CHORD_ROOT, val=0.15, units='unitless'
        )
        self.prob.model.set_input_defaults(Mission.Design.GROSS_MASS, val=175400, units='lbm')
        self.prob.model.set_input_defaults(Aircraft.Wing.LOADING, val=128, units='lbf/ft**2')
        self.prob.model.set_input_defaults(
            Aircraft.HorizontalTail.VERTICAL_TAIL_FRACTION, val=0, units='unitless'
        )
        self.prob.model.set_input_defaults(
            Aircraft.VerticalTail.ASPECT_RATIO, val=1.67, units='unitless'
        )
        self.prob.model.set_input_defaults(
            Aircraft.HorizontalTail.TAPER_RATIO, val=0.352, units='unitless'
        )
        self.prob.model.set_input_defaults(
            Aircraft.Engine.SCALED_SLS_THRUST, val=29500.0, units='lbf'
        )
        self.prob.model.set_input_defaults(
            Aircraft.Engine.WING_LOCATIONS, val=0.35, units='unitless'
        )
        self.prob.model.set_input_defaults(
            Aircraft.Fuselage.PRESSURE_DIFFERENTIAL, val=7.5, units='psi'
        )
        self.prob.model.set_input_defaults(Aircraft.Fuel.WING_FUEL_FRACTION, 0.6, units='unitless')
        self.prob.model.set_input_defaults(
            Aircraft.VerticalTail.TAPER_RATIO, val=0.801, units='unitless'
        )

        self.prob.model.set_input_defaults(
            Aircraft.HorizontalTail.VOLUME_COEFFICIENT, val=1.189, units='unitless'
        )
        self.prob.model.set_input_defaults(
            Aircraft.VerticalTail.VOLUME_COEFFICIENT, 0.145, units='unitless'
        )
        self.prob.model.set_input_defaults(Aircraft.Fuselage.DELTA_DIAMETER, 4.5, units='ft')
        self.prob.model.set_input_defaults(
            Aircraft.Fuselage.PILOT_COMPARTMENT_LENGTH, 9.5, units='ft'
        )
        self.prob.model.set_input_defaults(Aircraft.Fuselage.NOSE_FINENESS, 1, units='unitless')
        self.prob.model.set_input_defaults(Aircraft.Fuselage.TAIL_FINENESS, 3, units='unitless')
        # Adjust WETTED_AREA_SCALER such that WETTED_AREA = 4000.0
        self.prob.model.set_input_defaults(
            Aircraft.Fuselage.WETTED_AREA_SCALER, val=0.86215, units='unitless'
        )
        self.prob.model.set_input_defaults(
            Aircraft.Wing.THICKNESS_TO_CHORD_TIP, 0.12, units='unitless'
        )
        self.prob.model.set_input_defaults(
            Aircraft.HorizontalTail.MOMENT_RATIO, val=0.2307, units='unitless'
        )
        self.prob.model.set_input_defaults(
            Aircraft.VerticalTail.MOMENT_RATIO, 2.362, units='unitless'
        )
        self.prob.model.set_input_defaults(
            Aircraft.HorizontalTail.ASPECT_RATIO, val=4.75, units='unitless'
        )
        self.prob.model.set_input_defaults(Aircraft.Engine.REFERENCE_DIAMETER, 5.8, units='ft')
        # self.prob.model.set_input_defaults(
        #     Aircraft.Engine.REFERENCE_SLS_THRUST, 28690, units='lbf'
        # )
        self.prob.model.set_input_defaults(Aircraft.Engine.SCALE_FACTOR, 1.02823, units='unitless')
        self.prob.model.set_input_defaults(
            Aircraft.Nacelle.CORE_DIAMETER_RATIO, 1.25, units='unitless'
        )
        self.prob.model.set_input_defaults(Aircraft.Nacelle.FINENESS, 2, units='unitless')

        self.prob.model.set_input_defaults(
            Aircraft.Design.MAX_STRUCTURAL_SPEED, val=402.5, units='mi/h'
        )

        self.prob.model.set_input_defaults(Aircraft.CrewPayload.CARGO_MASS, val=0, units='lbm')
        self.prob.model.set_input_defaults(
            Aircraft.CrewPayload.Design.MAX_CARGO_MASS, val=10040, units='lbm'
        )
        self.prob.model.set_input_defaults(Aircraft.VerticalTail.SWEEP, val=0, units='deg')
        self.prob.model.set_input_defaults(
            Aircraft.HorizontalTail.MASS_COEFFICIENT, val=0.232, units='unitless'
        )
        self.prob.model.set_input_defaults(
            Aircraft.LandingGear.TAIL_HOOK_MASS_SCALER, val=1, units='unitless'
        )
        self.prob.model.set_input_defaults(
            Aircraft.VerticalTail.MASS_COEFFICIENT, val=0.289, units='unitless'
        )
        self.prob.model.set_input_defaults(
            Aircraft.HorizontalTail.THICKNESS_TO_CHORD, val=0.12, units='unitless'
        )
        self.prob.model.set_input_defaults(
            Aircraft.VerticalTail.THICKNESS_TO_CHORD, val=0.12, units='unitless'
        )
        self.prob.model.set_input_defaults(
            Aircraft.Wing.HIGH_LIFT_MASS_COEFFICIENT, val=1.9, units='unitless'
        )  # Based onlarge single aisle 1for updated flaps mass model
        self.prob.model.set_input_defaults(
            Mission.Landing.LIFT_COEFFICIENT_MAX, val=2.817, units='unitless'
        )  # Based on large single aisle 1 for updated flaps mass model
        self.prob.model.set_input_defaults(
            Aircraft.Wing.SURFACE_CONTROL_MASS_COEFFICIENT, val=0.95, units='unitless'
        )
        self.prob.model.set_input_defaults(
            Aircraft.Design.COCKPIT_CONTROL_MASS_COEFFICIENT, val=16.5, units='unitless'
        )
        self.prob.model.set_input_defaults(
            Aircraft.Controls.STABILITY_AUGMENTATION_SYSTEM_MASS, val=0, units='lbm'
        )  # note: not actually defined in program, likely an error
        self.prob.model.set_input_defaults(
            Aircraft.Controls.COCKPIT_CONTROL_MASS_SCALER, val=1, units='unitless'
        )
        self.prob.model.set_input_defaults(
            Aircraft.Wing.SURFACE_CONTROL_MASS_SCALER, val=1, units='unitless'
        )
        self.prob.model.set_input_defaults(
            Aircraft.Controls.STABILITY_AUGMENTATION_SYSTEM_MASS_SCALER, val=1, units='unitless'
        )
        self.prob.model.set_input_defaults(
            Aircraft.Controls.TOTAL_MASS, val=0, units='lbm'
        )  # note: not actually defined in program, likely an error
        self.prob.model.set_input_defaults(
            Aircraft.LandingGear.MASS_COEFFICIENT, val=0.04, units='unitless'
        )
        self.prob.model.set_input_defaults(
            Aircraft.LandingGear.MAIN_GEAR_MASS_COEFFICIENT, val=0.85, units='unitless'
        )
        self.prob.model.set_input_defaults(
            Aircraft.Nacelle.CLEARANCE_RATIO, val=0.2, units='unitless'
        )
        self.prob.model.set_input_defaults(
            Aircraft.Engine.MASS_SPECIFIC, val=0.21366, units='lbm/lbf'
        )
        self.prob.model.set_input_defaults(Aircraft.Nacelle.MASS_SPECIFIC, val=3, units='lbm/ft**2')
        self.prob.model.set_input_defaults(Aircraft.Engine.PYLON_FACTOR, val=1.25, units='unitless')
        self.prob.model.set_input_defaults(Aircraft.Engine.MASS_SCALER, val=1, units='unitless')
        self.prob.model.set_input_defaults(
            Aircraft.Propulsion.MISC_MASS_SCALER, val=1, units='unitless'
        )
        self.prob.model.set_input_defaults(
            Aircraft.LandingGear.MAIN_GEAR_LOCATION, val=0.15, units='unitless'
        )

        self.prob.model.set_input_defaults(Aircraft.APU.MASS, val=928.0, units='lbm')
        self.prob.model.set_input_defaults(
            Aircraft.Instruments.MASS_COEFFICIENT, val=0.0736, units='unitless'
        )
        self.prob.model.set_input_defaults(
            Aircraft.Hydraulics.FLIGHT_CONTROL_MASS_COEFFICIENT, val=0.112, units='unitless'
        )
        self.prob.model.set_input_defaults(
            Aircraft.Hydraulics.GEAR_MASS_COEFFICIENT, val=0.14, units='unitless'
        )
        self.prob.model.set_input_defaults(Aircraft.Avionics.MASS, val=1959.0, units='lbm')
        self.prob.model.set_input_defaults(
            Aircraft.AirConditioning.MASS_COEFFICIENT, val=1.65, units='unitless'
        )
        self.prob.model.set_input_defaults(Aircraft.AntiIcing.MASS, val=551.0, units='lbm')
        self.prob.model.set_input_defaults(Aircraft.Furnishings.MASS, val=11192.0, units='lbm')
        self.prob.model.set_input_defaults(
            Aircraft.CrewPayload.PASSENGER_SERVICE_MASS_PER_PASSENGER, val=5.0, units='lbm'
        )
        self.prob.model.set_input_defaults(
            Aircraft.CrewPayload.WATER_MASS_PER_OCCUPANT, val=3.0, units='lbm'
        )
        self.prob.model.set_input_defaults(
            Aircraft.Design.EMERGENCY_EQUIPMENT_MASS, val=50.0, units='lbm'
        )
        self.prob.model.set_input_defaults(
            Aircraft.CrewPayload.CATERING_ITEMS_MASS_PER_PASSENGER, val=7.6, units='lbm'
        )
        self.prob.model.set_input_defaults(
            Aircraft.Fuel.UNUSABLE_FUEL_MASS_COEFFICIENT, val=12.0, units='unitless'
        )

        self.prob.model.set_input_defaults(
            Aircraft.Wing.MASS_COEFFICIENT, val=102.5, units='unitless'
        )

        self.prob.model.set_input_defaults(
            Aircraft.Fuselage.MASS_COEFFICIENT, val=128, units='unitless'
        )
        self.prob.model.set_input_defaults('fuel_mass.fuselage.pylon_len', val=0, units='ft')
        self.prob.model.set_input_defaults('fuel_mass.fuselage.pylon_len', val=0, units='ft')
        self.prob.model.set_input_defaults(
            'fuel_mass.fuselage.MAT', val=0, units='lbm'
        )  # note: not actually defined in program, likely an error
        self.prob.model.set_input_defaults(Aircraft.Wing.MASS_SCALER, val=1, units='unitless')
        self.prob.model.set_input_defaults(
            Aircraft.HorizontalTail.MASS_SCALER, val=1, units='unitless'
        )
        self.prob.model.set_input_defaults(
            Aircraft.VerticalTail.MASS_SCALER, val=1, units='unitless'
        )
        self.prob.model.set_input_defaults(Aircraft.Fuselage.MASS_SCALER, val=1, units='unitless')
        self.prob.model.set_input_defaults(
            Aircraft.LandingGear.TOTAL_MASS_SCALER, val=1, units='unitless'
        )
        self.prob.model.set_input_defaults(Aircraft.Engine.POD_MASS_SCALER, val=1, units='unitless')
        self.prob.model.set_input_defaults(
            Aircraft.Design.STRUCTURAL_MASS_INCREMENT, val=0, units='lbm'
        )
        self.prob.model.set_input_defaults(
            Aircraft.Fuel.FUEL_SYSTEM_MASS_SCALER, val=1, units='unitless'
        )
        self.prob.model.set_input_defaults(
            Aircraft.Fuel.FUEL_SYSTEM_MASS_COEFFICIENT, val=0.041, units='unitless'
        )
        self.prob.model.set_input_defaults(Aircraft.Fuel.DENSITY, val=6.687, units='lbm/galUS')
        self.prob.model.set_input_defaults(Aircraft.Fuel.FUEL_MARGIN, val=10, units='unitless')

        self.prob.model.set_input_defaults(Aircraft.Wing.SPAN, val=0.0, units='ft')
        self.prob.model.set_input_defaults(Aircraft.Wing.SLAT_CHORD_RATIO, val=0.15)
        self.prob.model.set_input_defaults(Aircraft.Wing.FLAP_CHORD_RATIO, val=0.3)
        self.prob.model.set_input_defaults(Aircraft.Wing.SLAT_SPAN_RATIO, val=0.9)
        self.prob.model.set_input_defaults(Aircraft.Furnishings.MASS_SCALER, 40.0, units='unitless')
        self.prob.model.set_input_defaults(Aircraft.Fuselage.CABIN_AREA, val=1069.0, units='ft**2')

        setup_model_options(self.prob, options)

        self.prob.setup(check=False, force_alloc_complex=True)

    def test_case1(self):
        self.prob.run_model()

        tol = 5e-4
        # size values:
        assert_near_equal(self.prob['size.fuselage.cabin_height'], 13.1, tol)
        assert_near_equal(self.prob['size.fuselage.cabin_len'], 72.1, tol)
        assert_near_equal(self.prob['size.fuselage.nose_height'], 8.6, tol)

        assert_near_equal(self.prob[Aircraft.Wing.CENTER_CHORD], 17.49, tol)
        assert_near_equal(self.prob[Aircraft.Wing.ROOT_CHORD], 16.41, tol)
        assert_near_equal(
            self.prob[Aircraft.Wing.THICKNESS_TO_CHORD_UNWEIGHTED], 0.1397, tol
        )  # slightly different from GASP value, likely numerical error

        assert_near_equal(
            self.prob[Aircraft.HorizontalTail.AVERAGE_CHORD], 9.578314120156815, tol
        )  # note: this is not the value in the GASP output, because the output calculates them differently. This was calculated by hand.
        assert_near_equal(
            self.prob[Aircraft.VerticalTail.AVERAGE_CHORD], 16.828924591320984, tol
        )  # note: this is not the value in the GASP output, because the output calculates them differently. This was calculated by hand.
        assert_near_equal(self.prob[Aircraft.Nacelle.AVG_LENGTH], 14.7, tol)

        # fixed mass values:
        assert_near_equal(
            self.prob[Aircraft.LandingGear.MAIN_GEAR_MASS], 6384.349999999999, tol
        )  # calculated by hand

        assert_near_equal(self.prob[Aircraft.Propulsion.TOTAL_ENGINE_MASS], 12606, tol)
        assert_near_equal(self.prob[Aircraft.Engine.ADDITIONAL_MASS], 1765 / 2, tol)

        # wing values:
        assert_near_equal(self.prob['wing_mass.isolated_wing_mass'], 15653, tol)

        # fuel values:
        assert_near_equal(
            self.prob['fuel_mass.fuel_and_oem.OEM_wingfuel_mass'], 79474.11569854, tol
        )  # modified from GASP value to account for updated crew mass. GASP value is 78966.7

        assert_near_equal(
            self.prob['fuel_mass.fus_mass_full'], 101867.46085041, tol
        )  # calculated by hand,  #modified from GASP value to account for updated crew mass. GASP value is 102501.95695930265
        assert_near_equal(
            self.prob[Aircraft.Fuel.FUEL_SYSTEM_MASS], 1960.682618, tol
        )  # modified from GASP value to account for updated crew mass. GASP value is 1938

        assert_near_equal(self.prob[Aircraft.Design.STRUCTURE_MASS], 50144.527, tol)
        assert_near_equal(
            self.prob[Aircraft.Fuselage.MASS], 18633.04024108, tol
        )  # modified from GASP value to account for updated crew mass. GASP value is 18799

        assert_near_equal(
            self.prob[Mission.Design.FUEL_MASS_REQUIRED], 43474.11569854, tol
        )  # modified from GASP value to account for updated crew mass. GASP value is 42966.7
        assert_near_equal(
            self.prob[Aircraft.Propulsion.MASS], 16339.047, tol
        )  # modified from GASP value to account for updated crew mass. GASP value is 16309
        assert_near_equal(
            self.prob[Mission.Design.FUEL_MASS], 43474.11569854, tol
        )  # modified from GASP value to account for updated crew mass. GASP value is 42967
        assert_near_equal(
            self.prob['fuel_mass.fuel_mass_min'], 33434.11569854, tol
        )  # modified from GASP value to account for updated crew mass. GASP value is 32926.7
        assert_near_equal(
            self.prob[Aircraft.Fuel.WING_VOLUME_DESIGN], 956.00523534, tol
        )  # modified from GASP value to account for updated crew mass. GASP value is 944.8
        assert_near_equal(
            self.prob['fuel_mass.fuel_and_oem.OEM_fuel_vol'], 1588.77549551, tol
        )  # modified from GASP value to account for updated crew mass. GASP value is 1578.6
        assert_near_equal(
            self.prob[Aircraft.Design.OPERATING_MASS], 95925.88430146, tol
        )  # modified from GASP value to account for updated crew mass. GASP value is 96433.0
        assert_near_equal(
            self.prob['fuel_mass.fuel_and_oem.payload_mass_max_fuel'], 36000, tol
        )  # note: value came from running the GASP code on my own and printing it out
        assert_near_equal(self.prob['fuel_mass.fuel_and_oem.volume_wingfuel_mass'], 55725.1, tol)
        assert_near_equal(self.prob['fuel_mass.max_wingfuel_mass'], 55725.1, tol)
        assert_near_equal(
            self.prob[Aircraft.Fuel.AUXILIARY_FUEL_CAPACITY], 0, tol
        )  # always zero when no body tank
        assert_near_equal(
            self.prob['fuel_mass.body_tank.extra_fuel_volume'], 0, tol
        )  # always zero when no body tank
        assert_near_equal(
            self.prob['fuel_mass.body_tank.max_extra_fuel_mass'], 0, tol
        )  # always zero when no body tank

        partial_data = self.prob.check_partials(out_stream=None, method='cs')
        assert_check_partials(partial_data, atol=2e-10, rtol=1e-12)


class MassSummationTestCase5(unittest.TestCase):
    """
    This is thelarge single aisle 1V3.6 test case with a fuel margin of 0%, a wing loading of 150 psf, and a SLS thrust of 29500 lbf
    All values are from V3.6 output (or hand calculated from the output, and these cases are specified).
    """

    def setUp(self):
        options = get_option_defaults()
        options.set_val(Aircraft.Electrical.HAS_HYBRID_SYSTEM, val=False, units='unitless')
        options.set_val(Aircraft.CrewPayload.Design.NUM_PASSENGERS, val=180, units='unitless')
        options.set_val(Aircraft.CrewPayload.NUM_PASSENGERS, val=180, units='unitless')
        options.set_val(Mission.Design.CRUISE_ALTITUDE, val=37500, units='ft')
        options.set_val(Aircraft.Wing.CHOOSE_FOLD_LOCATION, val=False, units='unitless')
        options.set_val(
            Aircraft.Wing.FOLD_DIMENSIONAL_LOCATION_SPECIFIED, val=True, units='unitless'
        )
        options.set_val(Aircraft.Strut.DIMENSIONAL_LOCATION_SPECIFIED, val=True, units='unitless')
        options.set_val(Aircraft.LandingGear.FIXED_GEAR, val=False, units='unitless')
        options.set_val(Aircraft.CrewPayload.PASSENGER_MASS_WITH_BAGS, val=200, units='lbm')
        options.set_val(Aircraft.Fuselage.NUM_SEATS_ABREAST, 6)
        options.set_val(Aircraft.Fuselage.AISLE_WIDTH, 24, units='inch')
        options.set_val(Aircraft.Fuselage.NUM_AISLES, 1)
        options.set_val(Aircraft.Fuselage.SEAT_PITCH, 29, units='inch')
        options.set_val(Aircraft.Fuselage.SEAT_WIDTH, 20.2, units='inch')
        options.set_val(Aircraft.Engine.ADDITIONAL_MASS_FRACTION, 0.14, units='unitless')

        self.prob = om.Problem()
        self.prob.model.add_subsystem(
            'size',
            SizeGroup(),
            promotes_inputs=['aircraft:*', 'mission:*'],
            promotes_outputs=[
                'aircraft:*',
            ],
        )
        self.prob.model.add_subsystem(
            'GASP_mass',
            MassPremission(),
            promotes=['*'],
        )

        self.prob.model.set_input_defaults(Aircraft.Wing.ASPECT_RATIO, val=10.13, units='unitless')
        self.prob.model.set_input_defaults(Aircraft.Wing.TAPER_RATIO, val=0.33, units='unitless')
        self.prob.model.set_input_defaults(Aircraft.Wing.SWEEP, val=25, units='deg')
        self.prob.model.set_input_defaults(
            Aircraft.Wing.THICKNESS_TO_CHORD_ROOT, val=0.15, units='unitless'
        )
        self.prob.model.set_input_defaults(Mission.Design.GROSS_MASS, val=175400, units='lbm')
        self.prob.model.set_input_defaults(Aircraft.Wing.LOADING, val=150, units='lbf/ft**2')
        self.prob.model.set_input_defaults(
            Aircraft.HorizontalTail.VERTICAL_TAIL_FRACTION, val=0, units='unitless'
        )
        self.prob.model.set_input_defaults(
            Aircraft.VerticalTail.ASPECT_RATIO, val=1.67, units='unitless'
        )
        self.prob.model.set_input_defaults(
            Aircraft.HorizontalTail.TAPER_RATIO, val=0.352, units='unitless'
        )
        self.prob.model.set_input_defaults(
            Aircraft.Engine.SCALED_SLS_THRUST, val=29500.0, units='lbf'
        )
        self.prob.model.set_input_defaults(
            Aircraft.Engine.WING_LOCATIONS, val=0.35, units='unitless'
        )
        self.prob.model.set_input_defaults(
            Aircraft.Fuselage.PRESSURE_DIFFERENTIAL, val=7.5, units='psi'
        )
        self.prob.model.set_input_defaults(Aircraft.Fuel.WING_FUEL_FRACTION, 0.6, units='unitless')
        self.prob.model.set_input_defaults(
            Aircraft.VerticalTail.TAPER_RATIO, val=0.801, units='unitless'
        )

        self.prob.model.set_input_defaults(
            Aircraft.HorizontalTail.VOLUME_COEFFICIENT, val=1.189, units='unitless'
        )
        self.prob.model.set_input_defaults(
            Aircraft.VerticalTail.VOLUME_COEFFICIENT, 0.145, units='unitless'
        )
        self.prob.model.set_input_defaults(Aircraft.Fuselage.DELTA_DIAMETER, 4.5, units='ft')
        self.prob.model.set_input_defaults(
            Aircraft.Fuselage.PILOT_COMPARTMENT_LENGTH, 9.5, units='ft'
        )
        self.prob.model.set_input_defaults(Aircraft.Fuselage.NOSE_FINENESS, 1, units='unitless')
        self.prob.model.set_input_defaults(Aircraft.Fuselage.TAIL_FINENESS, 3, units='unitless')
        # Adjust WETTED_AREA_SCALER such that WETTED_AREA = 4000.0
        self.prob.model.set_input_defaults(
            Aircraft.Fuselage.WETTED_AREA_SCALER, val=0.86215, units='unitless'
        )
        self.prob.model.set_input_defaults(
            Aircraft.Wing.THICKNESS_TO_CHORD_TIP, 0.12, units='unitless'
        )
        self.prob.model.set_input_defaults(
            Aircraft.HorizontalTail.MOMENT_RATIO, val=0.2307, units='unitless'
        )
        self.prob.model.set_input_defaults(
            Aircraft.VerticalTail.MOMENT_RATIO, 2.362, units='unitless'
        )
        self.prob.model.set_input_defaults(
            Aircraft.HorizontalTail.ASPECT_RATIO, val=4.75, units='unitless'
        )
        self.prob.model.set_input_defaults(Aircraft.Engine.REFERENCE_DIAMETER, 5.8, units='ft')
        # self.prob.model.set_input_defaults(
        #     Aircraft.Engine.REFERENCE_SLS_THRUST, 28690, units='lbf'
        # )
        self.prob.model.set_input_defaults(Aircraft.Engine.SCALE_FACTOR, 1.02823, units='unitless')
        self.prob.model.set_input_defaults(
            Aircraft.Nacelle.CORE_DIAMETER_RATIO, 1.25, units='unitless'
        )
        self.prob.model.set_input_defaults(Aircraft.Nacelle.FINENESS, 2, units='unitless')

        self.prob.model.set_input_defaults(
            Aircraft.Design.MAX_STRUCTURAL_SPEED, val=402.5, units='mi/h'
        )

        self.prob.model.set_input_defaults(Aircraft.CrewPayload.CARGO_MASS, val=0, units='lbm')
        self.prob.model.set_input_defaults(
            Aircraft.CrewPayload.Design.MAX_CARGO_MASS, val=10040, units='lbm'
        )
        self.prob.model.set_input_defaults(Aircraft.VerticalTail.SWEEP, val=0, units='deg')
        self.prob.model.set_input_defaults(
            Aircraft.HorizontalTail.MASS_COEFFICIENT, val=0.232, units='unitless'
        )
        self.prob.model.set_input_defaults(
            Aircraft.LandingGear.TAIL_HOOK_MASS_SCALER, val=1, units='unitless'
        )
        self.prob.model.set_input_defaults(
            Aircraft.VerticalTail.MASS_COEFFICIENT, val=0.289, units='unitless'
        )
        self.prob.model.set_input_defaults(
            Aircraft.HorizontalTail.THICKNESS_TO_CHORD, val=0.12, units='unitless'
        )
        self.prob.model.set_input_defaults(
            Aircraft.VerticalTail.THICKNESS_TO_CHORD, val=0.12, units='unitless'
        )
        self.prob.model.set_input_defaults(
            Aircraft.Wing.HIGH_LIFT_MASS_COEFFICIENT, val=1.9, units='unitless'
        )  # Based onlarge single aisle 1for updated flaps mass model
        self.prob.model.set_input_defaults(
            Mission.Landing.LIFT_COEFFICIENT_MAX, val=2.817, units='unitless'
        )  # Based on large single aisle 1 for updated flaps mass model
        self.prob.model.set_input_defaults(
            Aircraft.Wing.SURFACE_CONTROL_MASS_COEFFICIENT, val=0.95, units='unitless'
        )
        self.prob.model.set_input_defaults(
            Aircraft.Design.COCKPIT_CONTROL_MASS_COEFFICIENT, val=16.5, units='unitless'
        )
        self.prob.model.set_input_defaults(
            Aircraft.Controls.STABILITY_AUGMENTATION_SYSTEM_MASS, val=0, units='lbm'
        )  # note: not actually defined in program, likely an error
        self.prob.model.set_input_defaults(
            Aircraft.Controls.COCKPIT_CONTROL_MASS_SCALER, val=1, units='unitless'
        )
        self.prob.model.set_input_defaults(
            Aircraft.Wing.SURFACE_CONTROL_MASS_SCALER, val=1, units='unitless'
        )
        self.prob.model.set_input_defaults(
            Aircraft.Controls.STABILITY_AUGMENTATION_SYSTEM_MASS_SCALER, val=1, units='unitless'
        )
        self.prob.model.set_input_defaults(
            Aircraft.Controls.TOTAL_MASS, val=0, units='lbm'
        )  # note: not actually defined in program, likely an error
        self.prob.model.set_input_defaults(
            Aircraft.LandingGear.MASS_COEFFICIENT, val=0.04, units='unitless'
        )
        self.prob.model.set_input_defaults(
            Aircraft.LandingGear.MAIN_GEAR_MASS_COEFFICIENT, val=0.85, units='unitless'
        )
        self.prob.model.set_input_defaults(
            Aircraft.Nacelle.CLEARANCE_RATIO, val=0.2, units='unitless'
        )
        self.prob.model.set_input_defaults(
            Aircraft.Engine.MASS_SPECIFIC, val=0.21366, units='lbm/lbf'
        )
        self.prob.model.set_input_defaults(Aircraft.Nacelle.MASS_SPECIFIC, val=3, units='lbm/ft**2')
        self.prob.model.set_input_defaults(Aircraft.Engine.PYLON_FACTOR, val=1.25, units='unitless')
        self.prob.model.set_input_defaults(Aircraft.Engine.MASS_SCALER, val=1, units='unitless')
        self.prob.model.set_input_defaults(
            Aircraft.Propulsion.MISC_MASS_SCALER, val=1, units='unitless'
        )
        self.prob.model.set_input_defaults(
            Aircraft.LandingGear.MAIN_GEAR_LOCATION, val=0.15, units='unitless'
        )

        self.prob.model.set_input_defaults(Aircraft.APU.MASS, val=928.0, units='lbm')
        self.prob.model.set_input_defaults(
            Aircraft.Instruments.MASS_COEFFICIENT, val=0.0736, units='unitless'
        )
        self.prob.model.set_input_defaults(
            Aircraft.Hydraulics.FLIGHT_CONTROL_MASS_COEFFICIENT, val=0.112, units='unitless'
        )
        self.prob.model.set_input_defaults(
            Aircraft.Hydraulics.GEAR_MASS_COEFFICIENT, val=0.14, units='unitless'
        )
        self.prob.model.set_input_defaults(Aircraft.Avionics.MASS, val=1959.0, units='lbm')
        self.prob.model.set_input_defaults(
            Aircraft.AirConditioning.MASS_COEFFICIENT, val=1.65, units='unitless'
        )
        self.prob.model.set_input_defaults(Aircraft.AntiIcing.MASS, val=551.0, units='lbm')
        self.prob.model.set_input_defaults(Aircraft.Furnishings.MASS, val=11192.0, units='lbm')
        self.prob.model.set_input_defaults(
            Aircraft.CrewPayload.PASSENGER_SERVICE_MASS_PER_PASSENGER, val=5.0, units='lbm'
        )
        self.prob.model.set_input_defaults(
            Aircraft.CrewPayload.WATER_MASS_PER_OCCUPANT, val=3.0, units='lbm'
        )
        self.prob.model.set_input_defaults(
            Aircraft.Design.EMERGENCY_EQUIPMENT_MASS, val=50.0, units='lbm'
        )
        self.prob.model.set_input_defaults(
            Aircraft.CrewPayload.CATERING_ITEMS_MASS_PER_PASSENGER, val=7.6, units='lbm'
        )
        self.prob.model.set_input_defaults(
            Aircraft.Fuel.UNUSABLE_FUEL_MASS_COEFFICIENT, val=12.0, units='unitless'
        )

        self.prob.model.set_input_defaults(
            Aircraft.Wing.MASS_COEFFICIENT, val=102.5, units='unitless'
        )

        self.prob.model.set_input_defaults(
            Aircraft.Fuselage.MASS_COEFFICIENT, val=128, units='unitless'
        )
        self.prob.model.set_input_defaults('fuel_mass.fuselage.pylon_len', val=0, units='ft')
        self.prob.model.set_input_defaults('fuel_mass.fuselage.pylon_len', val=0, units='ft')
        self.prob.model.set_input_defaults(
            'fuel_mass.fuselage.MAT', val=0, units='lbm'
        )  # note: not actually defined in program, likely an error
        self.prob.model.set_input_defaults(Aircraft.Wing.MASS_SCALER, val=1, units='unitless')
        self.prob.model.set_input_defaults(
            Aircraft.HorizontalTail.MASS_SCALER, val=1, units='unitless'
        )
        self.prob.model.set_input_defaults(
            Aircraft.VerticalTail.MASS_SCALER, val=1, units='unitless'
        )
        self.prob.model.set_input_defaults(Aircraft.Fuselage.MASS_SCALER, val=1, units='unitless')
        self.prob.model.set_input_defaults(
            Aircraft.LandingGear.TOTAL_MASS_SCALER, val=1, units='unitless'
        )
        self.prob.model.set_input_defaults(Aircraft.Engine.POD_MASS_SCALER, val=1, units='unitless')
        self.prob.model.set_input_defaults(
            Aircraft.Design.STRUCTURAL_MASS_INCREMENT, val=0, units='lbm'
        )
        self.prob.model.set_input_defaults(
            Aircraft.Fuel.FUEL_SYSTEM_MASS_SCALER, val=1, units='unitless'
        )
        self.prob.model.set_input_defaults(
            Aircraft.Fuel.FUEL_SYSTEM_MASS_COEFFICIENT, val=0.041, units='unitless'
        )
        self.prob.model.set_input_defaults(Aircraft.Fuel.DENSITY, val=6.687, units='lbm/galUS')
        self.prob.model.set_input_defaults(Aircraft.Fuel.FUEL_MARGIN, val=0.0, units='unitless')

        self.prob.model.set_input_defaults(Aircraft.Wing.SPAN, val=0.0, units='ft')
        self.prob.model.set_input_defaults(Aircraft.Wing.SLAT_CHORD_RATIO, val=0.15)
        self.prob.model.set_input_defaults(Aircraft.Wing.FLAP_CHORD_RATIO, val=0.3)
        self.prob.model.set_input_defaults(Aircraft.Wing.SLAT_SPAN_RATIO, val=0.9)
        self.prob.model.set_input_defaults(Aircraft.Furnishings.MASS_SCALER, 40.0, units='unitless')
        self.prob.model.set_input_defaults(Aircraft.Fuselage.CABIN_AREA, val=1069.0, units='ft**2')

        setup_model_options(self.prob, options)

        self.prob.setup(check=False, force_alloc_complex=True)

    def test_case1(self):
        self.prob.run_model()

        tol = 5e-4
        # size values:
        assert_near_equal(self.prob['size.fuselage.cabin_height'], 13.1, tol)
        assert_near_equal(self.prob['size.fuselage.cabin_len'], 72.1, tol)
        assert_near_equal(self.prob['size.fuselage.nose_height'], 8.6, tol)

        assert_near_equal(self.prob[Aircraft.Wing.CENTER_CHORD], 16.16, tol)
        assert_near_equal(self.prob[Aircraft.Wing.ROOT_CHORD], 15.1, tol)
        assert_near_equal(
            self.prob[Aircraft.Wing.THICKNESS_TO_CHORD_UNWEIGHTED], 0.1394, tol
        )  # slightly different from GASP value, likely rounding error

        assert_near_equal(
            self.prob[Aircraft.HorizontalTail.AVERAGE_CHORD], 8.848695928254141, tol
        )  # note: this is not the value in the GASP output, because the output calculates them differently. This was calculated by hand.
        assert_near_equal(
            self.prob[Aircraft.VerticalTail.AVERAGE_CHORD], 15.550266681026597, tol
        )  # note: this is not the value in the GASP output, because the output calculates them differently. This was calculated by hand.
        assert_near_equal(self.prob[Aircraft.Nacelle.AVG_LENGTH], 14.7, tol)

        # fixed mass values:
        assert_near_equal(
            self.prob[Aircraft.LandingGear.MAIN_GEAR_MASS],
            6384.349999999999,
            tol,
            # self.prob['fixed_mass.main_gear_mass'], 6384.349999999999, tol
        )  # calculated by hand

        assert_near_equal(self.prob[Aircraft.Propulsion.TOTAL_ENGINE_MASS], 12606, tol)
        assert_near_equal(self.prob[Aircraft.Engine.ADDITIONAL_MASS], 1765 / 2, tol)

        # wing values:
        assert_near_equal(self.prob['wing_mass.isolated_wing_mass'], 14631, tol)

        # fuel values:
        assert_near_equal(
            self.prob['fuel_mass.fuel_and_oem.OEM_wingfuel_mass'], 81085.9308234, tol
        )  # modified from GASP value to account for updated crew mass. GASP value is 81424.8

        assert_near_equal(
            self.prob['fuel_mass.fus_mass_full'], 102510.642, tol
        )  # calculated by hand
        assert_near_equal(
            self.prob[Aircraft.Fuel.FUEL_SYSTEM_MASS], 1848.52316376, tol
        )  # modified from GASP value to account for updated crew mass. GASP value is 1862

        assert_near_equal(self.prob[Aircraft.Design.STRUCTURE_MASS], 48940.74, tol)
        assert_near_equal(self.prob[Aircraft.Fuselage.MASS], 18674.791, tol)

        assert_near_equal(
            self.prob[Mission.Design.FUEL_MASS_REQUIRED], 45085.9308234, tol
        )  # modified from GASP value to account for updated crew mass. GASP value is 45424.8
        assert_near_equal(
            self.prob[Aircraft.Propulsion.MASS], 16225.793, tol
        )  # modified from GASP value to account for updated crew mass. GASP value is 16233
        assert_near_equal(
            self.prob[Mission.Design.FUEL_MASS], 45085.9308234, tol
        )  # modified from GASP value to account for updated crew mass. GASP value is 45425
        assert_near_equal(
            self.prob['fuel_mass.fuel_mass_min'], 35045.9308234, tol
        )  # modified from GASP value to account for updated crew mass. GASP value is 35384.8
        assert_near_equal(
            self.prob[Aircraft.Fuel.WING_VOLUME_DESIGN], 901.317636, tol
        )  # modified from GASP value to account for updated crew mass. GASP value is 908.1
        assert_near_equal(
            self.prob['fuel_mass.fuel_and_oem.OEM_fuel_vol'], 1620.99746302, tol
        )  # modified from GASP value to account for updated crew mass. GASP value is 1627.8
        assert_near_equal(
            self.prob[Aircraft.Design.OPERATING_MASS], 94314.0691766, tol
        )  # modified from GASP value to account for updated crew mass. GASP value is 93975
        assert_near_equal(
            self.prob['fuel_mass.fuel_and_oem.payload_mass_max_fuel'], 34766.20684105, tol
        )  # note: value came from running the GASP code on my own and printing it out,  #modified from GASP value to account for updated crew mass. GASP value is 34427.4
        assert_near_equal(self.prob['fuel_mass.fuel_and_oem.volume_wingfuel_mass'], 43852.1, tol)
        assert_near_equal(self.prob['fuel_mass.max_wingfuel_mass'], 43852.1, tol)
        assert_near_equal(
            self.prob[Aircraft.Fuel.AUXILIARY_FUEL_CAPACITY], 1233.79315895, tol
        )  # modified from GASP value to account for updated crew mass. GASP value is 1572.6
        assert_near_equal(
            self.prob['fuel_mass.body_tank.extra_fuel_volume'], 24.6648902, tol
        )  # slightly different from GASP value, likely a rounding error,  #modified from GASP value to account for updated crew mass. GASP value is 31.43
        assert_near_equal(
            self.prob['fuel_mass.body_tank.max_extra_fuel_mass'], 1233.79315895, tol
        )  # modified from GASP value to account for updated crew mass. GASP value is 1572.6

        partial_data = self.prob.check_partials(out_stream=None, method='cs')
        assert_check_partials(partial_data, atol=3e-10, rtol=1e-12)


class MassSummationTestCase6(unittest.TestCase):
    """
    This is thelarge single aisle 1V3.6 test case with a fuel margin of 10%, a wing loading of 150 psf, and a SLS thrust of 29500 lbf
    All values are from V3.6 output (or hand calculated from the output, and these cases are specified).
    """

    def setUp(self):
        options = get_option_defaults()
        options.set_val(Aircraft.Electrical.HAS_HYBRID_SYSTEM, val=False, units='unitless')
        options.set_val(Aircraft.CrewPayload.Design.NUM_PASSENGERS, val=180, units='unitless')
        options.set_val(Aircraft.CrewPayload.NUM_PASSENGERS, val=180, units='unitless')
        options.set_val(Mission.Design.CRUISE_ALTITUDE, val=37500, units='ft')
        options.set_val(Aircraft.Wing.CHOOSE_FOLD_LOCATION, val=False, units='unitless')
        options.set_val(
            Aircraft.Wing.FOLD_DIMENSIONAL_LOCATION_SPECIFIED, val=True, units='unitless'
        )
        options.set_val(Aircraft.Strut.DIMENSIONAL_LOCATION_SPECIFIED, val=True, units='unitless')
        options.set_val(Aircraft.LandingGear.FIXED_GEAR, val=False, units='unitless')
        options.set_val(Aircraft.CrewPayload.PASSENGER_MASS_WITH_BAGS, val=200, units='lbm')
        options.set_val(Aircraft.Fuselage.NUM_SEATS_ABREAST, 6)
        options.set_val(Aircraft.Fuselage.AISLE_WIDTH, 24, units='inch')
        options.set_val(Aircraft.Fuselage.NUM_AISLES, 1)
        options.set_val(Aircraft.Fuselage.SEAT_PITCH, 29, units='inch')
        options.set_val(Aircraft.Fuselage.SEAT_WIDTH, 20.2, units='inch')
        options.set_val(Aircraft.Engine.ADDITIONAL_MASS_FRACTION, 0.14, units='unitless')

        self.prob = om.Problem()
        self.prob.model.add_subsystem(
            'size',
            SizeGroup(),
            promotes_inputs=['aircraft:*', 'mission:*'],
            promotes_outputs=[
                'aircraft:*',
            ],
        )
        self.prob.model.add_subsystem(
            'GASP_mass',
            MassPremission(),
            promotes=['*'],
        )

        self.prob.model.set_input_defaults(Aircraft.Wing.ASPECT_RATIO, val=10.13, units='unitless')
        self.prob.model.set_input_defaults(Aircraft.Wing.TAPER_RATIO, val=0.33, units='unitless')
        self.prob.model.set_input_defaults(Aircraft.Wing.SWEEP, val=25, units='deg')
        self.prob.model.set_input_defaults(
            Aircraft.Wing.THICKNESS_TO_CHORD_ROOT, val=0.15, units='unitless'
        )
        self.prob.model.set_input_defaults(Mission.Design.GROSS_MASS, val=175400, units='lbm')
        self.prob.model.set_input_defaults(Aircraft.Wing.LOADING, val=150, units='lbf/ft**2')
        self.prob.model.set_input_defaults(
            Aircraft.HorizontalTail.VERTICAL_TAIL_FRACTION, val=0, units='unitless'
        )
        self.prob.model.set_input_defaults(
            Aircraft.VerticalTail.ASPECT_RATIO, val=1.67, units='unitless'
        )
        self.prob.model.set_input_defaults(
            Aircraft.HorizontalTail.TAPER_RATIO, val=0.352, units='unitless'
        )
        self.prob.model.set_input_defaults(
            Aircraft.Engine.SCALED_SLS_THRUST, val=29500.0, units='lbf'
        )
        self.prob.model.set_input_defaults(
            Aircraft.Engine.WING_LOCATIONS, val=0.35, units='unitless'
        )
        self.prob.model.set_input_defaults(
            Aircraft.Fuselage.PRESSURE_DIFFERENTIAL, val=7.5, units='psi'
        )
        self.prob.model.set_input_defaults(Aircraft.Fuel.WING_FUEL_FRACTION, 0.6, units='unitless')
        self.prob.model.set_input_defaults(
            Aircraft.VerticalTail.TAPER_RATIO, val=0.801, units='unitless'
        )

        self.prob.model.set_input_defaults(
            Aircraft.HorizontalTail.VOLUME_COEFFICIENT, val=1.189, units='unitless'
        )
        self.prob.model.set_input_defaults(
            Aircraft.VerticalTail.VOLUME_COEFFICIENT, 0.145, units='unitless'
        )
        self.prob.model.set_input_defaults(Aircraft.Fuselage.DELTA_DIAMETER, 4.5, units='ft')
        self.prob.model.set_input_defaults(
            Aircraft.Fuselage.PILOT_COMPARTMENT_LENGTH, 9.5, units='ft'
        )
        self.prob.model.set_input_defaults(Aircraft.Fuselage.NOSE_FINENESS, 1, units='unitless')
        self.prob.model.set_input_defaults(Aircraft.Fuselage.TAIL_FINENESS, 3, units='unitless')
        # Adjust WETTED_AREA_SCALER such that WETTED_AREA = 4000.0
        self.prob.model.set_input_defaults(
            Aircraft.Fuselage.WETTED_AREA_SCALER, val=0.86215, units='unitless'
        )
        self.prob.model.set_input_defaults(
            Aircraft.Wing.THICKNESS_TO_CHORD_TIP, 0.12, units='unitless'
        )
        self.prob.model.set_input_defaults(
            Aircraft.HorizontalTail.MOMENT_RATIO, val=0.2307, units='unitless'
        )
        self.prob.model.set_input_defaults(
            Aircraft.VerticalTail.MOMENT_RATIO, 2.362, units='unitless'
        )
        self.prob.model.set_input_defaults(
            Aircraft.HorizontalTail.ASPECT_RATIO, val=4.75, units='unitless'
        )
        self.prob.model.set_input_defaults(Aircraft.Engine.REFERENCE_DIAMETER, 5.8, units='ft')
        # self.prob.model.set_input_defaults(
        #     Aircraft.Engine.REFERENCE_SLS_THRUST, 28690, units='lbf'
        # )
        self.prob.model.set_input_defaults(Aircraft.Engine.SCALE_FACTOR, 1.02823, units='unitless')
        self.prob.model.set_input_defaults(
            Aircraft.Nacelle.CORE_DIAMETER_RATIO, 1.25, units='unitless'
        )
        self.prob.model.set_input_defaults(Aircraft.Nacelle.FINENESS, 2, units='unitless')

        self.prob.model.set_input_defaults(
            Aircraft.Design.MAX_STRUCTURAL_SPEED, val=402.5, units='mi/h'
        )

        self.prob.model.set_input_defaults(Aircraft.CrewPayload.CARGO_MASS, val=0, units='lbm')
        self.prob.model.set_input_defaults(
            Aircraft.CrewPayload.Design.MAX_CARGO_MASS, val=10040, units='lbm'
        )
        self.prob.model.set_input_defaults(Aircraft.VerticalTail.SWEEP, val=0, units='deg')
        self.prob.model.set_input_defaults(
            Aircraft.HorizontalTail.MASS_COEFFICIENT, val=0.232, units='unitless'
        )
        self.prob.model.set_input_defaults(
            Aircraft.LandingGear.TAIL_HOOK_MASS_SCALER, val=1, units='unitless'
        )
        self.prob.model.set_input_defaults(
            Aircraft.VerticalTail.MASS_COEFFICIENT, val=0.289, units='unitless'
        )
        self.prob.model.set_input_defaults(
            Aircraft.HorizontalTail.THICKNESS_TO_CHORD, val=0.12, units='unitless'
        )
        self.prob.model.set_input_defaults(
            Aircraft.VerticalTail.THICKNESS_TO_CHORD, val=0.12, units='unitless'
        )
        self.prob.model.set_input_defaults(
            Aircraft.Wing.HIGH_LIFT_MASS_COEFFICIENT, val=1.9, units='unitless'
        )  # Based onlarge single aisle 1for updated flaps mass model
        self.prob.model.set_input_defaults(
            Mission.Landing.LIFT_COEFFICIENT_MAX, val=2.817, units='unitless'
        )  # Based onlarge single aisle 1for updated flaps mass model
        self.prob.model.set_input_defaults(
            Aircraft.Wing.SURFACE_CONTROL_MASS_COEFFICIENT, val=0.95, units='unitless'
        )
        self.prob.model.set_input_defaults(
            Aircraft.Design.COCKPIT_CONTROL_MASS_COEFFICIENT, val=16.5, units='unitless'
        )
        self.prob.model.set_input_defaults(
            Aircraft.Controls.STABILITY_AUGMENTATION_SYSTEM_MASS, val=0, units='lbm'
        )  # note: not actually defined in program, likely an error
        self.prob.model.set_input_defaults(
            Aircraft.Controls.COCKPIT_CONTROL_MASS_SCALER, val=1, units='unitless'
        )
        self.prob.model.set_input_defaults(
            Aircraft.Wing.SURFACE_CONTROL_MASS_SCALER, val=1, units='unitless'
        )
        self.prob.model.set_input_defaults(
            Aircraft.Controls.STABILITY_AUGMENTATION_SYSTEM_MASS_SCALER, val=1, units='unitless'
        )
        self.prob.model.set_input_defaults(
            Aircraft.Controls.TOTAL_MASS, val=0, units='lbm'
        )  # note: not actually defined in program, likely an error
        self.prob.model.set_input_defaults(
            Aircraft.LandingGear.MASS_COEFFICIENT, val=0.04, units='unitless'
        )
        self.prob.model.set_input_defaults(
            Aircraft.LandingGear.MAIN_GEAR_MASS_COEFFICIENT, val=0.85, units='unitless'
        )
        self.prob.model.set_input_defaults(
            Aircraft.Nacelle.CLEARANCE_RATIO, val=0.2, units='unitless'
        )
        self.prob.model.set_input_defaults(
            Aircraft.Engine.MASS_SPECIFIC, val=0.21366, units='lbm/lbf'
        )
        self.prob.model.set_input_defaults(Aircraft.Nacelle.MASS_SPECIFIC, val=3, units='lbm/ft**2')
        self.prob.model.set_input_defaults(Aircraft.Engine.PYLON_FACTOR, val=1.25, units='unitless')
        self.prob.model.set_input_defaults(Aircraft.Engine.MASS_SCALER, val=1, units='unitless')
        self.prob.model.set_input_defaults(
            Aircraft.Propulsion.MISC_MASS_SCALER, val=1, units='unitless'
        )
        self.prob.model.set_input_defaults(
            Aircraft.LandingGear.MAIN_GEAR_LOCATION, val=0.15, units='unitless'
        )

        self.prob.model.set_input_defaults(Aircraft.APU.MASS, val=928.0, units='lbm')
        self.prob.model.set_input_defaults(
            Aircraft.Instruments.MASS_COEFFICIENT, val=0.0736, units='unitless'
        )
        self.prob.model.set_input_defaults(
            Aircraft.Hydraulics.FLIGHT_CONTROL_MASS_COEFFICIENT, val=0.112, units='unitless'
        )
        self.prob.model.set_input_defaults(
            Aircraft.Hydraulics.GEAR_MASS_COEFFICIENT, val=0.14, units='unitless'
        )
        self.prob.model.set_input_defaults(Aircraft.Avionics.MASS, val=1959.0, units='lbm')
        self.prob.model.set_input_defaults(
            Aircraft.AirConditioning.MASS_COEFFICIENT, val=1.65, units='unitless'
        )
        self.prob.model.set_input_defaults(Aircraft.AntiIcing.MASS, val=551.0, units='lbm')
        self.prob.model.set_input_defaults(Aircraft.Furnishings.MASS, val=11192.0, units='lbm')
        self.prob.model.set_input_defaults(
            Aircraft.CrewPayload.PASSENGER_SERVICE_MASS_PER_PASSENGER, val=5.0, units='lbm'
        )
        self.prob.model.set_input_defaults(
            Aircraft.CrewPayload.WATER_MASS_PER_OCCUPANT, val=3.0, units='lbm'
        )
        self.prob.model.set_input_defaults(
            Aircraft.Design.EMERGENCY_EQUIPMENT_MASS, val=50.0, units='lbm'
        )
        self.prob.model.set_input_defaults(
            Aircraft.CrewPayload.CATERING_ITEMS_MASS_PER_PASSENGER, val=7.6, units='lbm'
        )
        self.prob.model.set_input_defaults(
            Aircraft.Fuel.UNUSABLE_FUEL_MASS_COEFFICIENT, val=12.0, units='unitless'
        )

        self.prob.model.set_input_defaults(
            Aircraft.Wing.MASS_COEFFICIENT, val=102.5, units='unitless'
        )

        self.prob.model.set_input_defaults(
            Aircraft.Fuselage.MASS_COEFFICIENT, val=128, units='unitless'
        )
        self.prob.model.set_input_defaults('fuel_mass.fuselage.pylon_len', val=0, units='ft')
        self.prob.model.set_input_defaults('fuel_mass.fuselage.pylon_len', val=0, units='ft')
        self.prob.model.set_input_defaults(
            'fuel_mass.fuselage.MAT', val=0, units='lbm'
        )  # note: not actually defined in program, likely an error
        self.prob.model.set_input_defaults(Aircraft.Wing.MASS_SCALER, val=1, units='unitless')
        self.prob.model.set_input_defaults(
            Aircraft.HorizontalTail.MASS_SCALER, val=1, units='unitless'
        )
        self.prob.model.set_input_defaults(
            Aircraft.VerticalTail.MASS_SCALER, val=1, units='unitless'
        )
        self.prob.model.set_input_defaults(Aircraft.Fuselage.MASS_SCALER, val=1, units='unitless')
        self.prob.model.set_input_defaults(
            Aircraft.LandingGear.TOTAL_MASS_SCALER, val=1, units='unitless'
        )
        self.prob.model.set_input_defaults(Aircraft.Engine.POD_MASS_SCALER, val=1, units='unitless')
        self.prob.model.set_input_defaults(
            Aircraft.Design.STRUCTURAL_MASS_INCREMENT, val=0, units='lbm'
        )
        self.prob.model.set_input_defaults(
            Aircraft.Fuel.FUEL_SYSTEM_MASS_SCALER, val=1, units='unitless'
        )
        self.prob.model.set_input_defaults(
            Aircraft.Fuel.FUEL_SYSTEM_MASS_COEFFICIENT, val=0.041, units='unitless'
        )
        self.prob.model.set_input_defaults(Aircraft.Fuel.DENSITY, val=6.687, units='lbm/galUS')
        self.prob.model.set_input_defaults(Aircraft.Fuel.FUEL_MARGIN, val=10.0, units='unitless')

        self.prob.model.set_input_defaults(Aircraft.Wing.SPAN, val=0.0, units='ft')
        self.prob.model.set_input_defaults(Aircraft.Wing.SLAT_CHORD_RATIO, val=0.15)
        self.prob.model.set_input_defaults(Aircraft.Wing.FLAP_CHORD_RATIO, val=0.3)
        self.prob.model.set_input_defaults(Aircraft.Wing.SLAT_SPAN_RATIO, val=0.9)
        self.prob.model.set_input_defaults(Aircraft.Furnishings.MASS_SCALER, 40.0, units='unitless')
        self.prob.model.set_input_defaults(Aircraft.Fuselage.CABIN_AREA, val=1069.0, units='ft**2')

        setup_model_options(self.prob, options)

        self.prob.setup(check=False, force_alloc_complex=True)

    def test_case1(self):
        self.prob.run_model()

        tol = 5e-4
        # size values:
        assert_near_equal(self.prob['size.fuselage.cabin_height'], 13.1, tol)
        assert_near_equal(self.prob['size.fuselage.cabin_len'], 72.1, tol)
        assert_near_equal(self.prob['size.fuselage.nose_height'], 8.6, tol)

        assert_near_equal(self.prob[Aircraft.Wing.CENTER_CHORD], 16.16, tol)
        assert_near_equal(self.prob[Aircraft.Wing.ROOT_CHORD], 15.1, tol)
        assert_near_equal(
            self.prob[Aircraft.Wing.THICKNESS_TO_CHORD_UNWEIGHTED], 0.1394, tol
        )  # note: not exact GASP value, likely rounding error

        assert_near_equal(
            self.prob[Aircraft.HorizontalTail.AVERAGE_CHORD], 8.848695928254141, tol
        )  # note: this is not the value in the GASP output, because the output calculates them differently. This was calculated by hand.
        assert_near_equal(
            self.prob[Aircraft.VerticalTail.AVERAGE_CHORD], 15.550266681026597, tol
        )  # note: this is not the value in the GASP output, because the output calculates them differently. This was calculated by hand.
        assert_near_equal(self.prob[Aircraft.Nacelle.AVG_LENGTH], 14.7, tol)

        # fixed mass values:
        assert_near_equal(
            self.prob[Aircraft.LandingGear.MAIN_GEAR_MASS],
            6384.349999999999,
            tol,
            # self.prob['fixed_mass.main_gear_mass'], 6384.349999999999, tol
        )  # calculated by hand

        assert_near_equal(self.prob[Aircraft.Propulsion.TOTAL_ENGINE_MASS], 12606, tol)
        assert_near_equal(self.prob[Aircraft.Engine.ADDITIONAL_MASS], 1765 / 2, tol)

        # wing values:
        assert_near_equal(self.prob['wing_mass.isolated_wing_mass'], 14631, tol)

        # fuel values:
        assert_near_equal(
            self.prob['fuel_mass.fuel_and_oem.OEM_wingfuel_mass'], 80636.1673241, tol
        )  # modified from GASP value to account for updated crew mass. GASP value is 80982.7

        assert_near_equal(
            self.prob['fuel_mass.fus_mass_full'], 106989.952, tol
        )  # calculated by hand
        assert_near_equal(
            self.prob[Aircraft.Fuel.FUEL_SYSTEM_MASS], 2013.09114511, tol
        )  # modified from GASP value to account for updated crew mass. GASP value is 2029

        assert_near_equal(self.prob[Aircraft.Design.STRUCTURE_MASS], 49209.648, tol)
        assert_near_equal(self.prob[Aircraft.Fuselage.MASS], 18960.975, tol)

        assert_near_equal(
            self.prob[Mission.Design.FUEL_MASS_REQUIRED], 44636.1673241, tol
        )  # modified from GASP value to account for updated crew mass. GASP value is 44982.7
        assert_near_equal(
            self.prob[Aircraft.Propulsion.MASS], 16390.94, tol
        )  # modified from GASP value to account for updated crew mass. GASP value is 16399
        assert_near_equal(
            self.prob[Mission.Design.FUEL_MASS], 44636.16732294, tol
        )  # modified from GASP value to account for updated crew mass. GASP value is 44982.7
        assert_near_equal(
            self.prob['fuel_mass.fuel_mass_min'], 34596.1673241, tol
        )  # modified from GASP value to account for updated crew mass. GASP value is 34942.7
        assert_near_equal(
            self.prob[Aircraft.Fuel.WING_VOLUME_DESIGN], 981.55900268, tol
        )  # modified from GASP value to account for updated crew mass. GASP value is 989.2
        assert_near_equal(
            self.prob['fuel_mass.fuel_and_oem.OEM_fuel_vol'], 1612.00619309, tol
        )  # modified from GASP value to account for updated crew mass. GASP value is 1618.9
        assert_near_equal(
            self.prob[Aircraft.Design.OPERATING_MASS], 94763.8326759, tol
        )  # modified from GASP value to account for updated crew mass. GASP value is 94417
        assert_near_equal(
            self.prob['fuel_mass.fuel_and_oem.payload_mass_max_fuel'], 35215.97039402, tol
        )  # note: value came from running the GASP code on my own and printing it out,  #modified from GASP value to account for updated crew mass. GASP value is 34879.2
        assert_near_equal(self.prob['fuel_mass.fuel_and_oem.volume_wingfuel_mass'], 43852.1, tol)
        assert_near_equal(self.prob['fuel_mass.max_wingfuel_mass'], 43852.1, tol)
        assert_near_equal(
            self.prob[Aircraft.Fuel.AUXILIARY_FUEL_CAPACITY], 784.02965965, tol
        )  # modified from GASP value to account for updated crew mass. GASP value is 1120.9
        assert_near_equal(
            self.prob['fuel_mass.body_tank.extra_fuel_volume'], 104.90625688, tol
        )  # modified from GASP value to account for updated crew mass. GASP value is 112.3
        assert_near_equal(
            self.prob['fuel_mass.body_tank.max_extra_fuel_mass'], 5247.64639206, tol
        )  # modified from GASP value to account for updated crew mass. GASP value is 5618.2

        partial_data = self.prob.check_partials(out_stream=None, method='cs')
        assert_check_partials(partial_data, atol=3e-10, rtol=1e-12)


class MassSummationTestCase7(unittest.TestCase):
    """
    This is the Advanced Tube and Wing V3.6 test case.
    All values are from V3.6 output, hand calculated from the output, or were printed out after running the code manually.
    Values not directly from the output are labeled as such.
    """

    def setUp(self):
        options = get_option_defaults()
        options.set_val(Aircraft.Wing.HAS_FOLD, val=True, units='unitless')
        options.set_val(Aircraft.Electrical.HAS_HYBRID_SYSTEM, val=False, units='unitless')
        options.set_val(Aircraft.CrewPayload.Design.NUM_PASSENGERS, val=154, units='unitless')
        options.set_val(Aircraft.CrewPayload.NUM_PASSENGERS, val=154, units='unitless')
        options.set_val(Mission.Design.CRUISE_ALTITUDE, val=37100, units='ft')
        options.set_val(
            Aircraft.Wing.FOLD_DIMENSIONAL_LOCATION_SPECIFIED, val=True, units='unitless'
        )
        options.set_val(Aircraft.Strut.DIMENSIONAL_LOCATION_SPECIFIED, val=True, units='unitless')
        options.set_val(Aircraft.LandingGear.FIXED_GEAR, val=False, units='unitless')
        options.set_val(Aircraft.CrewPayload.PASSENGER_MASS_WITH_BAGS, val=200, units='lbm')
        options.set_val(Aircraft.Fuselage.NUM_SEATS_ABREAST, 6)
        options.set_val(Aircraft.Fuselage.AISLE_WIDTH, 24, units='inch')
        options.set_val(Aircraft.Fuselage.NUM_AISLES, 1)
        options.set_val(Aircraft.Fuselage.SEAT_PITCH, 29, units='inch')
        options.set_val(Aircraft.Fuselage.SEAT_WIDTH, 20.2, units='inch')
        options.set_val(Aircraft.Engine.ADDITIONAL_MASS_FRACTION, 0.165, units='unitless')

        self.prob = om.Problem()
        self.prob.model.add_subsystem(
            'size',
            SizeGroup(),
            promotes_inputs=['aircraft:*', 'mission:*'],
            promotes_outputs=[
                'aircraft:*',
            ],
        )
        self.prob.model.add_subsystem(
            'GASP_mass',
            MassPremission(),
            promotes=['*'],
        )

        self.prob.model.set_input_defaults(Aircraft.Wing.ASPECT_RATIO, val=11, units='unitless')
        self.prob.model.set_input_defaults(Aircraft.Wing.TAPER_RATIO, val=0.33, units='unitless')
        self.prob.model.set_input_defaults(Aircraft.Wing.SWEEP, val=25, units='deg')
        self.prob.model.set_input_defaults(
            Aircraft.Wing.THICKNESS_TO_CHORD_ROOT, val=0.12, units='unitless'
        )
        self.prob.model.set_input_defaults(Mission.Design.GROSS_MASS, val=145388.0, units='lbm')
        self.prob.model.set_input_defaults(Aircraft.Wing.LOADING, val=104.50, units='lbf/ft**2')
        self.prob.model.set_input_defaults(
            Aircraft.HorizontalTail.VERTICAL_TAIL_FRACTION, val=0, units='unitless'
        )
        self.prob.model.set_input_defaults(
            Aircraft.VerticalTail.ASPECT_RATIO, val=1.67, units='unitless'
        )
        self.prob.model.set_input_defaults(
            Aircraft.HorizontalTail.TAPER_RATIO, val=0.352, units='unitless'
        )
        self.prob.model.set_input_defaults(
            Aircraft.Engine.SCALED_SLS_THRUST, val=17000.0, units='lbf'
        )
        self.prob.model.set_input_defaults(
            Aircraft.Engine.WING_LOCATIONS, val=0.35, units='unitless'
        )
        self.prob.model.set_input_defaults(
            Aircraft.Fuselage.PRESSURE_DIFFERENTIAL, val=7.5, units='psi'
        )
        self.prob.model.set_input_defaults(
            Aircraft.Fuel.WING_FUEL_FRACTION, 0.475, units='unitless'
        )
        self.prob.model.set_input_defaults(
            Aircraft.VerticalTail.TAPER_RATIO, val=0.801, units='unitless'
        )

        self.prob.model.set_input_defaults(
            Aircraft.HorizontalTail.VOLUME_COEFFICIENT, val=1.189, units='unitless'
        )
        self.prob.model.set_input_defaults(
            Aircraft.VerticalTail.VOLUME_COEFFICIENT, 0.09986, units='unitless'
        )
        self.prob.model.set_input_defaults(Aircraft.Fuselage.DELTA_DIAMETER, 4.5, units='ft')
        self.prob.model.set_input_defaults(
            Aircraft.Fuselage.PILOT_COMPARTMENT_LENGTH, 9.5, units='ft'
        )
        self.prob.model.set_input_defaults(Aircraft.Fuselage.NOSE_FINENESS, 1, units='unitless')
        self.prob.model.set_input_defaults(Aircraft.Fuselage.TAIL_FINENESS, 3, units='unitless')
        self.prob.model.set_input_defaults(
            Aircraft.Fuselage.WETTED_AREA_SCALER, 1, units='unitless'
        )
        self.prob.model.set_input_defaults(
            Aircraft.Wing.THICKNESS_TO_CHORD_TIP, 0.1, units='unitless'
        )
        self.prob.model.set_input_defaults(
            Aircraft.HorizontalTail.MOMENT_RATIO, val=0.2307, units='unitless'
        )
        self.prob.model.set_input_defaults(
            Aircraft.VerticalTail.MOMENT_RATIO, 2.1621, units='unitless'
        )
        self.prob.model.set_input_defaults(
            Aircraft.HorizontalTail.ASPECT_RATIO, val=4.75, units='unitless'
        )
        self.prob.model.set_input_defaults(Aircraft.Engine.REFERENCE_DIAMETER, 7.36, units='ft')
        # self.prob.model.set_input_defaults(
        #     Aircraft.Engine.REFERENCE_SLS_THRUST, 28620.0, units='lbf'
        # )
        self.prob.model.set_input_defaults(Aircraft.Engine.SCALE_FACTOR, 0.594, units='unitless')
        self.prob.model.set_input_defaults(
            Aircraft.Nacelle.CORE_DIAMETER_RATIO, 1.2095, units='unitless'
        )
        self.prob.model.set_input_defaults(Aircraft.Nacelle.FINENESS, 1.715, units='unitless')
        self.prob.model.set_input_defaults(Aircraft.Wing.FOLDED_SPAN, 118, units='ft')

        self.prob.model.set_input_defaults(
            Aircraft.Design.MAX_STRUCTURAL_SPEED, val=402.5, units='mi/h'
        )
        self.prob.model.set_input_defaults(Aircraft.CrewPayload.CARGO_MASS, val=0, units='lbm')
        self.prob.model.set_input_defaults(
            Aircraft.CrewPayload.Design.MAX_CARGO_MASS, val=15970.0, units='lbm'
        )
        self.prob.model.set_input_defaults(Aircraft.VerticalTail.SWEEP, val=0, units='deg')
        self.prob.model.set_input_defaults(
            Aircraft.HorizontalTail.MASS_COEFFICIENT, val=0.232, units='unitless'
        )
        self.prob.model.set_input_defaults(
            Aircraft.LandingGear.TAIL_HOOK_MASS_SCALER, val=1, units='unitless'
        )
        self.prob.model.set_input_defaults(
            Aircraft.VerticalTail.MASS_COEFFICIENT, val=0.289, units='unitless'
        )
        self.prob.model.set_input_defaults(
            Aircraft.HorizontalTail.THICKNESS_TO_CHORD, val=0.12, units='unitless'
        )
        self.prob.model.set_input_defaults(
            Aircraft.VerticalTail.THICKNESS_TO_CHORD, val=0.12, units='unitless'
        )
        self.prob.model.set_input_defaults(
            Aircraft.Wing.HIGH_LIFT_MASS_COEFFICIENT, val=1.9, units='unitless'
        )  # Based onlarge single aisle 1for updated flaps mass model
        self.prob.model.set_input_defaults(
            Mission.Landing.LIFT_COEFFICIENT_MAX, val=2.817, units='unitless'
        )  # Based on large single aisle 1 for updated flaps mass model
        self.prob.model.set_input_defaults(
            Aircraft.Wing.SURFACE_CONTROL_MASS_COEFFICIENT, val=0.95, units='unitless'
        )
        self.prob.model.set_input_defaults(
            Aircraft.Design.COCKPIT_CONTROL_MASS_COEFFICIENT, val=16.5, units='unitless'
        )
        self.prob.model.set_input_defaults(
            Aircraft.Controls.STABILITY_AUGMENTATION_SYSTEM_MASS, val=0, units='lbm'
        )  # note: not actually defined in program, likely an error
        self.prob.model.set_input_defaults(
            Aircraft.Controls.COCKPIT_CONTROL_MASS_SCALER, val=1, units='unitless'
        )
        self.prob.model.set_input_defaults(
            Aircraft.Wing.SURFACE_CONTROL_MASS_SCALER, val=1, units='unitless'
        )
        self.prob.model.set_input_defaults(
            Aircraft.Controls.STABILITY_AUGMENTATION_SYSTEM_MASS_SCALER, val=1, units='unitless'
        )
        self.prob.model.set_input_defaults(
            Aircraft.Controls.TOTAL_MASS, val=0, units='lbm'
        )  # note: not actually defined in program, likely an error
        self.prob.model.set_input_defaults(
            Aircraft.LandingGear.MASS_COEFFICIENT, val=0.04, units='unitless'
        )
        self.prob.model.set_input_defaults(
            Aircraft.LandingGear.MAIN_GEAR_MASS_COEFFICIENT, val=0.85, units='unitless'
        )
        self.prob.model.set_input_defaults(
            Aircraft.Nacelle.CLEARANCE_RATIO, val=0.2, units='unitless'
        )
        self.prob.model.set_input_defaults(
            Aircraft.Engine.MASS_SPECIFIC, val=0.2355, units='lbm/lbf'
        )
        self.prob.model.set_input_defaults(Aircraft.Nacelle.MASS_SPECIFIC, val=3, units='lbm/ft**2')
        self.prob.model.set_input_defaults(Aircraft.Engine.PYLON_FACTOR, val=1.25, units='unitless')
        self.prob.model.set_input_defaults(Aircraft.Engine.MASS_SCALER, val=1, units='unitless')
        self.prob.model.set_input_defaults(
            Aircraft.Propulsion.MISC_MASS_SCALER, val=1, units='unitless'
        )
        self.prob.model.set_input_defaults(
            Aircraft.LandingGear.MAIN_GEAR_LOCATION, val=0.15, units='unitless'
        )

        self.prob.model.set_input_defaults(Aircraft.APU.MASS, val=1014.0, units='lbm')
        self.prob.model.set_input_defaults(
            Aircraft.Instruments.MASS_COEFFICIENT, val=0.0736, units='unitless'
        )
        self.prob.model.set_input_defaults(
            Aircraft.Hydraulics.FLIGHT_CONTROL_MASS_COEFFICIENT, val=0.085, units='unitless'
        )
        self.prob.model.set_input_defaults(
            Aircraft.Hydraulics.GEAR_MASS_COEFFICIENT, val=0.105, units='unitless'
        )
        self.prob.model.set_input_defaults(Aircraft.Avionics.MASS, val=1504.0, units='lbm')
        self.prob.model.set_input_defaults(
            Aircraft.AirConditioning.MASS_COEFFICIENT, val=1.65, units='unitless'
        )
        self.prob.model.set_input_defaults(Aircraft.AntiIcing.MASS, val=126.0, units='lbm')
        self.prob.model.set_input_defaults(Aircraft.Furnishings.MASS, val=9114.0, units='lbm')
        self.prob.model.set_input_defaults(
            Aircraft.CrewPayload.PASSENGER_SERVICE_MASS_PER_PASSENGER, val=5.0, units='lbm'
        )
        self.prob.model.set_input_defaults(
            Aircraft.CrewPayload.WATER_MASS_PER_OCCUPANT, val=3.0, units='lbm'
        )
        self.prob.model.set_input_defaults(
            Aircraft.Design.EMERGENCY_EQUIPMENT_MASS, val=0.0, units='lbm'
        )
        self.prob.model.set_input_defaults(
            Aircraft.CrewPayload.CATERING_ITEMS_MASS_PER_PASSENGER, val=10.0, units='lbm'
        )
        self.prob.model.set_input_defaults(
            Aircraft.Fuel.UNUSABLE_FUEL_MASS_COEFFICIENT, val=12.0, units='unitless'
        )

        self.prob.model.set_input_defaults(Aircraft.Wing.MASS_COEFFICIENT, val=85, units='unitless')
        self.prob.model.set_input_defaults(
            Aircraft.Wing.FOLD_MASS_COEFFICIENT, val=0.2, units='unitless'
        )

        self.prob.model.set_input_defaults(
            Aircraft.Fuselage.MASS_COEFFICIENT, val=128, units='unitless'
        )
        self.prob.model.set_input_defaults('fuel_mass.fuselage.pylon_len', val=0, units='ft')
        self.prob.model.set_input_defaults(
            Aircraft.Wing.FOLD_MASS_COEFFICIENT, val=0.2, units='unitless'
        )

        self.prob.model.set_input_defaults(
            Aircraft.Fuselage.MASS_COEFFICIENT, val=128, units='unitless'
        )
        self.prob.model.set_input_defaults('fuel_mass.fuselage.pylon_len', val=0, units='ft')
        self.prob.model.set_input_defaults(
            'fuel_mass.fuselage.MAT', val=0, units='lbm'
        )  # note: not actually defined in program, likely an error
        self.prob.model.set_input_defaults(Aircraft.Wing.MASS_SCALER, val=1, units='unitless')
        self.prob.model.set_input_defaults(
            Aircraft.HorizontalTail.MASS_SCALER, val=1, units='unitless'
        )
        self.prob.model.set_input_defaults(
            Aircraft.VerticalTail.MASS_SCALER, val=1, units='unitless'
        )
        self.prob.model.set_input_defaults(Aircraft.Fuselage.MASS_SCALER, val=1, units='unitless')
        self.prob.model.set_input_defaults(
            Aircraft.LandingGear.TOTAL_MASS_SCALER, val=1, units='unitless'
        )
        self.prob.model.set_input_defaults(Aircraft.Engine.POD_MASS_SCALER, val=1, units='unitless')
        self.prob.model.set_input_defaults(
            Aircraft.Design.STRUCTURAL_MASS_INCREMENT, val=0, units='lbm'
        )
        self.prob.model.set_input_defaults(
            Aircraft.Fuel.FUEL_SYSTEM_MASS_SCALER, val=1, units='unitless'
        )
        self.prob.model.set_input_defaults(
            Aircraft.Fuel.FUEL_SYSTEM_MASS_COEFFICIENT, val=0.041, units='unitless'
        )
        self.prob.model.set_input_defaults(Aircraft.Fuel.DENSITY, val=6.687, units='lbm/galUS')
        self.prob.model.set_input_defaults(Aircraft.Fuel.FUEL_MARGIN, val=10.0, units='unitless')

        self.prob.model.set_input_defaults(Aircraft.Wing.SPAN, val=0.0, units='ft')
        self.prob.model.set_input_defaults(Mission.Design.MACH, val=0.8, units='unitless')
        self.prob.model.set_input_defaults(Aircraft.Wing.SLAT_CHORD_RATIO, val=0.15)
        self.prob.model.set_input_defaults(Aircraft.Wing.FLAP_CHORD_RATIO, val=0.3)
        self.prob.model.set_input_defaults(Aircraft.Wing.SLAT_SPAN_RATIO, val=0.9)
        self.prob.model.set_input_defaults(Aircraft.Furnishings.MASS_SCALER, 40.0, units='unitless')
        self.prob.model.set_input_defaults(Aircraft.Fuselage.CABIN_AREA, val=1069.0, units='ft**2')

        setup_model_options(self.prob, options)

        self.prob.setup(check=False, force_alloc_complex=True)

    def test_case1(self):
        self.prob.run_model()

        tol = 5e-4
        # size values:
        assert_near_equal(self.prob['size.fuselage.cabin_height'], 13.1, tol)
        assert_near_equal(self.prob['size.fuselage.cabin_len'], 61.6, tol)
        assert_near_equal(self.prob['size.fuselage.nose_height'], 8.6, tol)

        assert_near_equal(self.prob[Aircraft.Wing.CENTER_CHORD], 16.91, tol)
        assert_near_equal(self.prob[Aircraft.Wing.ROOT_CHORD], 16.01, tol)
        assert_near_equal(
            self.prob[Aircraft.Wing.THICKNESS_TO_CHORD_UNWEIGHTED], 0.1132, tol
        )  # slightly different from GASP value, likely a rounding error

        assert_near_equal(
            self.prob[Aircraft.HorizontalTail.AVERAGE_CHORD],
            9.6498,
            tol,
            # note: value came from running the GASP code on my own and printing it out (GASP output calculates this differently)
        )
        assert_near_equal(
            self.prob[Aircraft.VerticalTail.AVERAGE_CHORD],
            13.4662,
            tol,
            # note: value came from running the GASP code on my own and printing it out (GASP output calculates this differently)
        )
        assert_near_equal(self.prob[Aircraft.Nacelle.AVG_LENGTH], 11.77, tol)

        # fixed mass values:
        assert_near_equal(
            self.prob[Aircraft.LandingGear.MAIN_GEAR_MASS],
            5219.3076,
            tol,
            # self.prob['fixed_mass.main_gear_mass'], 5219.3076, tol
        )  # note: value came from running the GASP code on my own and printing it out

        assert_near_equal(self.prob[Aircraft.Propulsion.TOTAL_ENGINE_MASS], 8007, tol)
        assert_near_equal(self.prob[Aircraft.Engine.ADDITIONAL_MASS], 1321 / 2, tol)

        # wing values:
        assert_near_equal(
            self.prob['wing_mass.isolated_wing_mass'], 13993, tol
        )  # calculated as difference between wing mass and fold mass, not an actual GASP variable

        # fuel values:
        assert_near_equal(
            self.prob['fuel_mass.fuel_and_oem.OEM_wingfuel_mass'], 63122.20489199, tol
        )  # modified from GASP value to account for updated crew mass. GASP value is 62427.2

        assert_near_equal(
            self.prob['fuel_mass.fus_mass_full'], 99380.387, tol
        )  # note: value came from running the GASP code on my own and printing it out
        assert_near_equal(
            self.prob[Aircraft.Fuel.FUEL_SYSTEM_MASS], 1457.73144048, tol
        )  # modified from GASP value to account for updated crew mass. GASP value is 1426

        assert_near_equal(self.prob[Aircraft.Design.STRUCTURE_MASS], 45370.902, tol)
        assert_near_equal(self.prob[Aircraft.Fuselage.MASS], 18858.356, tol)

        assert_near_equal(
            self.prob[Mission.Design.FUEL_MASS_REQUIRED], 32322.20489199, tol
        )  # modified from GASP value to account for updated crew mass. GASP value is 31627.2
        assert_near_equal(
            self.prob[Aircraft.Propulsion.MASS], 10785.88644048, tol
        )  # modified from GASP value to account for updated crew mass. GASP value is 10755.0
        assert_near_equal(
            self.prob[Mission.Design.FUEL_MASS], 32322.20489185, tol
        )  # modified from GASP value to account for updated crew mass. GASP value is 31627.0
        assert_near_equal(
            self.prob['fuel_mass.fuel_mass_min'], 16352.20489199, tol
        )  # modified from GASP value to account for updated crew mass. GASP value is 15657.2
        assert_near_equal(
            self.prob[Aircraft.Fuel.WING_VOLUME_DESIGN], 710.77229745, tol
        )  # modified from GASP value to account for updated crew mass. GASP value is 695.5
        assert_near_equal(
            self.prob['fuel_mass.fuel_and_oem.OEM_fuel_vol'], 1261.88270827, tol
        )  # modified from GASP value to account for updated crew mass. GASP value is 1248.0
        assert_near_equal(
            self.prob[Aircraft.Design.OPERATING_MASS], 82265.79510801, tol
        )  # modified from GASP value to account for updated crew mass. GASP value is 82961.0
        assert_near_equal(
            self.prob['fuel_mass.fuel_and_oem.payload_mass_max_fuel'], 30800.0039, tol
        )  # note: value came from running the GASP code on my own and printing it out
        assert_near_equal(self.prob['fuel_mass.fuel_and_oem.volume_wingfuel_mass'], 33892.8, tol)
        assert_near_equal(self.prob['fuel_mass.max_wingfuel_mass'], 33892.8, tol)
        assert_near_equal(self.prob[Aircraft.Fuel.AUXILIARY_FUEL_CAPACITY], 0, tol)
        assert_near_equal(
            self.prob['fuel_mass.body_tank.extra_fuel_volume'], 33.21832644, tol
        )  # note: higher tol because slightly different from GASP value, likely numerical issues,  #modified from GASP value to account for updated crew mass. GASP value is 17.9
        assert_near_equal(
            self.prob['fuel_mass.body_tank.max_extra_fuel_mass'], 1661.65523441, tol
        )  # note: higher tol because slightly different from GASP value, likely numerical issues,  #modified from GASP value to account for updated crew mass. GASP value is 897.2
        assert_near_equal(self.prob[Aircraft.Fuel.WING_VOLUME_STRUCTURAL_MAX], 677.554, tol)
        assert_near_equal(self.prob[Aircraft.Fuel.WING_VOLUME_GEOMETRIC_MAX], 677.554, tol)

        partial_data = self.prob.check_partials(out_stream=None, method='cs')
        assert_check_partials(partial_data, atol=3e-9, rtol=6e-11)


class MassSummationTestCase8(unittest.TestCase):
    """
    This is the Trans-sonic Truss-Braced Wing V3.6 test case
    All values are from V3.6 output, hand calculated from the output, or were printed out after running the code manually.
    Values not directly from the output are labeled as such.
    """

    def setUp(self):
        options = get_option_defaults()
        options.set_val(Aircraft.Wing.HAS_FOLD, val=True, units='unitless')
        options.set_val(Aircraft.Wing.HAS_STRUT, val=True, units='unitless')
        options.set_val(Aircraft.Electrical.HAS_HYBRID_SYSTEM, val=False, units='unitless')
        options.set_val(Aircraft.CrewPayload.Design.NUM_PASSENGERS, val=154, units='unitless')
        options.set_val(Aircraft.CrewPayload.NUM_PASSENGERS, val=154, units='unitless')
        options.set_val(Mission.Design.CRUISE_ALTITUDE, val=43000, units='ft')
        options.set_val(Aircraft.Wing.CHOOSE_FOLD_LOCATION, val=False, units='unitless')
        options.set_val(
            Aircraft.Wing.FOLD_DIMENSIONAL_LOCATION_SPECIFIED, val=True, units='unitless'
        )
        options.set_val(Aircraft.Strut.DIMENSIONAL_LOCATION_SPECIFIED, val=True, units='unitless')
        options.set_val(Aircraft.LandingGear.FIXED_GEAR, val=False, units='unitless')
        options.set_val(Aircraft.Design.SMOOTH_MASS_DISCONTINUITIES, val=True, units='unitless')
        options.set_val(Aircraft.CrewPayload.PASSENGER_MASS_WITH_BAGS, val=200, units='lbm')
        options.set_val(Aircraft.Fuselage.NUM_SEATS_ABREAST, 6)
        options.set_val(Aircraft.Fuselage.AISLE_WIDTH, 24, units='inch')
        options.set_val(Aircraft.Fuselage.NUM_AISLES, 1)
        options.set_val(Aircraft.Fuselage.SEAT_PITCH, 44.2, units='inch')
        options.set_val(Aircraft.Fuselage.SEAT_WIDTH, 20.2, units='inch')
        options.set_val(Aircraft.Engine.ADDITIONAL_MASS_FRACTION, 0.163, units='unitless')

        self.prob = om.Problem()
        self.prob.model.add_subsystem(
            'size',
            SizeGroup(),
            promotes_inputs=['aircraft:*', 'mission:*'],
            promotes_outputs=[
                'aircraft:*',
            ],
        )
        self.prob.model.add_subsystem(
            'GASP_mass',
            MassPremission(),
            promotes=['*'],
        )

        self.prob.model.set_input_defaults(
            Aircraft.HorizontalTail.TAPER_RATIO, val=0.352, units='unitless'
        )
        self.prob.model.set_input_defaults(
            Aircraft.HorizontalTail.MOMENT_RATIO, val=0.13067, units='unitless'
        )
        self.prob.model.set_input_defaults(
            Aircraft.HorizontalTail.ASPECT_RATIO, val=4.025, units='unitless'
        )
        self.prob.model.set_input_defaults(
            Aircraft.VerticalTail.MOMENT_RATIO, 3.0496, units='unitless'
        )
        self.prob.model.set_input_defaults(
            Aircraft.VerticalTail.TAPER_RATIO, val=0.801, units='unitless'
        )
        self.prob.model.set_input_defaults(Aircraft.Engine.REFERENCE_DIAMETER, 7.642, units='ft')
        # self.prob.model.set_input_defaults(
        #     Aircraft.Engine.REFERENCE_SLS_THRUST, 28620.0, units='lbf'
        # )
        self.prob.model.set_input_defaults(Aircraft.Engine.SCALE_FACTOR, 1.35255, units='unitless')
        self.prob.model.set_input_defaults(
            Aircraft.Nacelle.CORE_DIAMETER_RATIO, 1.2095, units='unitless'
        )
        self.prob.model.set_input_defaults(Aircraft.Nacelle.FINENESS, 1.660, units='unitless')
        self.prob.model.set_input_defaults(Aircraft.Fuselage.DELTA_DIAMETER, 4.5, units='ft')
        self.prob.model.set_input_defaults(Aircraft.Fuselage.NOSE_FINENESS, 1, units='unitless')
        self.prob.model.set_input_defaults(
            Aircraft.Fuselage.PILOT_COMPARTMENT_LENGTH, 6.85, units='ft'
        )
        self.prob.model.set_input_defaults(Aircraft.Fuselage.TAIL_FINENESS, 1.18, units='unitless')
        self.prob.model.set_input_defaults(
            Aircraft.Fuselage.WETTED_AREA_SCALER, 1.0, units='unitless'
        )
        self.prob.model.set_input_defaults(Aircraft.Wing.LOADING, val=87.5, units='lbf/ft**2')
        self.prob.model.set_input_defaults(
            Aircraft.Wing.THICKNESS_TO_CHORD_TIP, 0.1, units='unitless'
        )
        self.prob.model.set_input_defaults(
            Aircraft.Design.MAX_STRUCTURAL_SPEED, val=402.5, units='mi/h'
        )

        self.prob.model.set_input_defaults(Aircraft.APU.MASS, val=1014.0, units='lbm')
        self.prob.model.set_input_defaults(
            Aircraft.Instruments.MASS_COEFFICIENT, val=0.0736, units='unitless'
        )
        self.prob.model.set_input_defaults(
            Aircraft.Hydraulics.FLIGHT_CONTROL_MASS_COEFFICIENT, val=0.085, units='unitless'
        )
        self.prob.model.set_input_defaults(
            Aircraft.Hydraulics.GEAR_MASS_COEFFICIENT, val=0.105, units='unitless'
        )
        self.prob.model.set_input_defaults(Aircraft.Avionics.MASS, val=1504.0, units='lbm')
        self.prob.model.set_input_defaults(
            Aircraft.AirConditioning.MASS_COEFFICIENT, val=1.65, units='unitless'
        )
        self.prob.model.set_input_defaults(Aircraft.AntiIcing.MASS, val=126.0, units='lbm')
        self.prob.model.set_input_defaults(Aircraft.Furnishings.MASS, val=9114.0, units='lbm')
        self.prob.model.set_input_defaults(
            Aircraft.CrewPayload.PASSENGER_SERVICE_MASS_PER_PASSENGER, val=5.0, units='lbm'
        )
        self.prob.model.set_input_defaults(
            Aircraft.CrewPayload.WATER_MASS_PER_OCCUPANT, val=3.0, units='lbm'
        )
        self.prob.model.set_input_defaults(
            Aircraft.Design.EMERGENCY_EQUIPMENT_MASS, val=0.0, units='lbm'
        )
        self.prob.model.set_input_defaults(
            Aircraft.CrewPayload.CATERING_ITEMS_MASS_PER_PASSENGER, val=10.0, units='lbm'
        )
        self.prob.model.set_input_defaults(
            Aircraft.Fuel.UNUSABLE_FUEL_MASS_COEFFICIENT, val=12.0, units='unitless'
        )

        self.prob.model.set_input_defaults(
            Aircraft.Fuselage.PRESSURE_DIFFERENTIAL, val=7.5, units='psi'
        )
        self.prob.model.set_input_defaults(
            Aircraft.Engine.SCALED_SLS_THRUST, val=21160.0, units='lbf'
        )
        self.prob.model.set_input_defaults(Aircraft.Engine.SCALE_FACTOR, 0.73934, units='unitless')
        self.prob.model.set_input_defaults(
            Aircraft.Fuel.WING_FUEL_FRACTION, 0.5625, units='unitless'
        )
        self.prob.model.set_input_defaults(Aircraft.Wing.SWEEP, val=22.47, units='deg')
        self.prob.model.set_input_defaults(
            Aircraft.Wing.VERTICAL_MOUNT_LOCATION, val=0.1, units='unitless'
        )
        self.prob.model.set_input_defaults(Aircraft.Wing.ASPECT_RATIO, val=19.565, units='unitless')
        self.prob.model.set_input_defaults(Aircraft.Strut.ATTACHMENT_LOCATION, val=118, units='ft')
        self.prob.model.set_input_defaults(Aircraft.CrewPayload.CARGO_MASS, val=0, units='lbm')
        self.prob.model.set_input_defaults(
            Aircraft.CrewPayload.Design.MAX_CARGO_MASS, val=15970.0, units='lbm'
        )
        self.prob.model.set_input_defaults(
            Aircraft.Engine.MASS_SPECIFIC, val=0.2470, units='lbm/lbf'
        )
        self.prob.model.set_input_defaults(
            Aircraft.Nacelle.MASS_SPECIFIC, val=2.5, units='lbm/ft**2'
        )
        self.prob.model.set_input_defaults(Aircraft.Engine.PYLON_FACTOR, val=1.25, units='unitless')
        self.prob.model.set_input_defaults(Aircraft.Engine.MASS_SCALER, val=1, units='unitless')
        self.prob.model.set_input_defaults(
            Aircraft.Propulsion.MISC_MASS_SCALER, val=1, units='unitless'
        )
        self.prob.model.set_input_defaults(
            Aircraft.Engine.WING_LOCATIONS, val=0.2143, units='unitless'
        )
        self.prob.model.set_input_defaults(
            Aircraft.LandingGear.MAIN_GEAR_LOCATION, val=0, units='unitless'
        )
        self.prob.model.set_input_defaults(
            Aircraft.VerticalTail.ASPECT_RATIO, val=0.825, units='unitless'
        )
        self.prob.model.set_input_defaults(
            Aircraft.VerticalTail.SWEEP, val=0, units='deg'
        )  # not in file
        self.prob.model.set_input_defaults(
            Aircraft.HorizontalTail.MASS_COEFFICIENT, val=0.2076, units='unitless'
        )
        self.prob.model.set_input_defaults(
            Aircraft.LandingGear.TAIL_HOOK_MASS_SCALER, val=1, units='unitless'
        )
        self.prob.model.set_input_defaults(
            Aircraft.VerticalTail.MASS_COEFFICIENT, val=0.2587, units='unitless'
        )
        self.prob.model.set_input_defaults(
            Aircraft.HorizontalTail.THICKNESS_TO_CHORD, val=0.11, units='unitless'
        )
        self.prob.model.set_input_defaults(
            Aircraft.HorizontalTail.VERTICAL_TAIL_FRACTION, val=1, units='unitless'
        )
        self.prob.model.set_input_defaults(
            Aircraft.VerticalTail.THICKNESS_TO_CHORD, val=0.1, units='unitless'
        )
        self.prob.model.set_input_defaults(
            Aircraft.Wing.HIGH_LIFT_MASS_COEFFICIENT, val=1.9, units='unitless'
        )  # Based onlarge single aisle 1for updated flaps mass model
        self.prob.model.set_input_defaults(
            Mission.Landing.LIFT_COEFFICIENT_MAX, val=2.817, units='unitless'
        )  # Based on large single aisle 1 for updated flaps mass model
        self.prob.model.set_input_defaults(
            Aircraft.Wing.SURFACE_CONTROL_MASS_COEFFICIENT, val=0.5936, units='unitless'
        )
        self.prob.model.set_input_defaults(
            Aircraft.Design.COCKPIT_CONTROL_MASS_COEFFICIENT, val=30, units='unitless'
        )
        self.prob.model.set_input_defaults(
            Aircraft.Controls.STABILITY_AUGMENTATION_SYSTEM_MASS, val=0, units='lbm'
        )  # not in file
        self.prob.model.set_input_defaults(
            Aircraft.Controls.COCKPIT_CONTROL_MASS_SCALER, val=1, units='unitless'
        )
        self.prob.model.set_input_defaults(
            Aircraft.Wing.SURFACE_CONTROL_MASS_SCALER, val=1, units='unitless'
        )
        self.prob.model.set_input_defaults(
            Aircraft.Controls.STABILITY_AUGMENTATION_SYSTEM_MASS_SCALER, val=1, units='unitless'
        )
        self.prob.model.set_input_defaults(
            Aircraft.Controls.TOTAL_MASS, val=0, units='lbm'
        )  # not in file
        self.prob.model.set_input_defaults(
            Aircraft.LandingGear.MASS_COEFFICIENT, val=0.03390, units='unitless'
        )
        self.prob.model.set_input_defaults(
            Aircraft.LandingGear.MAIN_GEAR_MASS_COEFFICIENT, val=0.85, units='unitless'
        )
        self.prob.model.set_input_defaults(Aircraft.Fuel.DENSITY, val=6.687, units='lbm/galUS')
        self.prob.model.set_input_defaults(Aircraft.Fuel.FUEL_MARGIN, val=10.0, units='unitless')
        self.prob.model.set_input_defaults(
            Aircraft.Fuel.FUEL_SYSTEM_MASS_COEFFICIENT, val=0.060, units='unitless'
        )
        self.prob.model.set_input_defaults(
            Aircraft.Fuselage.MASS_COEFFICIENT, val=89.66, units='unitless'
        )
        self.prob.model.set_input_defaults('fuel_mass.fuselage.pylon_len', val=0, units='ft')
        self.prob.model.set_input_defaults(Aircraft.Fuel.FUEL_MARGIN, val=10.0, units='unitless')
        self.prob.model.set_input_defaults(
            Aircraft.Fuel.FUEL_SYSTEM_MASS_COEFFICIENT, val=0.060, units='unitless'
        )
        self.prob.model.set_input_defaults(
            Aircraft.Fuselage.MASS_COEFFICIENT, val=89.66, units='unitless'
        )
        self.prob.model.set_input_defaults('fuel_mass.fuselage.pylon_len', val=0, units='ft')
        self.prob.model.set_input_defaults(
            'fuel_mass.fuselage.MAT', val=0, units='lbm'
        )  # not in file
        self.prob.model.set_input_defaults(Aircraft.Wing.MASS_SCALER, val=1, units='unitless')
        self.prob.model.set_input_defaults(
            Aircraft.HorizontalTail.MASS_SCALER, val=1, units='unitless'
        )
        self.prob.model.set_input_defaults(
            Aircraft.VerticalTail.MASS_SCALER, val=1, units='unitless'
        )
        self.prob.model.set_input_defaults(Aircraft.Fuselage.MASS_SCALER, val=1, units='unitless')
        self.prob.model.set_input_defaults(
            Aircraft.LandingGear.TOTAL_MASS_SCALER, val=1, units='unitless'
        )
        self.prob.model.set_input_defaults(Aircraft.Engine.POD_MASS_SCALER, val=1, units='unitless')
        self.prob.model.set_input_defaults(
            Aircraft.Design.STRUCTURAL_MASS_INCREMENT, val=0, units='lbm'
        )
        self.prob.model.set_input_defaults(
            Aircraft.Fuel.FUEL_SYSTEM_MASS_SCALER, val=1, units='unitless'
        )
        self.prob.model.set_input_defaults(Mission.Design.GROSS_MASS, val=143100.0, units='lbm')
        self.prob.model.set_input_defaults(
            Aircraft.Wing.MASS_COEFFICIENT, val=78.94, units='unitless'
        )
        self.prob.model.set_input_defaults(Aircraft.Wing.TAPER_RATIO, val=0.346, units='unitless')
        self.prob.model.set_input_defaults(
            Aircraft.Wing.THICKNESS_TO_CHORD_ROOT, val=0.11, units='unitless'
        )

        self.prob.model.set_input_defaults(
            Aircraft.HorizontalTail.VOLUME_COEFFICIENT, val=1.43, units='unitless'
        )
        self.prob.model.set_input_defaults(
            Aircraft.VerticalTail.VOLUME_COEFFICIENT, 0.066, units='unitless'
        )
        self.prob.model.set_input_defaults(
            Aircraft.Wing.FOLD_MASS_COEFFICIENT, val=0.2, units='unitless'
        )
        # self.prob.model.set_input_defaults(
        #     Aircraft.Strut.AREA, 523.337, units='ft**2'
        # )  # had to calculate by hand
        self.prob.model.set_input_defaults(Aircraft.Strut.MASS_COEFFICIENT, 0.238, units='unitless')

        self.prob.model.set_input_defaults(Aircraft.Wing.SPAN, val=0.0, units='ft')
        self.prob.model.set_input_defaults(Mission.Design.MACH, val=0.8, units='unitless')
        self.prob.model.set_input_defaults(Aircraft.Wing.SLAT_CHORD_RATIO, val=0.15)
        self.prob.model.set_input_defaults(Aircraft.Wing.FLAP_CHORD_RATIO, val=0.3)
        self.prob.model.set_input_defaults(Aircraft.Wing.SLAT_SPAN_RATIO, val=0.9)
        self.prob.model.set_input_defaults(Aircraft.Furnishings.MASS_SCALER, 40.0, units='unitless')
        self.prob.model.set_input_defaults(Aircraft.Fuselage.CABIN_AREA, val=1069.0, units='ft**2')

        setup_model_options(self.prob, options)

        self.prob.setup(check=False, force_alloc_complex=True)

    def test_case1(self):
        self.prob.run_model()

        tol = 5e-4
        # size values:
        assert_near_equal(self.prob['size.fuselage.cabin_height'], 13.1, tol)
        assert_near_equal(self.prob['size.fuselage.cabin_len'], 93.9, tol)
        assert_near_equal(self.prob['size.fuselage.nose_height'], 8.6, tol)

        assert_near_equal(self.prob[Aircraft.Wing.CENTER_CHORD], 13.59, tol)
        assert_near_equal(self.prob[Aircraft.Wing.ROOT_CHORD], 13.15, tol)
        assert_near_equal(
            self.prob[Aircraft.Wing.THICKNESS_TO_CHORD_UNWEIGHTED], 0.1068, tol
        )  # note:precision came from running code on my own and printing it out

        assert_near_equal(
            self.prob[Aircraft.HorizontalTail.AVERAGE_CHORD], 9.381, tol
        )  # note, printed out manually because calculated differently in output subroutine
        assert_near_equal(
            self.prob[Aircraft.VerticalTail.AVERAGE_CHORD], 20.056, tol
        )  # note, printed out manually because calculated differently in output subroutine
        assert_near_equal(self.prob[Aircraft.Nacelle.AVG_LENGTH], 13.19, tol)

        # fixed mass values:
        assert_near_equal(
            self.prob[Aircraft.LandingGear.MAIN_GEAR_MASS],
            4123.4,
            tol,
            # self.prob['fixed_mass.main_gear_mass'], 4123.4, tol
        )  # note:printed out from GASP code

        assert_near_equal(self.prob[Aircraft.Propulsion.TOTAL_ENGINE_MASS], 10453.0, tol)
        assert_near_equal(self.prob[Aircraft.Engine.ADDITIONAL_MASS], 1704.0 / 2, tol)

        # wing values:
        assert_near_equal(self.prob['wing_mass.isolated_wing_mass'], 14040, tol)
        assert_near_equal(self.prob[Aircraft.Wing.MASS], 18031, tol)

        # fuel values:
        assert_near_equal(
            self.prob['fuel_mass.fuel_and_oem.OEM_wingfuel_mass'], 59780.52528506, tol
        )  # modified from GASP value to account for updated crew mass. GASP value is 59372.3

        assert_near_equal(
            self.prob['fuel_mass.fus_mass_full'], 97651.376, tol
        )  # note:printed out from GASP code
        assert_near_equal(
            self.prob[Aircraft.Fuel.FUEL_SYSTEM_MASS], 1912.71466876, tol
        )  # modified from GASP value to account for updated crew mass. GASP value is 1886.0

        assert_near_equal(self.prob[Aircraft.Design.STRUCTURE_MASS], 43655.977, tol)
        assert_near_equal(self.prob[Aircraft.Fuselage.MASS], 14654.517, tol)

        assert_near_equal(
            self.prob[Mission.Design.FUEL_MASS_REQUIRED], 28980.52528506, tol
        )  # modified from GASP value to account for updated crew mass. GASP value is 28572.3
        assert_near_equal(
            self.prob[Aircraft.Propulsion.MASS], 14069.60018876, tol
        )  # modified from GASP value to account for updated crew mass. GASP value is 14043.0
        assert_near_equal(
            self.prob[Mission.Design.FUEL_MASS], 28980.52528501, tol
        )  # modified from GASP value to account for updated crew mass. GASP value is 28572.0
        assert_near_equal(
            self.prob['fuel_mass.fuel_mass_min'], 13010.52528506, tol
        )  # modified from GASP value to account for updated crew mass. GASP value is 12602.3
        assert_near_equal(
            self.prob[Aircraft.Fuel.WING_VOLUME_DESIGN], 637.28803796, tol
        )  # modified from GASP value to account for updated crew mass. GASP value is 628.3
        assert_near_equal(
            self.prob['fuel_mass.fuel_and_oem.OEM_fuel_vol'], 1195.07883601, tol
        )  # modified from GASP value to account for updated crew mass. GASP value is 1186.9
        assert_near_equal(
            self.prob[Aircraft.Design.OPERATING_MASS], 83319.47471494, tol
        )  # modified from GASP value to account for updated crew mass. GASP value is 83728.0
        assert_near_equal(
            self.prob['fuel_mass.fuel_and_oem.payload_mass_max_fuel'], 30800.0, tol
        )  # note:printed out from GASP code
        assert_near_equal(self.prob['fuel_mass.fuel_and_oem.volume_wingfuel_mass'], 31051.6, tol)
        assert_near_equal(self.prob['fuel_mass.max_wingfuel_mass'], 31051.6, tol)
        assert_near_equal(self.prob[Aircraft.Fuel.AUXILIARY_FUEL_CAPACITY], 0, tol)
        # TODO: extra_fuel_volume < 0. need investigate
        assert_near_equal(
            self.prob['fuel_mass.body_tank.extra_fuel_volume'], 16.53287329, tol
        )  # note: printed out from the GASP code,  #modified from GASP value to account for updated crew mass. GASP value is 7.5568
        # TODO: extra_fuel_volume < 0. need investigate
        assert_near_equal(
            self.prob['fuel_mass.body_tank.max_extra_fuel_mass'], 827.01142371, tol
        )  # note: printed out from the GASP code,  #modified from GASP value to account for updated crew mass. GASP value is 378.0062

        partial_data = self.prob.check_partials(out_stream=None, method='cs')
        assert_check_partials(partial_data, atol=3e-9, rtol=6e-11)


class MassSummationTestCase9(unittest.TestCase):
    """
    This is the electrified Trans-sonic Truss-Braced Wing V3.6 test case
    All values are from V3.6 output, hand calculated from the output, or were printed out after running the code manually.
    Values not directly from the output are labeled as such.
    """

    def setUp(self):
        options = get_option_defaults()
        options.set_val(Aircraft.Wing.HAS_FOLD, val=True, units='unitless')
        options.set_val(Aircraft.Wing.HAS_STRUT, val=True, units='unitless')
        options.set_val(Aircraft.CrewPayload.Design.NUM_PASSENGERS, val=154, units='unitless')
        options.set_val(Aircraft.CrewPayload.NUM_PASSENGERS, val=154, units='unitless')
        options.set_val(Mission.Design.CRUISE_ALTITUDE, val=43000, units='ft')
        options.set_val(Aircraft.Wing.CHOOSE_FOLD_LOCATION, val=False, units='unitless')
        options.set_val(
            Aircraft.Wing.FOLD_DIMENSIONAL_LOCATION_SPECIFIED, val=True, units='unitless'
        )
        options.set_val(Aircraft.Strut.DIMENSIONAL_LOCATION_SPECIFIED, val=True, units='unitless')
        options.set_val(Aircraft.LandingGear.FIXED_GEAR, val=False, units='unitless')
        options.set_val(Aircraft.Design.SMOOTH_MASS_DISCONTINUITIES, val=True, units='unitless')
        options.set_val(Aircraft.CrewPayload.PASSENGER_MASS_WITH_BAGS, val=200, units='lbm')
        options.set_val(Aircraft.Fuselage.NUM_SEATS_ABREAST, 6)
        options.set_val(Aircraft.Fuselage.AISLE_WIDTH, 24, units='inch')
        options.set_val(Aircraft.Fuselage.NUM_AISLES, 1)
        options.set_val(Aircraft.Fuselage.SEAT_PITCH, 44.2, units='inch')
        options.set_val(Aircraft.Fuselage.SEAT_WIDTH, 20.2, units='inch')
        options.set_val(Aircraft.Engine.ADDITIONAL_MASS_FRACTION, 0.163, units='unitless')

        self.prob = om.Problem()
        self.prob.model.add_subsystem(
            'size',
            SizeGroup(),
            promotes_inputs=['aircraft:*', 'mission:*'],
            promotes_outputs=[
                'aircraft:*',
            ],
        )
        self.prob.model.add_subsystem(
            'GASP_mass',
            MassPremission(),
            promotes=['*'],
        )

        self.prob.model.set_input_defaults(
            Aircraft.HorizontalTail.TAPER_RATIO, val=0.352, units='unitless'
        )
        self.prob.model.set_input_defaults(
            Aircraft.HorizontalTail.MOMENT_RATIO, val=0.13067, units='unitless'
        )
        self.prob.model.set_input_defaults(
            Aircraft.HorizontalTail.ASPECT_RATIO, val=4.025, units='unitless'
        )
        self.prob.model.set_input_defaults(
            Aircraft.VerticalTail.MOMENT_RATIO, 3.0496, units='unitless'
        )
        self.prob.model.set_input_defaults(
            Aircraft.VerticalTail.TAPER_RATIO, val=0.801, units='unitless'
        )
        self.prob.model.set_input_defaults(Aircraft.Engine.REFERENCE_DIAMETER, 8.425, units='ft')
        # self.prob.model.set_input_defaults(
        #     Aircraft.Engine.REFERENCE_SLS_THRUST, 28620, units='lbf'
        # )
        self.prob.model.set_input_defaults(Aircraft.Engine.SCALE_FACTOR, 0.73934, units='unitless')
        self.prob.model.set_input_defaults(
            Aircraft.Nacelle.CORE_DIAMETER_RATIO, 1.2095, units='unitless'
        )
        self.prob.model.set_input_defaults(Aircraft.Nacelle.FINENESS, 1.569, units='unitless')
        self.prob.model.set_input_defaults(Aircraft.Fuselage.DELTA_DIAMETER, 4.5, units='ft')
        self.prob.model.set_input_defaults(Aircraft.Fuselage.NOSE_FINENESS, 1, units='unitless')
        self.prob.model.set_input_defaults(
            Aircraft.Fuselage.PILOT_COMPARTMENT_LENGTH, 6.85, units='ft'
        )
        self.prob.model.set_input_defaults(Aircraft.Fuselage.TAIL_FINENESS, 1.18, units='unitless')
        self.prob.model.set_input_defaults(
            Aircraft.Fuselage.WETTED_AREA_SCALER, 1, units='unitless'
        )
        self.prob.model.set_input_defaults(Aircraft.Wing.LOADING, val=96.10, units='lbf/ft**2')
        self.prob.model.set_input_defaults(
            Aircraft.Wing.THICKNESS_TO_CHORD_TIP, 0.1, units='unitless'
        )
        self.prob.model.set_input_defaults(
            Aircraft.Design.MAX_STRUCTURAL_SPEED, val=402.5, units='mi/h'
        )

        self.prob.model.set_input_defaults(Aircraft.APU.MASS, val=1014.0, units='lbm')
        self.prob.model.set_input_defaults(
            Aircraft.Instruments.MASS_COEFFICIENT, val=0.0736, units='unitless'
        )
        self.prob.model.set_input_defaults(
            Aircraft.Hydraulics.FLIGHT_CONTROL_MASS_COEFFICIENT, val=0.085, units='unitless'
        )
        self.prob.model.set_input_defaults(
            Aircraft.Hydraulics.GEAR_MASS_COEFFICIENT, val=0.105, units='unitless'
        )
        self.prob.model.set_input_defaults(Aircraft.Avionics.MASS, val=1504.0, units='lbm')
        self.prob.model.set_input_defaults(
            Aircraft.AirConditioning.MASS_COEFFICIENT, val=1.65, units='unitless'
        )
        self.prob.model.set_input_defaults(Aircraft.AntiIcing.MASS, val=126.0, units='lbm')
        self.prob.model.set_input_defaults(Aircraft.Furnishings.MASS, val=9114.0, units='lbm')
        self.prob.model.set_input_defaults(
            Aircraft.CrewPayload.PASSENGER_SERVICE_MASS_PER_PASSENGER, val=5.0, units='lbm'
        )
        self.prob.model.set_input_defaults(
            Aircraft.CrewPayload.WATER_MASS_PER_OCCUPANT, val=3.0, units='lbm'
        )
        self.prob.model.set_input_defaults(
            Aircraft.Design.EMERGENCY_EQUIPMENT_MASS, val=0.0, units='lbm'
        )
        self.prob.model.set_input_defaults(
            Aircraft.CrewPayload.CATERING_ITEMS_MASS_PER_PASSENGER, val=10.0, units='lbm'
        )
        self.prob.model.set_input_defaults(
            Aircraft.Fuel.UNUSABLE_FUEL_MASS_COEFFICIENT, val=12.0, units='unitless'
        )

        self.prob.model.set_input_defaults(
            Aircraft.Fuselage.PRESSURE_DIFFERENTIAL, val=7.5, units='psi'
        )
        self.prob.model.set_input_defaults(
            Aircraft.Engine.SCALED_SLS_THRUST, val=23750.0, units='lbf'
        )
        self.prob.model.set_input_defaults(Aircraft.Engine.SCALE_FACTOR, 0.82984, units='unitless')
        self.prob.model.set_input_defaults(
            Aircraft.Fuel.WING_FUEL_FRACTION, 0.5936, units='unitless'
        )
        self.prob.model.set_input_defaults(Aircraft.Wing.SWEEP, val=22.47, units='deg')
        self.prob.model.set_input_defaults(
            Aircraft.Wing.VERTICAL_MOUNT_LOCATION, val=0.1, units='unitless'
        )
        self.prob.model.set_input_defaults(Aircraft.Wing.ASPECT_RATIO, val=19.565, units='unitless')
        self.prob.model.set_input_defaults(
            Aircraft.Strut.ATTACHMENT_LOCATION, val=118.0, units='ft'
        )
        self.prob.model.set_input_defaults(Aircraft.CrewPayload.CARGO_MASS, val=0, units='lbm')
        self.prob.model.set_input_defaults(
            Aircraft.CrewPayload.Design.MAX_CARGO_MASS, val=15970.0, units='lbm'
        )
        self.prob.model.set_input_defaults(
            Aircraft.Engine.MASS_SPECIFIC, val=0.2744, units='lbm/lbf'
        )
        self.prob.model.set_input_defaults(
            Aircraft.Nacelle.MASS_SPECIFIC, val=2.5, units='lbm/ft**2'
        )
        self.prob.model.set_input_defaults(Aircraft.Engine.PYLON_FACTOR, val=1.25, units='unitless')
        self.prob.model.set_input_defaults(Aircraft.Engine.MASS_SCALER, val=1, units='unitless')
        self.prob.model.set_input_defaults(
            Aircraft.Propulsion.MISC_MASS_SCALER, val=1, units='unitless'
        )
        self.prob.model.set_input_defaults(
            Aircraft.Engine.WING_LOCATIONS, val=0.2143, units='unitless'
        )
        self.prob.model.set_input_defaults(
            Aircraft.LandingGear.MAIN_GEAR_LOCATION, val=0, units='unitless'
        )
        self.prob.model.set_input_defaults(
            Aircraft.VerticalTail.ASPECT_RATIO, val=0.825, units='unitless'
        )
        self.prob.model.set_input_defaults(Aircraft.VerticalTail.SWEEP, val=0, units='deg')
        self.prob.model.set_input_defaults(
            Aircraft.HorizontalTail.MASS_COEFFICIENT, val=0.2076, units='unitless'
        )
        self.prob.model.set_input_defaults(
            Aircraft.LandingGear.TAIL_HOOK_MASS_SCALER, val=1, units='unitless'
        )
        self.prob.model.set_input_defaults(
            Aircraft.VerticalTail.MASS_COEFFICIENT, val=0.2587, units='unitless'
        )
        self.prob.model.set_input_defaults(
            Aircraft.HorizontalTail.THICKNESS_TO_CHORD, val=0.11, units='unitless'
        )
        self.prob.model.set_input_defaults(
            Aircraft.HorizontalTail.VERTICAL_TAIL_FRACTION, val=1, units='unitless'
        )
        self.prob.model.set_input_defaults(
            Aircraft.VerticalTail.THICKNESS_TO_CHORD, val=0.1, units='unitless'
        )
        self.prob.model.set_input_defaults(
            Aircraft.Wing.HIGH_LIFT_MASS_COEFFICIENT, val=1.9, units='unitless'
        )  # Based onlarge single aisle 1for updated flaps mass model
        self.prob.model.set_input_defaults(
            Mission.Landing.LIFT_COEFFICIENT_MAX, val=2.817, units='unitless'
        )  # Based on large single aisle 1 for updated flaps mass model
        self.prob.model.set_input_defaults(
            Aircraft.Wing.SURFACE_CONTROL_MASS_COEFFICIENT, val=0.5936, units='unitless'
        )
        self.prob.model.set_input_defaults(
            Aircraft.Design.COCKPIT_CONTROL_MASS_COEFFICIENT, val=30.0, units='unitless'
        )
        self.prob.model.set_input_defaults(
            Aircraft.Controls.STABILITY_AUGMENTATION_SYSTEM_MASS, val=1, units='lbm'
        )
        self.prob.model.set_input_defaults(
            Aircraft.Controls.COCKPIT_CONTROL_MASS_SCALER, val=1, units='unitless'
        )
        self.prob.model.set_input_defaults(
            Aircraft.Wing.SURFACE_CONTROL_MASS_SCALER, val=1, units='unitless'
        )
        self.prob.model.set_input_defaults(
            Aircraft.Controls.STABILITY_AUGMENTATION_SYSTEM_MASS_SCALER, val=1, units='unitless'
        )
        self.prob.model.set_input_defaults(Aircraft.Controls.TOTAL_MASS, val=0, units='lbm')
        self.prob.model.set_input_defaults(
            Aircraft.LandingGear.MASS_COEFFICIENT, val=0.03390, units='unitless'
        )
        self.prob.model.set_input_defaults(
            Aircraft.LandingGear.MAIN_GEAR_MASS_COEFFICIENT, val=0.85, units='unitless'
        )
        self.prob.model.set_input_defaults(Aircraft.Fuel.DENSITY, val=6.687, units='lbm/galUS')
        self.prob.model.set_input_defaults(Aircraft.Fuel.FUEL_MARGIN, val=0.0, units='unitless')
        self.prob.model.set_input_defaults(
            Aircraft.Fuel.FUEL_SYSTEM_MASS_COEFFICIENT, val=0.060, units='unitless'
        )
        self.prob.model.set_input_defaults(
            Aircraft.Fuselage.MASS_COEFFICIENT, val=96.94, units='unitless'
        )
        self.prob.model.set_input_defaults('fuel_mass.fuselage.pylon_len', val=0, units='ft')
        self.prob.model.set_input_defaults('fuel_mass.fuselage.MAT', val=0, units='lbm')
        self.prob.model.set_input_defaults(Aircraft.Wing.MASS_SCALER, val=1, units='unitless')
        self.prob.model.set_input_defaults(
            Aircraft.HorizontalTail.MASS_SCALER, val=1, units='unitless'
        )
        self.prob.model.set_input_defaults(
            Aircraft.VerticalTail.MASS_SCALER, val=1, units='unitless'
        )
        self.prob.model.set_input_defaults(Aircraft.Fuselage.MASS_SCALER, val=1, units='unitless')
        self.prob.model.set_input_defaults(
            Aircraft.Fuselage.MASS_COEFFICIENT, val=96.94, units='unitless'
        )
        self.prob.model.set_input_defaults('fuel_mass.fuselage.pylon_len', val=0, units='ft')
        self.prob.model.set_input_defaults('fuel_mass.fuselage.MAT', val=0, units='lbm')
        self.prob.model.set_input_defaults(
            Aircraft.HorizontalTail.MASS_SCALER, val=1, units='unitless'
        )
        self.prob.model.set_input_defaults(
            Aircraft.VerticalTail.MASS_SCALER, val=1, units='unitless'
        )
        self.prob.model.set_input_defaults(Aircraft.Fuselage.MASS_SCALER, val=1, units='unitless')
        self.prob.model.set_input_defaults(
            Aircraft.LandingGear.TOTAL_MASS_SCALER, val=1, units='unitless'
        )
        self.prob.model.set_input_defaults(Aircraft.Engine.POD_MASS_SCALER, val=1, units='unitless')
        self.prob.model.set_input_defaults(Aircraft.Engine.POD_MASS_SCALER, val=1, units='unitless')
        self.prob.model.set_input_defaults(
            Aircraft.Design.STRUCTURAL_MASS_INCREMENT, val=0, units='lbm'
        )
        self.prob.model.set_input_defaults(
            Aircraft.Fuel.FUEL_SYSTEM_MASS_SCALER, val=1, units='unitless'
        )
        self.prob.model.set_input_defaults(Mission.Design.GROSS_MASS, val=166100.0, units='lbm')
        self.prob.model.set_input_defaults(
            Aircraft.Wing.MASS_COEFFICIENT, val=78.94, units='unitless'
        )
        self.prob.model.set_input_defaults(Aircraft.Wing.TAPER_RATIO, val=0.346, units='unitless')
        self.prob.model.set_input_defaults(
            Aircraft.Wing.THICKNESS_TO_CHORD_ROOT, val=0.11, units='unitless'
        )

        self.prob.model.set_input_defaults(
            Aircraft.HorizontalTail.VOLUME_COEFFICIENT, val=1.43, units='unitless'
        )
        self.prob.model.set_input_defaults(
            Aircraft.VerticalTail.VOLUME_COEFFICIENT, 0.066, units='unitless'
        )
        self.prob.model.set_input_defaults(
            Aircraft.Wing.FOLD_MASS_COEFFICIENT, val=0.2, units='unitless'
        )
        # self.prob.model.set_input_defaults(
        #     Aircraft.Strut.AREA, 553.1, units='ft**2'
        # )
        self.prob.model.set_input_defaults(Aircraft.Strut.MASS_COEFFICIENT, 0.238, units='unitless')
        self.prob.model.set_input_defaults('fixed_mass.augmentation.motor_power', 830, units='kW')
        self.prob.model.set_input_defaults('fixed_mass.augmentation.motor_voltage', 850, units='V')
        self.prob.model.set_input_defaults(
            'fixed_mass.augmentation.max_amp_per_wire', 260, units='A'
        )
        self.prob.model.set_input_defaults(
            'fixed_mass.augmentation.safety_factor', 1, units='unitless'
        )  # (not in this GASP code)
        self.prob.model.set_input_defaults(
            'fixed_mass.augmentation.wire_area', 0.0015, units='ft**2'
        )
        self.prob.model.set_input_defaults(
            'fixed_mass.augmentation.rho_wire', 565, units='lbm/ft**3'
        )
        self.prob.model.set_input_defaults(
            'fixed_mass.augmentation.battery_energy', 6077, units='MJ'
        )
        self.prob.model.set_input_defaults(
            'fixed_mass.augmentation.motor_eff', 0.98, units='unitless'
        )
        self.prob.model.set_input_defaults(
            'fixed_mass.augmentation.inverter_eff', 0.99, units='unitless'
        )
        self.prob.model.set_input_defaults(
            'fixed_mass.augmentation.transmission_eff', 0.975, units='unitless'
        )
        self.prob.model.set_input_defaults(
            'fixed_mass.augmentation.battery_eff', 0.975, units='unitless'
        )
        self.prob.model.set_input_defaults(
            'fixed_mass.augmentation.rho_battery', 0.5, units='kW*h/kg'
        )
        self.prob.model.set_input_defaults(
            'fixed_mass.augmentation.motor_spec_mass', 4, units='hp/lbm'
        )
        self.prob.model.set_input_defaults(
            'fixed_mass.augmentation.inverter_spec_mass', 12, units='kW/kg'
        )
        self.prob.model.set_input_defaults(
            'fixed_mass.augmentation.TMS_spec_mass', 0.125, units='lbm/kW'
        )

        self.prob.model.set_input_defaults(Aircraft.Wing.SPAN, val=0.0, units='ft')
        self.prob.model.set_input_defaults(Mission.Design.MACH, val=0.8, units='unitless')
        self.prob.model.set_input_defaults(Aircraft.Wing.SLAT_CHORD_RATIO, val=0.15)
        self.prob.model.set_input_defaults(Aircraft.Wing.FLAP_CHORD_RATIO, val=0.3)
        self.prob.model.set_input_defaults(Aircraft.Wing.SLAT_SPAN_RATIO, val=0.9)
        self.prob.model.set_input_defaults(Aircraft.Furnishings.MASS_SCALER, 40.0, units='unitless')
        self.prob.model.set_input_defaults(Aircraft.Fuselage.CABIN_AREA, val=1069.0, units='ft**2')

        setup_model_options(self.prob, options)

        self.prob.setup(check=False, force_alloc_complex=True)

    def test_case1(self):
        self.prob.run_model()

        tol = 5e-4
        # size values:
        assert_near_equal(self.prob['size.fuselage.cabin_height'], 13.1, tol)
        assert_near_equal(self.prob['size.fuselage.cabin_len'], 93.9, tol)
        assert_near_equal(self.prob['size.fuselage.nose_height'], 8.6, tol)

        assert_near_equal(self.prob[Aircraft.Wing.CENTER_CHORD], 13.97, tol)
        assert_near_equal(self.prob[Aircraft.Wing.ROOT_CHORD], 13.53, tol)
        assert_near_equal(
            self.prob[Aircraft.Wing.THICKNESS_TO_CHORD_UNWEIGHTED], 0.1068, tol
        )  # (printed out from GASP code to get better precision)

        assert_near_equal(
            self.prob[Aircraft.HorizontalTail.AVERAGE_CHORD], 9.644, tol
        )  # (printed out from GASP code)
        assert_near_equal(
            self.prob[Aircraft.VerticalTail.AVERAGE_CHORD], 20.618, tol
        )  # (printed out from GASP code)
        assert_near_equal(self.prob[Aircraft.Nacelle.AVG_LENGTH], 14.56, tol)

        # fixed mass values:
        assert_near_equal(
            self.prob[Aircraft.LandingGear.MAIN_GEAR_MASS], 4786.2, tol
        )  # (printed out from GASP code)

        assert_near_equal(self.prob[Aircraft.Propulsion.TOTAL_ENGINE_MASS], 13034.0, tol)
        assert_near_equal(self.prob[Aircraft.Engine.ADDITIONAL_MASS], 2124.5 / 2, tol)

        # wing values:
        assert_near_equal(self.prob['wing_mass.isolated_wing_mass'], 15895, tol)
        assert_near_equal(self.prob[Aircraft.Wing.MASS], 20461.7, tol)

        # fuel values:
        assert_near_equal(
            self.prob['fuel_mass.fuel_and_oem.OEM_wingfuel_mass'], 63921.50874092, tol
        )  # modified from GASP value to account for updated crew mass. GASP value is 63707.6

        assert_near_equal(
            self.prob['fuel_mass.fus_mass_full'], 109537.46058162, tol
        )  # (printed out from GASP code),  #modified from GASP value to account for updated crew mass. GASP value is 108754.4
        assert_near_equal(
            self.prob[Aircraft.Fuel.FUEL_SYSTEM_MASS], 1987.29052446, 0.00055
        )  # slightly above tol, due to non-integer number of wires,  #modified from GASP value to account for updated crew mass. GASP value is 1974.5

        assert_near_equal(self.prob[Aircraft.Design.STRUCTURE_MASS], 49609.317, tol)
        assert_near_equal(
            self.prob[Aircraft.Fuselage.MASS], 16350.28996446, tol
        )  # modified from GASP value to account for updated crew mass. GASP value is 16436.0

        assert_near_equal(
            self.prob[Mission.Design.FUEL_MASS_REQUIRED], 33121.50874092, 0.00058
        )  # slightly above tol, due to non-integer number of wires,  #modified from GASP value to account for updated crew mass. GASP value is 32907.6
        assert_near_equal(
            self.prob[Aircraft.Propulsion.MASS], 26534.716, 0.00054
        )  # slightly above tol, due to non-integer number of wires,  #modified from GASP value to account for updated crew mass. GASP value is 26527.0
        assert_near_equal(
            self.prob[Mission.Design.FUEL_MASS], 33121.50874092, 0.00056
        )  # slightly above tol, due to non-integer number of wires,  #modified from GASP value to account for updated crew mass. GASP value is 32908
        assert_near_equal(
            self.prob['fuel_mass.fuel_mass_min'], 17151.50874092, 0.0012
        )  # slightly above tol, due to non-integer number of wires,  #modified from GASP value to account for updated crew mass. GASP value is 16937.6
        assert_near_equal(
            self.prob[Aircraft.Fuel.WING_VOLUME_DESIGN], 662.13560226, 0.00051
        )  # slightly above tol, due to non-integer number of wires,  #modified from GASP value to account for updated crew mass. GASP value is 657.9
        assert_near_equal(
            self.prob['fuel_mass.fuel_and_oem.OEM_fuel_vol'], 1277.86167649, tol
        )  # modified from GASP value to account for updated crew mass. GASP value is 1273.6
        assert_near_equal(
            self.prob[Aircraft.Design.OPERATING_MASS], 102178.49125908, tol
        )  # modified from GASP value to account for updated crew mass. GASP value is 102392.0
        assert_near_equal(
            self.prob['fuel_mass.fuel_and_oem.payload_mass_max_fuel'], 30800.0, tol
        )  # (printed out from GASP code)
        assert_near_equal(self.prob['fuel_mass.fuel_and_oem.volume_wingfuel_mass'], 35042.1, tol)
        assert_near_equal(self.prob['fuel_mass.max_wingfuel_mass'], 35042.1, tol)
        assert_near_equal(self.prob[Aircraft.Fuel.AUXILIARY_FUEL_CAPACITY], 0, tol)
        assert_near_equal(self.prob['fuel_mass.body_tank.extra_fuel_volume'], 0.69314718, tol)
        assert_near_equal(self.prob['fuel_mass.body_tank.max_extra_fuel_mass'], 34.67277748, tol)

        assert_near_equal(self.prob[Aircraft.Electrical.HYBRID_CABLE_LENGTH], 65.6, tol)
        assert_near_equal(
            self.prob['fixed_mass.aug_mass'], 9394.3, 0.0017
        )  # slightly above tol, due to non-integer number of wires

        partial_data = self.prob.check_partials(out_stream=None, method='cs')
        assert_check_partials(partial_data, atol=3e-9, rtol=6e-11)


@use_tempdirs
class BWBMassSummationTestCase(unittest.TestCase):
    """
    GASP BWB model
    """

    def setUp(self):
        options = get_option_defaults()
        # options from SizeGroup
        options.set_val(Aircraft.Design.TYPE, val='BWB', units='unitless')
        options.set_val(Aircraft.Design.COMPUTE_HTAIL_VOLUME_COEFF, val=False, units='unitless')
        options.set_val(Aircraft.Design.COMPUTE_VTAIL_VOLUME_COEFF, val=False, units='unitless')
        options.set_val(Aircraft.Wing.HAS_STRUT, val=False, units='unitless')
        options.set_val(Aircraft.Wing.HAS_FOLD, val=True, units='unitless')
        options.set_val(Aircraft.Wing.CHOOSE_FOLD_LOCATION, val=True, units='unitless')
        options.set_val(
            Aircraft.Wing.FOLD_DIMENSIONAL_LOCATION_SPECIFIED, val=True, units='unitless'
        )
        options.set_val(Aircraft.Electrical.HAS_HYBRID_SYSTEM, val=False, units='unitless')
        options.set_val(Aircraft.CrewPayload.Design.NUM_PASSENGERS, val=150, units='unitless')
        options.set_val(Aircraft.CrewPayload.NUM_PASSENGERS, val=150, units='unitless')
        options.set_val(Aircraft.Fuselage.AISLE_WIDTH, 22, units='inch')
        options.set_val(Aircraft.Fuselage.NUM_AISLES, 3)
        options.set_val(Aircraft.Fuselage.NUM_SEATS_ABREAST, 18)
        options.set_val(Aircraft.Fuselage.SEAT_PITCH, 32, units='inch')
        options.set_val(Aircraft.Fuselage.SEAT_WIDTH, 21, units='inch')
        options.set_val(Aircraft.CrewPayload.Design.NUM_FIRST_CLASS, 11)
        # options from MassPremission
        options.set_val(Mission.Design.CRUISE_ALTITUDE, val=41000, units='ft')
        options.set_val(Aircraft.LandingGear.FIXED_GEAR, val=False, units='unitless')
        options.set_val(Aircraft.Design.SMOOTH_MASS_DISCONTINUITIES, val=False, units='unitless')
        options.set_val(Aircraft.CrewPayload.PASSENGER_MASS_WITH_BAGS, val=225, units='lbm')
        options.set_val(Aircraft.Engine.ADDITIONAL_MASS_FRACTION, 0.04373, units='unitless')
        options.set_val(Aircraft.Engine.NUM_FUSELAGE_ENGINES, 2, units='unitless')
<<<<<<< HEAD
        options.set_val(Aircraft.CrewPayload.UNIT_MASS_OF_ULD_PER_PASSENGER, 0.0667, units='lbm')
=======
        options.set_val(Aircraft.CrewPayload.ULD_MASS_PER_PASSENGER, 0.0667, units='lbm')
>>>>>>> 119975f3

        prob = self.prob = om.Problem()
        prob.model.add_subsystem(
            'size',
            SizeGroup(),
            promotes_inputs=['aircraft:*', 'mission:*'],
            promotes_outputs=[
                'aircraft:*',
            ],
        )
        prob.model.add_subsystem(
            'GASP_mass',
            MassPremission(),
            promotes=['*'],
        )

        # inputs from SizeGroup
        prob.model.set_input_defaults(Aircraft.Wing.ASPECT_RATIO, 10.0, units='unitless')
        prob.model.set_input_defaults(Aircraft.Wing.TAPER_RATIO, 0.27444, units='unitless')
        prob.model.set_input_defaults(Aircraft.Wing.SWEEP, 30.0, units='deg')
        prob.model.set_input_defaults(
            Aircraft.Wing.THICKNESS_TO_CHORD_ROOT, 0.165, units='unitless'
        )
        prob.model.set_input_defaults(Mission.Design.GROSS_MASS, 150000, units='lbm')
        prob.model.set_input_defaults(Aircraft.Wing.LOADING, 70.0, units='lbf/ft**2')
        prob.model.set_input_defaults(Aircraft.VerticalTail.ASPECT_RATIO, 1.705, units='unitless')
        prob.model.set_input_defaults(Aircraft.HorizontalTail.TAPER_RATIO, 0.366, units='unitless')
        prob.model.set_input_defaults(Aircraft.VerticalTail.TAPER_RATIO, 0.366, units='unitless')
        prob.model.set_input_defaults(Aircraft.Engine.SCALE_FACTOR, 1.028233)  # engine
        prob.model.set_input_defaults(Aircraft.Fuel.WING_FUEL_FRACTION, 0.45, units='unitless')

        prob.model.set_input_defaults(
            Aircraft.HorizontalTail.VOLUME_COEFFICIENT, 0.000001, units='unitless'
        )
        prob.model.set_input_defaults(
            Aircraft.VerticalTail.VOLUME_COEFFICIENT, 0.015, units='unitless'
        )
        prob.model.set_input_defaults(Aircraft.Fuselage.DELTA_DIAMETER, 5.0, units='ft')
        prob.model.set_input_defaults(Aircraft.Fuselage.PILOT_COMPARTMENT_LENGTH, 7.5, units='ft')
        prob.model.set_input_defaults(Aircraft.Fuselage.NOSE_FINENESS, 0.6, units='unitless')
        prob.model.set_input_defaults(Aircraft.Fuselage.TAIL_FINENESS, 1.75, units='unitless')
        prob.model.set_input_defaults(Aircraft.Wing.THICKNESS_TO_CHORD_TIP, 0.1, units='unitless')
        prob.model.set_input_defaults(
            Aircraft.HorizontalTail.MOMENT_RATIO, 0.5463, units='unitless'
        )
        prob.model.set_input_defaults(Aircraft.VerticalTail.MOMENT_RATIO, 5.2615, units='unitless')
        prob.model.set_input_defaults(Aircraft.HorizontalTail.ASPECT_RATIO, 1.705, units='unitless')
        prob.model.set_input_defaults(Aircraft.Engine.REFERENCE_DIAMETER, 5.8, units='ft')
        prob.model.set_input_defaults(
            Aircraft.Nacelle.CORE_DIAMETER_RATIO, 1.2205, units='unitless'
        )
        prob.model.set_input_defaults(Aircraft.Nacelle.FINENESS, 1.3588, units='unitless')
        prob.model.set_input_defaults(
            Aircraft.LandingGear.MAIN_GEAR_LOCATION, 0.0, units='unitless'
        )
        prob.model.set_input_defaults(Aircraft.Wing.FOLDED_SPAN, 118, units='ft')
        prob.model.set_input_defaults(Aircraft.Wing.VERTICAL_MOUNT_LOCATION, 0.5, units='unitless')
        prob.model.set_input_defaults(
            Aircraft.Fuselage.HEIGHT_TO_WIDTH_RATIO, 0.2597, units='unitless'
        )
        prob.model.set_input_defaults(Aircraft.Fuselage.WETTED_AREA_SCALER, 1.0, units='unitless')
        prob.model.set_input_defaults(Aircraft.BWB.PASSENGER_LEADING_EDGE_SWEEP, 65.0, units='deg')
        prob.model.set_input_defaults(
            Aircraft.Fuselage.PRESSURIZED_WIDTH_ADDITIONAL, 0.0, units='ft'
        )
        prob.model.set_input_defaults(
            Aircraft.Nacelle.PERCENT_DIAM_BURIED_IN_FUSELAGE, 0.0, units='unitless'
        )

        # inputs from MassPremission
        self.prob.model.set_input_defaults(
            Aircraft.HorizontalTail.ROOT_CHORD, val=0.03836448, units='ft'
        )
        prob.model.set_input_defaults(
            Aircraft.Hydraulics.FLIGHT_CONTROL_MASS_COEFFICIENT, 0.107, units='unitless'
        )
        prob.model.set_input_defaults(
            Aircraft.Hydraulics.GEAR_MASS_COEFFICIENT, 0.135, units='unitless'
        )
        prob.model.set_input_defaults(Aircraft.Avionics.MASS, 1504.0, units='lbm')
        prob.model.set_input_defaults(
            Aircraft.AirConditioning.MASS_COEFFICIENT, 1.155, units='unitless'
        )
        prob.model.set_input_defaults(Aircraft.AntiIcing.MASS, 236.0, units='lbm')
        prob.model.set_input_defaults(Aircraft.Furnishings.MASS, 9114.0, units='lbm')
        prob.model.set_input_defaults(
            Aircraft.CrewPayload.PASSENGER_SERVICE_MASS_PER_PASSENGER, 6.0, units='lbm'
        )
        prob.model.set_input_defaults(
            Aircraft.CrewPayload.WATER_MASS_PER_OCCUPANT, 3.0, units='lbm'
        )
        prob.model.set_input_defaults(Aircraft.Design.EMERGENCY_EQUIPMENT_MASS, 100.0, units='lbm')
        prob.model.set_input_defaults(
            Aircraft.CrewPayload.CATERING_ITEMS_MASS_PER_PASSENGER, 5.0, units='lbm'
        )
        prob.model.set_input_defaults(
            Aircraft.Fuel.UNUSABLE_FUEL_MASS_COEFFICIENT, 12.0, units='unitless'
        )
        prob.model.set_input_defaults(Aircraft.Fuselage.PRESSURE_DIFFERENTIAL, 7.5, units='psi')
        prob.model.set_input_defaults(Aircraft.Engine.SCALED_SLS_THRUST, 19580.1602, units='lbf')
        prob.model.set_input_defaults(Aircraft.CrewPayload.CARGO_MASS, 0, units='lbm')
        prob.model.set_input_defaults(
            Aircraft.CrewPayload.Design.MAX_CARGO_MASS, 15000.0, units='lbm'
        )
        prob.model.set_input_defaults(Aircraft.Engine.MASS_SPECIFIC, 0.178884, units='lbm/lbf')
        prob.model.set_input_defaults(Aircraft.Nacelle.MASS_SPECIFIC, 2.5, units='lbm/ft**2')
        prob.model.set_input_defaults(Aircraft.Engine.PYLON_FACTOR, 1.25, units='unitless')
        prob.model.set_input_defaults(Aircraft.Engine.MASS_SCALER, 1.0, units='unitless')
        prob.model.set_input_defaults(Aircraft.Propulsion.MISC_MASS_SCALER, 1.0, units='unitless')
        prob.model.set_input_defaults(Aircraft.Engine.WING_LOCATIONS, 0.0, units='unitless')
        prob.model.set_input_defaults(Aircraft.LandingGear.MAIN_GEAR_LOCATION, 0, units='unitless')
        prob.model.set_input_defaults(Aircraft.VerticalTail.ASPECT_RATIO, 1.705, units='unitless')
        prob.model.set_input_defaults(Aircraft.VerticalTail.SWEEP, 0, units='deg')
        prob.model.set_input_defaults(
            Aircraft.HorizontalTail.MASS_COEFFICIENT, 0.124, units='unitless'
        )
        prob.model.set_input_defaults(
            Aircraft.LandingGear.TAIL_HOOK_MASS_SCALER, 1, units='unitless'
        )
        prob.model.set_input_defaults(
            Aircraft.VerticalTail.MASS_COEFFICIENT, 0.119, units='unitless'
        )
        prob.model.set_input_defaults(
            Aircraft.HorizontalTail.THICKNESS_TO_CHORD, 0.1, units='unitless'
        )
        prob.model.set_input_defaults(
            Aircraft.HorizontalTail.VERTICAL_TAIL_FRACTION, 0, units='unitless'
        )
        prob.model.set_input_defaults(
            Aircraft.VerticalTail.THICKNESS_TO_CHORD, 0.1, units='unitless'
        )
        prob.model.set_input_defaults(
            Aircraft.Wing.HIGH_LIFT_MASS_COEFFICIENT, 1.0, units='unitless'
        )
        prob.model.set_input_defaults(
            Mission.Landing.LIFT_COEFFICIENT_MAX, 1.94034, units='unitless'
        )  # 1.94034 is taken from .out file. In GASP, CLMAX is computed for different phases
        prob.model.set_input_defaults(
            Aircraft.Wing.SURFACE_CONTROL_MASS_COEFFICIENT, 0.5, units='unitless'
        )
        prob.model.set_input_defaults(
            Aircraft.Design.COCKPIT_CONTROL_MASS_COEFFICIENT, 16.5, units='unitless'
        )
        prob.model.set_input_defaults(
            Aircraft.Controls.STABILITY_AUGMENTATION_SYSTEM_MASS, 0, units='lbm'
        )
        prob.model.set_input_defaults(
            Aircraft.Controls.COCKPIT_CONTROL_MASS_SCALER, 1, units='unitless'
        )
        prob.model.set_input_defaults(
            Aircraft.Wing.SURFACE_CONTROL_MASS_SCALER, 1, units='unitless'
        )
        prob.model.set_input_defaults(
            Aircraft.Controls.STABILITY_AUGMENTATION_SYSTEM_MASS_SCALER, 1, units='unitless'
        )
        prob.model.set_input_defaults(
            Aircraft.LandingGear.MASS_COEFFICIENT, 0.0520, units='unitless'
        )
        prob.model.set_input_defaults(
            Aircraft.LandingGear.MAIN_GEAR_MASS_COEFFICIENT, 0.85, units='unitless'
        )
        prob.model.set_input_defaults(Aircraft.Fuel.DENSITY, 6.687, units='lbm/galUS')

        prob.model.set_input_defaults(Aircraft.Fuel.FUEL_MARGIN, 10.0, units='unitless')
        prob.model.set_input_defaults(
            Aircraft.Fuel.FUEL_SYSTEM_MASS_COEFFICIENT, 0.035, units='unitless'
        )
        prob.model.set_input_defaults(Aircraft.Fuselage.MASS_COEFFICIENT, 0.889, units='unitless')
        prob.model.set_input_defaults(Aircraft.Wing.MASS_SCALER, 1, units='unitless')
        prob.model.set_input_defaults(Aircraft.HorizontalTail.MASS_SCALER, 1, units='unitless')
        prob.model.set_input_defaults(Aircraft.VerticalTail.MASS_SCALER, 1, units='unitless')
        prob.model.set_input_defaults(Aircraft.Fuselage.MASS_SCALER, 1, units='unitless')
        prob.model.set_input_defaults(Aircraft.LandingGear.TOTAL_MASS_SCALER, 1, units='unitless')
        prob.model.set_input_defaults(Aircraft.Engine.POD_MASS_SCALER, 1, units='unitless')
        prob.model.set_input_defaults(Aircraft.Design.STRUCTURAL_MASS_INCREMENT, 0, units='lbm')
        prob.model.set_input_defaults(Aircraft.Fuel.FUEL_SYSTEM_MASS_SCALER, 1, units='unitless')
        prob.model.set_input_defaults(Aircraft.Wing.MASS_COEFFICIENT, 75.78, units='unitless')
        prob.model.set_input_defaults(Aircraft.Wing.FOLD_MASS_COEFFICIENT, 0.15, units='unitless')
        prob.model.set_input_defaults(Mission.Design.MACH, 0.8, units='unitless')
        prob.model.set_input_defaults(Aircraft.Wing.SLAT_CHORD_RATIO, 0.0001, units='unitless')
        prob.model.set_input_defaults(Aircraft.Wing.FLAP_CHORD_RATIO, 0.2, units='unitless')
        prob.model.set_input_defaults(Aircraft.Furnishings.MASS_SCALER, 40.0, units='unitless')
        prob.model.set_input_defaults(Aircraft.Wing.SLAT_SPAN_RATIO, 0.827296853, units='unitless')
        prob.model.set_input_defaults(Aircraft.Design.MAX_STRUCTURAL_SPEED, 402.5, units='mi/h')
        prob.model.set_input_defaults(Aircraft.Wing.FLAP_SPAN_RATIO, 0.61, units='unitless')
        prob.model.set_input_defaults(Aircraft.Nacelle.CLEARANCE_RATIO, 0.2, units='unitless')

        prob.model.set_input_defaults(Aircraft.APU.MASS, 710.0, units='lbm')
        prob.model.set_input_defaults(
            Aircraft.Instruments.MASS_COEFFICIENT, 0.116, units='unitless'
        )
        prob.model.set_input_defaults(
            Aircraft.Hydraulics.FLIGHT_CONTROL_MASS_COEFFICIENT, 0.107, units='unitless'
        )
        prob.model.set_input_defaults(
            Aircraft.Hydraulics.GEAR_MASS_COEFFICIENT, 0.135, units='unitless'
        )
        prob.model.set_input_defaults(Aircraft.Avionics.MASS, 3225.0, units='lbm')
        prob.model.set_input_defaults(Aircraft.AntiIcing.MASS, 236.0, units='lbm')
        prob.model.set_input_defaults(
            Aircraft.CrewPayload.PASSENGER_SERVICE_MASS_PER_PASSENGER, 6.0, units='lbm'
        )
        prob.model.set_input_defaults(
            Aircraft.CrewPayload.WATER_MASS_PER_OCCUPANT, 3.0, units='lbm'
        )
        prob.model.set_input_defaults(Aircraft.Design.EMERGENCY_EQUIPMENT_MASS, 100.0, units='lbm')
        prob.model.set_input_defaults(
            Aircraft.CrewPayload.CATERING_ITEMS_MASS_PER_PASSENGER, 7.6, units='lbm'
        )
        prob.model.set_input_defaults(
            Aircraft.Fuel.UNUSABLE_FUEL_MASS_COEFFICIENT, 12.0, units='unitless'
        )
        prob.model.set_input_defaults(Mission.Design.GROSS_MASS, 150000, units='lbm')
        prob.model.set_input_defaults(Aircraft.Fuselage.LENGTH, 71.5245514, units='ft')
        prob.model.set_input_defaults(Aircraft.Wing.SPAN, 146.38501, units='ft')
        prob.model.set_input_defaults(Aircraft.Wing.AREA, 2142.85718, units='ft**2')
        prob.model.set_input_defaults(Aircraft.HorizontalTail.AREA, 0.001706279, units='ft**2')
        prob.model.set_input_defaults(Aircraft.VerticalTail.AREA, 169.119629, units='ft**2')
        prob.model.set_input_defaults(
            Aircraft.AirConditioning.MASS_COEFFICIENT, 1.155, units='unitless'
        )
        prob.model.set_input_defaults(Aircraft.Fuselage.PRESSURE_DIFFERENTIAL, 10.0, units='psi')
        prob.model.set_input_defaults(Aircraft.Fuselage.HYDRAULIC_DIAMETER, 19.3650932, units='ft')
        prob.model.set_input_defaults(Aircraft.Fuselage.CABIN_AREA, 1283.5249, units='ft**2')
        prob.model.set_input_defaults(Aircraft.Furnishings.MASS_SCALER, 40.0, units='unitless')
        prob.model.set_input_defaults(
            Aircraft.Electrical.SYSTEM_MASS_PER_PASSENGER, 11.45, units='lbm'
        )

        # inputs to UsefulLoadMass
        prob.model.set_input_defaults(
            Aircraft.CrewPayload.PASSENGER_SERVICE_MASS_PER_PASSENGER, 6.0, units='lbm'
        )
        prob.model.set_input_defaults(
            Aircraft.CrewPayload.WATER_MASS_PER_OCCUPANT, 3.0, units='lbm'
        )
        prob.model.set_input_defaults(Aircraft.Design.EMERGENCY_EQUIPMENT_MASS, 100.0, units='lbm')
        prob.model.set_input_defaults(
            Aircraft.CrewPayload.CATERING_ITEMS_MASS_PER_PASSENGER, 5.0, units='lbm'
        )
        prob.model.set_input_defaults(
            Aircraft.Fuel.UNUSABLE_FUEL_MASS_COEFFICIENT, 12.0, units='unitless'
        )
        prob.model.set_input_defaults(Aircraft.Wing.AREA, 2142.85718, units='ft**2')
        prob.model.set_input_defaults(Aircraft.Engine.SCALED_SLS_THRUST, [19580.1602], units='lbf')
        prob.model.set_input_defaults(Aircraft.Fuel.WING_FUEL_FRACTION, 0.45, units='unitless')
        prob.model.set_input_defaults(Aircraft.Wing.ULTIMATE_LOAD_FACTOR, 3.7734, units='unitless')

        prob.model.set_input_defaults(
            Aircraft.Fuselage.LIFT_COEFFICENT_RATIO_BODY_TO_WING, 0.35, units='unitless'
        )
        prob.model.set_input_defaults(
            Aircraft.Fuselage.WETTED_AREA_RATIO_AFTBODY_TO_TOTAL, 0.2, units='unitless'
        )
        prob.model.set_input_defaults(
            Aircraft.Fuselage.AFTBODY_MASS_PER_UNIT_AREA, 5.0, units='lbm/ft**2'
        )

        setup_model_options(prob, options)

        prob.setup(check=False, force_alloc_complex=True)

    def test_case1(self):
        """
        Testing GASP data case:
        Aircraft.LandingGear.TOTAL_MASS -- WLG = 7800
        Aircraft.LandingGear.MAIN_GEAR_MASS -- WMG = 6630
        Aircraft.Wing.MATERIAL_FACTOR -- SKNO = 1.19461238
        half_sweep -- SWC2 = 0.479839474
        Aircraft.CrewPayload.PASSENGER_PAYLOAD_MASS -- WPL = 33750
        payload_mass_des -- WPLDES = 33750
        payload_mass_max -- WPLMAX = 48750
        Aircraft.HorizontalTail.MASS -- WHT = 1
        Aircraft.VerticalTail.MASS -- WVT = 864
        Aircraft.Wing.HIGH_LIFT_MASS -- WHLDEV = 974.0
        Aircraft.Controls.TOTAL_MASS -- WFC = 2115
        Aircraft.Propulsion.TOTAL_ENGINE_MASS -- WEP = 7005.
        Aircraft.Nacelle.MASS -- WNAC = 514.9
        Aircraft.Propulsion.TOTAL_ENGINE_POD_MASS -- WPES = 2153
        Aircraft.Engine.POSITION_FACTOR -- SKEPOS = 1.05
        Aircraft.CrewPayload.PASSENGER_PAYLOAD_MASS -- WPL = 33750
        Aircraft.Design.FIXED_EQUIPMENT_MASS - WFE = 20876.
        Aircraft.Design.FIXED_USEFUL_LOAD -- WFUL = 5775.
        Aircraft.Wing.MASS -- WW = 7645.
        Aircraft.Strut.MASS -- WSTRUT = 0
        Aircraft.Wing.FOLD_MASS -- WWFOLD = 107.9
        Aircraft.Fuel.FUEL_SYSTEM_MASS -- WFSS = 1281
        fuel_mass.fus_mass_full -- WX = 142354.9
        Aircraft.Fuselage.MASS -- WB = 27160
        Aircraft.Fuel.WING_VOLUME_DESIGN -- FVOLREQ = 731.6
        Aircraft.Design.OPERATING_MASS -- OWE = 82982.
        fuel_mass.fus_mass_full -- WX = 121864
        fuel_mass.fuel_and_oem.OEM_wingfuel_mass -- WFWOWE(WFW_MAX) = 67018.2
        fuel_mass.fuel_and_oem.OEM_fuel_vol -- FVOLW_MAX = 1339.8
        fuel_mass.fuel_and_oem.payload_mass_max_fuel -- WPLMXF = 30423.2
        fuel_mass.max_wingfuel_mass -- WFWMX = 30309.0
        Aircraft.Design.STRUCTURE_MASS -- WST = 45623.
        Mission.Design.FUEL_MASS -- WFADES = 33268.2
        Aircraft.Propulsion.MASS -- WP = 8592.
        Mission.Design.FUEL_MASS_REQUIRED -- WFAREQ = 36595.0
        fuel_mass.fuel_mass_min -- WFAMIN = 18268.2
        fuel_mass.wingfuel_mass_min -- WFWMIN = 11982.2
        Aircraft.Fuel.TOTAL_CAPACITY -- WFAMAX = 33268.2
        """
        prob = self.prob
        prob.run_model()

        tol = 5e-4

        # outputs from SizeGroup
        assert_near_equal(self.prob[Aircraft.Fuselage.AVG_DIAMETER], 38, tol)

        assert_near_equal(self.prob[Aircraft.Fuselage.LENGTH], 71.5245514, tol)
        assert_near_equal(self.prob[Aircraft.Fuselage.WETTED_AREA], 4573.42578, tol)
        assert_near_equal(self.prob[Aircraft.TailBoom.LENGTH], 71.5245514, tol)

        assert_near_equal(self.prob[Aircraft.Wing.AREA], 2142.85714286, tol)
        assert_near_equal(self.prob[Aircraft.Wing.SPAN], 146.38501094, tol)

        assert_near_equal(self.prob[Aircraft.Wing.CENTER_CHORD], 22.97244452, tol)
        assert_near_equal(self.prob[Aircraft.Wing.AVERAGE_CHORD], 16.2200522, tol)
        assert_near_equal(self.prob[Aircraft.Wing.ROOT_CHORD], 20.33371617, tol)
        assert_near_equal(self.prob[Aircraft.Wing.THICKNESS_TO_CHORD_UNWEIGHTED], 0.13596576, tol)

        assert_near_equal(self.prob[Aircraft.HorizontalTail.AREA], 0.00117064, tol)
        assert_near_equal(self.prob[Aircraft.HorizontalTail.SPAN], 0.04467601, tol)
        assert_near_equal(self.prob[Aircraft.HorizontalTail.ROOT_CHORD], 0.03836448, tol)
        assert_near_equal(self.prob[Aircraft.HorizontalTail.AVERAGE_CHORD], 0.02808445, tol)
        assert_near_equal(self.prob[Aircraft.HorizontalTail.MOMENT_ARM], 29.69074172, tol)

        assert_near_equal(self.prob[Aircraft.VerticalTail.AREA], 169.11964286, tol)
        assert_near_equal(self.prob[Aircraft.VerticalTail.SPAN], 16.98084188, tol)
        assert_near_equal(self.prob[Aircraft.VerticalTail.ROOT_CHORD], 14.58190052, tol)
        assert_near_equal(self.prob[Aircraft.VerticalTail.AVERAGE_CHORD], 10.67457744, tol)
        assert_near_equal(self.prob[Aircraft.VerticalTail.MOMENT_ARM], 27.82191598, tol)

        assert_near_equal(self.prob[Aircraft.Nacelle.AVG_DIAMETER], 7.17813375, tol)
        assert_near_equal(self.prob[Aircraft.Nacelle.AVG_LENGTH], 9.75364814, tol)
        assert_near_equal(self.prob[Aircraft.Nacelle.SURFACE_AREA], 219.95229788, tol)

        # outputs from MassPremission
        assert_near_equal(self.prob[Aircraft.LandingGear.TOTAL_MASS], 7800.0, tol)
        assert_near_equal(self.prob[Aircraft.LandingGear.MAIN_GEAR_MASS], 6630.0, tol)
        assert_near_equal(self.prob[Aircraft.Wing.MATERIAL_FACTOR], 1.19461189, tol)
        assert_near_equal(self.prob['c_strut_braced'], 1, tol)
        assert_near_equal(self.prob['c_gear_loc'], 0.95, tol)
        assert_near_equal(self.prob[Aircraft.Engine.POSITION_FACTOR], 1.05, tol)
        assert_near_equal(self.prob['half_sweep'], 0.47984874, tol)  # SWC2 = 0.479839474
        assert_near_equal(self.prob[Aircraft.CrewPayload.PASSENGER_PAYLOAD_MASS], 33750.0, tol)
        assert_near_equal(self.prob['payload_mass_des'], 33750, tol)
        assert_near_equal(self.prob['payload_mass_max'], 48750, tol)
        assert_near_equal(self.prob[Aircraft.HorizontalTail.MASS], 1.02401953, tol)
        assert_near_equal(self.prob[Aircraft.VerticalTail.MASS], 864.17404177, tol)
        assert_near_equal(self.prob[Aircraft.Wing.HIGH_LIFT_MASS], 1068.88854499, tol)
        assert_near_equal(self.prob[Aircraft.Controls.TOTAL_MASS], 2114.98159054, tol)
        assert_near_equal(self.prob[Aircraft.Propulsion.TOTAL_ENGINE_MASS], 7005.15475443, tol)
        assert_near_equal(self.prob[Aircraft.Nacelle.MASS], 549.8807447, tol)
        assert_near_equal(self.prob[Aircraft.Propulsion.TOTAL_ENGINE_POD_MASS], 2230.13208284, tol)
        assert_near_equal(self.prob[Aircraft.Engine.ADDITIONAL_MASS], 153.16770871, tol)
        assert_near_equal(self.prob[Aircraft.Engine.POSITION_FACTOR], 1.05, tol)
        assert_near_equal(self.prob[Aircraft.CrewPayload.PASSENGER_PAYLOAD_MASS], 33750.0, tol)
        assert_near_equal(self.prob[Aircraft.Design.FIXED_EQUIPMENT_MASS], 20876.477, tol)
        assert_near_equal(self.prob[Aircraft.Design.FIXED_USEFUL_LOAD], 5971.79463002, tol)
        assert_near_equal(self.prob[Aircraft.Wing.SURFACE_CONTROL_MASS], 1986.25111783, tol)

        # BWBWingMassGroup
        assert_near_equal(self.prob[Aircraft.Wing.MASS], 7055.94400025, tol)
        assert_near_equal(self.prob[Aircraft.Strut.MASS], 0, tol)
        assert_near_equal(self.prob[Aircraft.Wing.FOLD_MASS], 109.32367334, tol)

        # FuelMassGroup
        # FuelSysAndFullFuselageMass
        assert_near_equal(self.prob[Aircraft.Fuel.FUEL_SYSTEM_MASS], 1292.52934412, tol)
        assert_near_equal(self.prob['fuel_mass.fus_mass_full'], 130992.40631171, tol)
        # BWBFuselageMass
        assert_near_equal(self.prob[Aircraft.Fuselage.MASS], 27159.69841266, tol)
        # StructMass
        assert_near_equal(self.prob[Aircraft.Design.STRUCTURE_MASS], 45110.56068343, tol)
        # FuelMass
        assert_near_equal(self.prob[Mission.Design.FUEL_MASS], 33572.19075647, tol)
        assert_near_equal(self.prob[Aircraft.Propulsion.MASS], 8604.01951597, tol)
        assert_near_equal(self.prob[Mission.Design.FUEL_MASS_REQUIRED], 33572.19075647, tol)
        assert_near_equal(self.prob['fuel_mass.fuel_mass_min'], 18572.19075647, tol)
        # FuelAndOEMOutputs
        assert_near_equal(self.prob['fuel_mass.fuel_and_oem.OEM_wingfuel_mass'], 67322.190756, tol)
        assert_near_equal(self.prob['fuel_mass.fuel_and_oem.OEM_fuel_vol'], 1345.84507217, tol)
        assert_near_equal(self.prob['fuel_mass.fuel_and_oem.payload_mass_max_fuel'], 30486.68, tol)
        assert_near_equal(self.prob['fuel_mass.fuel_and_oem.volume_wingfuel_mass'], 30308.8688, tol)
        assert_near_equal(self.prob['fuel_mass.max_wingfuel_mass'], 30308.86876369, tol)
        assert_near_equal(self.prob[Aircraft.Fuel.WING_VOLUME_DESIGN], 738.25975778, tol)
        assert_near_equal(self.prob[Aircraft.Design.OPERATING_MASS], 82677.80924353, tol)
        # BodyTankCalculations
        assert_near_equal(self.prob[Aircraft.Fuel.AUXILIARY_FUEL_CAPACITY], 3263.32199278, tol)
        assert_near_equal(self.prob[Aircraft.Fuel.TOTAL_CAPACITY], 36835.51274924, tol)
        assert_near_equal(self.prob['fuel_mass.body_tank.extra_fuel_volume'], 132.3519403, tol)
        assert_near_equal(self.prob['fuel_mass.body_tank.max_extra_fuel_mass'], 6620.54106842, tol)
        assert_near_equal(self.prob['fuel_mass.wingfuel_mass_min'], 11951.64968805, tol)


if __name__ == '__main__':
    unittest.main()<|MERGE_RESOLUTION|>--- conflicted
+++ resolved
@@ -3129,11 +3129,7 @@
         options.set_val(Aircraft.CrewPayload.PASSENGER_MASS_WITH_BAGS, val=225, units='lbm')
         options.set_val(Aircraft.Engine.ADDITIONAL_MASS_FRACTION, 0.04373, units='unitless')
         options.set_val(Aircraft.Engine.NUM_FUSELAGE_ENGINES, 2, units='unitless')
-<<<<<<< HEAD
-        options.set_val(Aircraft.CrewPayload.UNIT_MASS_OF_ULD_PER_PASSENGER, 0.0667, units='lbm')
-=======
         options.set_val(Aircraft.CrewPayload.ULD_MASS_PER_PASSENGER, 0.0667, units='lbm')
->>>>>>> 119975f3
 
         prob = self.prob = om.Problem()
         prob.model.add_subsystem(
