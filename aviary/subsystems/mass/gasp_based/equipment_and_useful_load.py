import numpy as np
import openmdao.api as om

from aviary.constants import GRAV_ENGLISH_LBM
from aviary.utils.functions import sigmoidX, dSigmoidXdx, smooth_max, d_smooth_max
from aviary.variable_info.enums import AircraftTypes, GASPEngineType, Verbosity
from aviary.variable_info.functions import add_aviary_input, add_aviary_option, add_aviary_output
from aviary.variable_info.variables import Aircraft, Mission, Settings


def get_num_of_flight_attendent(num_pax):
    num_flight_attendants = 0
    if num_pax >= 20.0:
        num_flight_attendants = 1
    if num_pax >= 51.0:
        num_flight_attendants = 2
    if num_pax >= 101.0:
        num_flight_attendants = 3
    if num_pax >= 151.0:
        num_flight_attendants = 4
    if num_pax >= 201.0:
        num_flight_attendants = 5
    if num_pax >= 251.0:
        num_flight_attendants = 6

    return num_flight_attendants


def get_num_of_pilots(num_pax, engine_type):
    num_pilots = 1
    if num_pax > 9.0:
        num_pilots = 2
    if engine_type is GASPEngineType.TURBOJET and num_pax > 5.0:
        num_pilots = 2
    if num_pax >= 351.0:
        num_pilots = 3

    return num_pilots


def get_num_of_lavatories(num_pax):
    num_lavatories = 0
    if num_pax > 25.0:
        num_lavatories = 1
    if num_pax >= 51.0:
        num_lavatories = 2
    if num_pax >= 101.0:
        num_lavatories = 3
    if num_pax >= 151.0:
        num_lavatories = 4
    if num_pax >= 201.0:
        num_lavatories = 5
    if num_pax >= 251.0:
        num_lavatories = 6

    return num_lavatories


class EquipMassPartialSum(om.ExplicitComponent):
    """
    Computation of fixed equipment mass and useful load for GASP-based mass.
    AC and furnishing masses are removed. Others will be moved to individual components.
    """

    def initialize(self):
        add_aviary_option(self, Aircraft.CrewPayload.Design.NUM_PASSENGERS)
        add_aviary_option(self, Aircraft.Design.SMOOTH_MASS_DISCONTINUITIES)
        add_aviary_option(self, Aircraft.Engine.TYPE)
        add_aviary_option(self, Aircraft.LandingGear.FIXED_GEAR)
        add_aviary_option(self, Aircraft.Propulsion.TOTAL_NUM_ENGINES)

    def setup(self):
        add_aviary_input(self, Aircraft.AntiIcing.MASS, units='lbm')
        add_aviary_input(self, Aircraft.APU.MASS, units='lbm')
        add_aviary_input(self, Aircraft.Avionics.MASS, units='lbm')
        add_aviary_input(self, Aircraft.CrewPayload.CATERING_ITEMS_MASS_PER_PASSENGER, units='lbm')
        add_aviary_input(self, Aircraft.Design.EMERGENCY_EQUIPMENT_MASS, units='lbm')
        add_aviary_input(
            self, Aircraft.Hydraulics.FLIGHT_CONTROL_MASS_COEFFICIENT, units='unitless'
        )
        add_aviary_input(self, Aircraft.Hydraulics.GEAR_MASS_COEFFICIENT, units='unitless')
        add_aviary_input(self, Aircraft.Instruments.MASS_COEFFICIENT, units='unitless')
        add_aviary_input(
            self, Aircraft.CrewPayload.PASSENGER_SERVICE_MASS_PER_PASSENGER, units='lbm'
        )
        add_aviary_input(self, Aircraft.Fuel.UNUSABLE_FUEL_MASS_COEFFICIENT, units='unitless')
        add_aviary_input(self, Aircraft.CrewPayload.WATER_MASS_PER_OCCUPANT)

        add_aviary_input(self, Mission.Design.GROSS_MASS, units='lbm')
        add_aviary_input(self, Aircraft.Fuselage.LENGTH, units='ft')
        add_aviary_input(self, Aircraft.Wing.SPAN, units='ft')
        add_aviary_input(self, Aircraft.LandingGear.TOTAL_MASS, units='lbm')
        add_aviary_input(self, Aircraft.Controls.TOTAL_MASS, units='lbm')
        add_aviary_input(self, Aircraft.Wing.AREA, units='ft**2')
        add_aviary_input(self, Aircraft.HorizontalTail.AREA, units='ft**2')
        add_aviary_input(self, Aircraft.VerticalTail.AREA, units='ft**2')
        add_aviary_input(self, Aircraft.Design.EXTERNAL_SUBSYSTEMS_MASS, units='lbm')
        add_aviary_input(self, Aircraft.Electrical.SYSTEM_MASS_PER_PASSENGER, units='lbm')

        self.add_output('equip_mass_part', units='lbm')

        self.declare_partials('equip_mass_part', '*')
        self.declare_partials(
            'equip_mass_part',
            Aircraft.Design.EXTERNAL_SUBSYSTEMS_MASS,
            val=1.0 / GRAV_ENGLISH_LBM,
        )

    def compute(self, inputs, outputs):
        PAX = self.options[Aircraft.CrewPayload.Design.NUM_PASSENGERS]
        smooth = self.options[Aircraft.Design.SMOOTH_MASS_DISCONTINUITIES]

        gross_wt_initial = inputs[Mission.Design.GROSS_MASS] * GRAV_ENGLISH_LBM
        num_engines = self.options[Aircraft.Propulsion.TOTAL_NUM_ENGINES]
        fus_len = inputs[Aircraft.Fuselage.LENGTH]
        wingspan = inputs[Aircraft.Wing.SPAN]

        landing_gear_wt = inputs[Aircraft.LandingGear.TOTAL_MASS] * GRAV_ENGLISH_LBM
        control_wt = inputs[Aircraft.Controls.TOTAL_MASS] * GRAV_ENGLISH_LBM
        wing_area = inputs[Aircraft.Wing.AREA]
        htail_area = inputs[Aircraft.HorizontalTail.AREA]
        vtail_area = inputs[Aircraft.VerticalTail.AREA]
        subsystems_wt = inputs[Aircraft.Design.EXTERNAL_SUBSYSTEMS_MASS]
        elec_mass_coeff = inputs[Aircraft.Electrical.SYSTEM_MASS_PER_PASSENGER] * GRAV_ENGLISH_LBM

        engine_type = self.options[Aircraft.Engine.TYPE][0]

        if PAX > 35.0:
            APU_wt = 26.2 * PAX**0.944 - 13.6 * PAX
        else:
            APU_wt = 0.0
        # TODO The following if-block should be removed. Aircraft.APU.MASS should be output, not input.
        if not (-1e-5 < inputs[Aircraft.APU.MASS] < 1e-5):
            # note: this technically creates a discontinuity
            APU_wt = inputs[Aircraft.APU.MASS] * GRAV_ENGLISH_LBM

        num_pilots = get_num_of_pilots(PAX, engine_type)

        instrument_wt = (
            inputs[Aircraft.Instruments.MASS_COEFFICIENT]
            * gross_wt_initial**0.386
            * num_engines**0.687
            * num_pilots**0.31
            * fus_len**0.05
            * wingspan**0.696
        )
        hydraulic_wt = inputs[
            Aircraft.Hydraulics.FLIGHT_CONTROL_MASS_COEFFICIENT
        ] * control_wt + inputs[Aircraft.Hydraulics.GEAR_MASS_COEFFICIENT] * landing_gear_wt * (
            not self.options[Aircraft.LandingGear.FIXED_GEAR]
        )

        if PAX <= 12:
            electrical_wt = 0.03217 * gross_wt_initial - 20.0
        else:
            if num_engines == 1:
                electrical_wt = 0.00778 * gross_wt_initial + 33.0
            else:
                electrical_wt = elec_mass_coeff * PAX + 170.0

        avionics_wt = 27.0

        # GASP avionics weight model was put together long before modern systems
        # came on-board, and should be updated.
        if PAX < 20:
            if smooth:
                # Exponential regression from four points:
                # (3000, 65), (5500, 113), (7500, 163), (11000, 340)
                # avionics_wt = 36.2 * exp(0.0002024 * gross_wt_initial)
                # Exponential regression from five points:
                # (0, 27), (3000, 65), (5500, 113), (7500, 163), (11000, 340)
                # avionics_wt = 30.03 * exp(0.0002262 * gross_wt_initial)
                # Should we use use 4 sigmoid functions (one for each transition zone) instead?
                avionics_wt = 35.538 * np.exp(0.0002 * gross_wt_initial)
            else:
                if gross_wt_initial >= 3000.0:  # note: this technically creates a discontinuity
                    avionics_wt = 65.0
                if gross_wt_initial >= 5500.0:  # note: this technically creates a discontinuity
                    avionics_wt = 113.0
                if gross_wt_initial >= 7500.0:  # note: this technically creates a discontinuity
                    avionics_wt = 163.0
                if gross_wt_initial >= 11000.0:  # note: this technically creates a discontinuity
                    avionics_wt = 340.0
        if PAX >= 20 and PAX < 30:
            avionics_wt = 400.0
        elif PAX >= 30 and PAX <= 50:
            avionics_wt = 500.0
        elif PAX > 50 and PAX <= 100:
            avionics_wt = 600.0
        if PAX > 100:
            avionics_wt = 2.8 * PAX + 1010.0
        # TODO The following if-block should be removed. Aircraft.Avionics.MASS should be output, not input.
        if not (-1e-5 < inputs[Aircraft.Avionics.MASS] < 1e-5):
            # note: this technically creates a discontinuity !WILL NOT CHANGE
            avionics_wt = inputs[Aircraft.Avionics.MASS] * GRAV_ENGLISH_LBM

        SSUM = wing_area + htail_area + vtail_area
        icing_wt = 22.7 * (SSUM**0.5) - 385.0

        if smooth:
            # This should be implemented:
            # icing_wt = smooth_max(icing_wt, 0.0, mu)
            pass
        else:
            if icing_wt < 0.0:  # note: this technically creates a discontinuity
                icing_wt = 0.0
        # TODO The following if-block should be removed. Aircraft.AntiIcing.MASS should be output, not input.
        if not (-1e-5 < inputs[Aircraft.AntiIcing.MASS] < 1e-5):
            # note: this technically creates a discontinuity !WILL NOT CHANGE
            icing_wt = inputs[Aircraft.AntiIcing.MASS] * GRAV_ENGLISH_LBM

        if PAX < 9:
            if smooth:
                aux_wt = 3 * sigmoidX(gross_wt_initial / 3000, 1.0, 0.01)
            else:
                if gross_wt_initial > 3000.0:  # note: this technically creates a discontinuity
                    aux_wt = 3.0
                else:
                    aux_wt = 0.0
        elif PAX >= 9 and PAX < 20:
            aux_wt = 10.0
        elif PAX >= 20 and PAX < 75:
            aux_wt = 20.0
        else:
            aux_wt = 50.0

        fixed_equip_wt = (
            APU_wt
            + instrument_wt
            + hydraulic_wt
            + electrical_wt
            + avionics_wt
            + icing_wt
            + aux_wt
            + subsystems_wt
        )

        outputs['equip_mass_part'] = fixed_equip_wt / GRAV_ENGLISH_LBM

    def compute_partials(self, inputs, partials):
        PAX = self.options[Aircraft.CrewPayload.Design.NUM_PASSENGERS]
        smooth = self.options[Aircraft.Design.SMOOTH_MASS_DISCONTINUITIES]

        gross_wt_initial = inputs[Mission.Design.GROSS_MASS] * GRAV_ENGLISH_LBM
        num_engines = self.options[Aircraft.Propulsion.TOTAL_NUM_ENGINES]
        fus_len = inputs[Aircraft.Fuselage.LENGTH]
        wingspan = inputs[Aircraft.Wing.SPAN]

        landing_gear_wt = inputs[Aircraft.LandingGear.TOTAL_MASS] * GRAV_ENGLISH_LBM
        control_wt = inputs[Aircraft.Controls.TOTAL_MASS] * GRAV_ENGLISH_LBM
        wing_area = inputs[Aircraft.Wing.AREA]
        htail_area = inputs[Aircraft.HorizontalTail.AREA]
        vtail_area = inputs[Aircraft.VerticalTail.AREA]

        engine_type = self.options[Aircraft.Engine.TYPE][0]

        dAPU_wt_dmass_coeff_0 = 0.0
        # TODO The following if-block should be removed. Aircraft.APU.MASS should be output, not input.
        if not (-1e-5 < inputs[Aircraft.APU.MASS] < 1e-5):
            # note: this technically creates a discontinuity
            dAPU_wt_dmass_coeff_0 = GRAV_ENGLISH_LBM

        num_pilots = get_num_of_pilots(PAX, engine_type)

        dinstrument_wt_dmass_coeff_1 = (
            gross_wt_initial**0.386
            * num_engines**0.687
            * num_pilots**0.31
            * fus_len**0.05
            * wingspan**0.696
        )
        dinstrument_wt_dgross_wt_initial = (
            0.386
            * inputs[Aircraft.Instruments.MASS_COEFFICIENT]
            * gross_wt_initial ** (0.386 - 1)
            * num_engines**0.687
            * num_pilots**0.31
            * fus_len**0.05
            * wingspan**0.696
        )
        dinstrument_wt_dfus_len = (
            0.05
            * inputs[Aircraft.Instruments.MASS_COEFFICIENT]
            * gross_wt_initial**0.386
            * num_engines**0.687
            * num_pilots**0.31
            * fus_len ** (0.05 - 1)
            * wingspan**0.696
        )
        dinstrument_wt_dwingspan = (
            0.696
            * inputs[Aircraft.Instruments.MASS_COEFFICIENT]
            * gross_wt_initial**0.386
            * num_engines**0.687
            * num_pilots**0.31
            * fus_len**0.05
            * wingspan ** (0.696 - 1)
        )

        gear_val = not self.options[Aircraft.LandingGear.FIXED_GEAR]

        dhydraulic_wt_dmass_coeff_2 = control_wt
        dhydraulic_wt_dcontrol_wt = inputs[Aircraft.Hydraulics.FLIGHT_CONTROL_MASS_COEFFICIENT]
        dhydraulic_wt_dmass_coeff_3 = landing_gear_wt * gear_val
        dhydraulic_wt_dlanding_gear_weight = (
            inputs[Aircraft.Hydraulics.GEAR_MASS_COEFFICIENT] * gear_val
        )

        if PAX <= 12.0:
            delectrical_wt_dgross_wt_initial = 0.03217
            delectrical_wt_delec_mass_coeff = 0.0
        else:
            if num_engines == 1:
                delectrical_wt_dgross_wt_initial = 0.0078
                delectrical_wt_delec_mass_coeff = 0.0
            else:
                delectrical_wt_dgross_wt_initial = 0.0
                delectrical_wt_delec_mass_coeff = PAX * GRAV_ENGLISH_LBM

        davionics_wt_dmass_coeff_4 = 0.0

        if PAX < 20:
            if smooth:
                davionics_wt_dgross_wt_initial = 0.0071076 * np.exp(0.0002 * gross_wt_initial)
            else:
                davionics_wt_dgross_wt_initial = 0.0
        else:
            davionics_wt_dgross_wt_initial = 0.0
        # TODO The following if-block should be removed. Aircraft.Avionics.MASS should be output, not input.
        if not (-1e-5 < inputs[Aircraft.Avionics.MASS] < 1e-5):
            # note: this technically creates a discontinuity !WILL NOT CHANGE
            davionics_wt_dgross_wt_initial = 0.0
            davionics_wt_dmass_coeff_4 = GRAV_ENGLISH_LBM

        SSUM = wing_area + htail_area + vtail_area
        icing_wt = 22.7 * (SSUM**0.5) - 385.0

        dicing_weight_dwing_area = 0.5 * 22.7 * (SSUM**-0.5)
        dicing_weight_dhtail_area = 0.5 * 22.7 * (SSUM**-0.5)
        dicing_weight_dvtail_area = 0.5 * 22.7 * (SSUM**-0.5)
        dicing_weight_dmass_coeff_6 = 0.0

        if smooth:
            # The partials of smooth_max should be implemented here.
            pass
        else:
            if icing_wt < 0.0:  # note: this technically creates a discontinuity
                icing_wt = 0.0
                dicing_weight_dwing_area = 0.0
                dicing_weight_dhtail_area = 0.0
                dicing_weight_dvtail_area = 0.0
                dicing_weight_dmass_coeff_6 = 0.0
        # TODO The following if-block should be removed. Aircraft.AntiIcing.MASS should be output, not input.
        if not (-1e-5 < inputs[Aircraft.AntiIcing.MASS] < 1e-5):
            # note: this technically creates a discontinuity !WILL NOT CHANGE
            icing_wt = inputs[Aircraft.AntiIcing.MASS] * GRAV_ENGLISH_LBM
            dicing_weight_dwing_area = 0.0
            dicing_weight_dhtail_area = 0.0
            dicing_weight_dvtail_area = 0.0
            dicing_weight_dmass_coeff_6 = GRAV_ENGLISH_LBM

        if PAX < 9:
            if smooth:
                d_aux_wt_dgross_wt_initial = (
                    3 * dSigmoidXdx(gross_wt_initial / 3000, 1, 0.01) * 1 / 3000
                )
            else:
                if gross_wt_initial > 3000.0:  # note: this technically creates a discontinuity
                    d_aux_wt_dgross_wt_initial = 0.0
        else:
            d_aux_wt_dgross_wt_initial = 0.0

        dfixed_equip_mass_dmass_coeff_0 = dAPU_wt_dmass_coeff_0 / GRAV_ENGLISH_LBM
        dfixed_equip_mass_dmass_coeff_1 = dinstrument_wt_dmass_coeff_1 / GRAV_ENGLISH_LBM
        dfixed_equip_wt_dgross_wt_initial = (
            dinstrument_wt_dgross_wt_initial
            + delectrical_wt_dgross_wt_initial
            #    + dfurnishing_wt_dgross_wt_initial
            + davionics_wt_dgross_wt_initial
            + d_aux_wt_dgross_wt_initial
            #    + dfurnishing_wt_dcabin_width
        )
        dfixed_equip_wt_delec_mass_coeff = delectrical_wt_delec_mass_coeff / GRAV_ENGLISH_LBM
        dfixed_equip_mass_dfus_len = (
            dinstrument_wt_dfus_len  # + dair_conditioning_wt_dfus_len
        ) / GRAV_ENGLISH_LBM
        dfixed_equip_mass_dwingspan = dinstrument_wt_dwingspan / GRAV_ENGLISH_LBM
        dfixed_equip_mass_dmass_coeff_2 = dhydraulic_wt_dmass_coeff_2 / GRAV_ENGLISH_LBM
        dfixed_equip_wt_dcontrol_wt = dhydraulic_wt_dcontrol_wt
        dfixed_equip_mass_dmass_coeff_3 = dhydraulic_wt_dmass_coeff_3 / GRAV_ENGLISH_LBM
        dfixed_equip_wt_dlanding_gear_weight = dhydraulic_wt_dlanding_gear_weight
        dfixed_equip_mass_dmass_coeff_4 = davionics_wt_dmass_coeff_4 / GRAV_ENGLISH_LBM

        dfixed_equip_mass_dwing_area = dicing_weight_dwing_area / GRAV_ENGLISH_LBM
        dfixed_equip_mass_dhtail_area = dicing_weight_dhtail_area / GRAV_ENGLISH_LBM
        dfixed_equip_mass_dvtail_area = dicing_weight_dvtail_area / GRAV_ENGLISH_LBM
        dfixed_equip_mass_dmass_coeff_6 = dicing_weight_dmass_coeff_6 / GRAV_ENGLISH_LBM

        partials['equip_mass_part', Aircraft.APU.MASS] = dfixed_equip_mass_dmass_coeff_0
        partials['equip_mass_part', Aircraft.Instruments.MASS_COEFFICIENT] = (
            dfixed_equip_mass_dmass_coeff_1
        )
        partials[
            'equip_mass_part',
            Aircraft.Hydraulics.FLIGHT_CONTROL_MASS_COEFFICIENT,
        ] = dfixed_equip_mass_dmass_coeff_2
        partials['equip_mass_part', Aircraft.Hydraulics.GEAR_MASS_COEFFICIENT] = (
            dfixed_equip_mass_dmass_coeff_3
        )
        partials['equip_mass_part', Aircraft.Avionics.MASS] = dfixed_equip_mass_dmass_coeff_4
        partials['equip_mass_part', Aircraft.AntiIcing.MASS] = dfixed_equip_mass_dmass_coeff_6
        partials['equip_mass_part', Mission.Design.GROSS_MASS] = dfixed_equip_wt_dgross_wt_initial
        partials['equip_mass_part', Aircraft.Fuselage.LENGTH] = dfixed_equip_mass_dfus_len
        partials['equip_mass_part', Aircraft.Wing.SPAN] = dfixed_equip_mass_dwingspan
        partials['equip_mass_part', Aircraft.Controls.TOTAL_MASS] = dfixed_equip_wt_dcontrol_wt
        partials['equip_mass_part', Aircraft.LandingGear.TOTAL_MASS] = (
            dfixed_equip_wt_dlanding_gear_weight
        )

        partials['equip_mass_part', Aircraft.Wing.AREA] = dfixed_equip_mass_dwing_area
        partials['equip_mass_part', Aircraft.HorizontalTail.AREA] = dfixed_equip_mass_dhtail_area
        partials['equip_mass_part', Aircraft.VerticalTail.AREA] = dfixed_equip_mass_dvtail_area
        partials['equip_mass_part', Aircraft.Electrical.SYSTEM_MASS_PER_PASSENGER] = (
            dfixed_equip_wt_delec_mass_coeff
        )


class ACMass(om.ExplicitComponent):
    """
    Computation of air conditioning mass.
    """

    def setup(self):
        add_aviary_input(self, Aircraft.AirConditioning.MASS_COEFFICIENT, units='unitless')
        add_aviary_input(self, Mission.Design.GROSS_MASS, units='lbm')
        add_aviary_input(self, Aircraft.Fuselage.LENGTH, units='ft')
        add_aviary_input(self, Aircraft.Fuselage.PRESSURE_DIFFERENTIAL, units='psi')
        add_aviary_input(self, Aircraft.Fuselage.AVG_DIAMETER, units='ft')

        self.add_output(Aircraft.AirConditioning.MASS, units='lbm')

        self.declare_partials(
            Aircraft.AirConditioning.MASS,
            [
                Aircraft.AirConditioning.MASS_COEFFICIENT,
                Aircraft.Fuselage.LENGTH,
                Aircraft.Fuselage.AVG_DIAMETER,
                Aircraft.Fuselage.PRESSURE_DIFFERENTIAL,
                Mission.Design.GROSS_MASS,
            ],
        )

    def compute(self, inputs, outputs):
        gross_wt_initial = inputs[Mission.Design.GROSS_MASS] * GRAV_ENGLISH_LBM
        fus_len = inputs[Aircraft.Fuselage.LENGTH]
        p_diff_fus = inputs[Aircraft.Fuselage.PRESSURE_DIFFERENTIAL]
        cabin_width = inputs[Aircraft.Fuselage.AVG_DIAMETER]
        ac_coeff = inputs[Aircraft.AirConditioning.MASS_COEFFICIENT]

        # note: this technically creates a discontinuity but we will not smooth it.
        if gross_wt_initial > 3500.0:
            air_conditioning_wt = (
                ac_coeff * (1.5 + p_diff_fus) * (0.358 * fus_len * cabin_width**2) ** 0.5
            )
        else:
            air_conditioning_wt = 5.0

        outputs[Aircraft.AirConditioning.MASS] = air_conditioning_wt / GRAV_ENGLISH_LBM

    def compute_partials(self, inputs, J):
        gross_wt_initial = inputs[Mission.Design.GROSS_MASS] * GRAV_ENGLISH_LBM
        fus_len = inputs[Aircraft.Fuselage.LENGTH]
        p_diff_fus = inputs[Aircraft.Fuselage.PRESSURE_DIFFERENTIAL]
        cabin_width = inputs[Aircraft.Fuselage.AVG_DIAMETER]
        ac_coeff = inputs[Aircraft.AirConditioning.MASS_COEFFICIENT]

        dac_wt_dgross_wt = 0.0

        if gross_wt_initial > 3500.0:
            dac_wt_dfus_len = (
                0.5
                * ac_coeff
                * (1.5 + p_diff_fus)
                * 0.358
                * cabin_width**2
                * (0.358 * fus_len * cabin_width**2) ** -0.5
            )
            dac_wt_dp_diff_fus = ac_coeff * (0.358 * fus_len * cabin_width**2) ** 0.5
            dac_wt_dcabin_width = (
                ac_coeff
                * (1.5 + p_diff_fus)
                * 0.358
                * fus_len
                * cabin_width
                * (0.358 * fus_len * cabin_width**2) ** -0.5
            )
            dac_wt_dac_coeff = (1.5 + p_diff_fus) * (0.358 * fus_len * cabin_width**2) ** 0.5
        else:
            dac_wt_dfus_len = 0.0
            dac_wt_dp_diff_fus = 0.0
            dac_wt_dcabin_width = 0.0
            dac_wt_dac_coeff = 0.0

        J[Aircraft.AirConditioning.MASS, Mission.Design.GROSS_MASS] = dac_wt_dgross_wt
        J[Aircraft.AirConditioning.MASS, Aircraft.Fuselage.LENGTH] = (
            dac_wt_dfus_len / GRAV_ENGLISH_LBM
        )
        J[Aircraft.AirConditioning.MASS, Aircraft.Fuselage.PRESSURE_DIFFERENTIAL] = (
            dac_wt_dp_diff_fus / GRAV_ENGLISH_LBM
        )
        J[Aircraft.AirConditioning.MASS, Aircraft.Fuselage.AVG_DIAMETER] = (
            dac_wt_dcabin_width / GRAV_ENGLISH_LBM
        )
        J[Aircraft.AirConditioning.MASS, Aircraft.AirConditioning.MASS_COEFFICIENT] = (
            dac_wt_dac_coeff / GRAV_ENGLISH_LBM
        )


class FurnishingMass(om.ExplicitComponent):
    """
    Computation of furnishing mass.
    """

    def initialize(self):
        add_aviary_option(self, Aircraft.CrewPayload.Design.NUM_PASSENGERS)
        add_aviary_option(self, Aircraft.Design.SMOOTH_MASS_DISCONTINUITIES)
        add_aviary_option(self, Aircraft.Engine.TYPE)
        add_aviary_option(self, Aircraft.Furnishings.USE_EMPIRICAL_EQUATION)
        self.options.declare('mu', default=1.0, types=float)

    def setup(self):
        add_aviary_input(self, Mission.Design.GROSS_MASS, units='lbm')
        add_aviary_input(self, Aircraft.Fuselage.AVG_DIAMETER, units='ft')
        add_aviary_input(self, Aircraft.Fuselage.LENGTH, units='ft')
        add_aviary_input(self, Aircraft.Furnishings.MASS_SCALER, units='unitless')
        add_aviary_input(self, Aircraft.Fuselage.CABIN_AREA, units='ft**2')

        self.add_output(Aircraft.Furnishings.MASS, units='lbm')

        self.declare_partials(
            Aircraft.Furnishings.MASS,
            [
                Aircraft.Fuselage.AVG_DIAMETER,
                Mission.Design.GROSS_MASS,
                Aircraft.Furnishings.MASS_SCALER,
                Aircraft.Fuselage.LENGTH,
                Aircraft.Fuselage.CABIN_AREA,
            ],
        )

    def compute(self, inputs, outputs):
        PAX = self.options[Aircraft.CrewPayload.Design.NUM_PASSENGERS]
        smooth = self.options[Aircraft.Design.SMOOTH_MASS_DISCONTINUITIES]
        empirical = self.options[Aircraft.Furnishings.USE_EMPIRICAL_EQUATION]
        engine_type = self.options[Aircraft.Engine.TYPE][0]
        mu = self.options['mu']

        num_pilots = get_num_of_pilots(PAX, engine_type)
        num_flight_attendants = get_num_of_flight_attendent(PAX)
        lavatories = get_num_of_lavatories(PAX)

        gross_wt_initial = inputs[Mission.Design.GROSS_MASS] * GRAV_ENGLISH_LBM
        fus_len = inputs[Aircraft.Fuselage.LENGTH]
        cabin_width = inputs[Aircraft.Fuselage.AVG_DIAMETER]
        scaler = inputs[Aircraft.Furnishings.MASS_SCALER]
        acabin = inputs[Aircraft.Fuselage.CABIN_AREA]

        if gross_wt_initial <= 10000.0:
            # note: this technically creates a discontinuity
            # TODO: Doesn't occur in large single aisle
            furnishing_wt = 0.065 * gross_wt_initial - 59.0
        else:
            if PAX >= 50:
                if empirical:
                    # commonly used empirical furnishing weight equation
                    furnishing_wt_additional = scaler * PAX
                else:
                    # linear regression formula
                    furnishing_wt_additional = 118.4 * PAX - 4190.0
                # baseline furnishings (crew seats, cockpit, lavatories, galleys)
                cabin_len = 0.75 * fus_len
                agalley = 0.50 * PAX
                furnishing_wt = (
                    furnishing_wt_additional
                    + num_pilots * (1.0 + cabin_width / 12.0) * 90.0
                    + num_flight_attendants * 30.0
                    + lavatories * 240.0
                    + agalley * 12.0
                    + 1.5 * cabin_len * cabin_width * np.pi / 2.0
                    + 0.5 * acabin
                )
            else:
                CPX_lin = 28.0 + 10.516 * (cabin_width - 5.667)
                if smooth:
                    CPX = (
                        28 * sigmoidX(CPX_lin / 28, 1, -0.01)
                        + CPX_lin
                        * sigmoidX(CPX_lin / 28, 1, 0.01)
                        * sigmoidX(CPX_lin / 62, 1, -0.01)
                        + 62 * sigmoidX(CPX_lin / 62, 1, 0.01)
                    )
                else:
                    if cabin_width <= 5.667:  # note: this technically creates a discontinuity
                        CPX = 28.0
                    elif cabin_width > 8.90:  # note: this technically creates a discontinuity
                        CPX = 62.0
                furnishing_wt = CPX * PAX + 310.0
        # Theoretically, we should make sure that furnishing_wt >= 0 here

        if smooth:
            furnishing_wt = smooth_max(furnishing_wt, 30.0, mu)
        else:
            furnishing_wt = np.maximum(furnishing_wt, 30.0)

        outputs[Aircraft.Furnishings.MASS] = furnishing_wt / GRAV_ENGLISH_LBM

    def compute_partials(self, inputs, partials):
        PAX = self.options[Aircraft.CrewPayload.Design.NUM_PASSENGERS]
        smooth = self.options[Aircraft.Design.SMOOTH_MASS_DISCONTINUITIES]
        empirical = self.options[Aircraft.Furnishings.USE_EMPIRICAL_EQUATION]
        engine_type = self.options[Aircraft.Engine.TYPE][0]
        mu = self.options['mu']

        num_pilots = get_num_of_pilots(PAX, engine_type)
        num_flight_attendants = get_num_of_flight_attendent(PAX)
        lavatories = get_num_of_lavatories(PAX)

        gross_wt_initial = inputs[Mission.Design.GROSS_MASS] * GRAV_ENGLISH_LBM
        fus_len = inputs[Aircraft.Fuselage.LENGTH]
        cabin_width = inputs[Aircraft.Fuselage.AVG_DIAMETER]
        scaler = inputs[Aircraft.Furnishings.MASS_SCALER]
        acabin = inputs[Aircraft.Fuselage.CABIN_AREA]

        if gross_wt_initial <= 10000.0:
            furnishing_wt = 0.065 * gross_wt_initial - 59.0
            dfurnishing_wt_dgross_wt_initial = 0.065
            dfurnishing_wt_dcabin_width = 0.0
            dfurnishing_wt_dfus_len = 0.0
            dfurnishing_wt_dscaler = 0.0
            dfurnishing_wt_dacabin = 0.0
        else:
            if PAX >= 50:
                if empirical:
                    furnishing_wt_additional = scaler * PAX
                    dfurnishing_wt_additional_dgross_wt_initial = 0.0
                    dfurnishing_wt_additional_dcabin_width = 0.0
                    dfurnishing_wt_additional_dfus_len = 0.0
                    dfurnishing_wt_additional_dscaler = PAX
                    dfurnishing_wt_additional_dacabin = 0.0
                else:
                    furnishing_wt_additional = 118.4 * PAX - 4190.0
                    dfurnishing_wt_additional_dgross_wt_initial = 0.0
                    dfurnishing_wt_additional_dcabin_width = 0.0
                    dfurnishing_wt_additional_dfus_len = 0.0
                    dfurnishing_wt_additional_dscaler = 0.0
                    dfurnishing_wt_additional_dacabin = 0.0
                cabin_len = 0.75 * fus_len
                agalley = 0.50 * PAX
                furnishing_wt = (
                    furnishing_wt_additional
                    + num_pilots * (1.0 + cabin_width / 12.0) * 90.0
                    + num_flight_attendants * 30.0
                    + lavatories * 240.0
                    + agalley * 12.0
                    + 1.5 * cabin_len * cabin_width * np.pi / 2.0
                    + 0.5 * acabin
                )
                dfurnishing_wt_dgross_wt_initial = dfurnishing_wt_additional_dgross_wt_initial + 0.0
                dfurnishing_wt_dcabin_width = (
                    dfurnishing_wt_additional_dcabin_width
                    + num_pilots * (1.0 / 12.0) * 90.0
                    + 1.5 * 0.75 * fus_len * np.pi / 2.0
                )
                dfurnishing_wt_dfus_len = (
                    dfurnishing_wt_additional_dfus_len + 1.5 * 0.75 * cabin_width * np.pi / 2.0
                )
                dfurnishing_wt_dscaler = dfurnishing_wt_additional_dscaler + 0.0
                dfurnishing_wt_dacabin = dfurnishing_wt_additional_dacabin + 0.5
            else:
                CPX_lin = 28.0 + 10.516 * (cabin_width - 5.667)
                if smooth:
                    CPX = (
                        28 * sigmoidX(CPX_lin / 28, 1, -0.01)
                        + CPX_lin
                        * sigmoidX(CPX_lin / 28, 1, 0.01)
                        * sigmoidX(CPX_lin / 62, 1, -0.01)
                        + 62 * sigmoidX(CPX_lin / 62, 1, 0.01)
                    )
                else:
                    if cabin_width <= 5.667:  # note: this technically creates a discontinuity
                        CPX = 28.0
                    elif cabin_width > 8.90:  # note: this technically creates a discontinuity
                        CPX = 62.0
                furnishing_wt = CPX * PAX + 310.0

                dCPX_lin_dcabin_width = 10.516
                if smooth:
                    dCPX_dcabin_width = (
                        1 * dSigmoidXdx(CPX_lin / 28, 1, 0.01) * -dCPX_lin_dcabin_width
                        + dCPX_lin_dcabin_width
                        * CPX_lin
                        * sigmoidX(CPX_lin / 28, 1, 0.01)
                        * sigmoidX(CPX_lin / 62, 1, -0.01)
                        + CPX_lin
                        * dSigmoidXdx(CPX_lin / 28, 1, 0.01)
                        / 28
                        * sigmoidX(CPX_lin / 62, 1, -0.01)
                        * dCPX_lin_dcabin_width
                        + CPX_lin
                        * sigmoidX(CPX_lin / 28, 1, 0.01)
                        * dSigmoidXdx(CPX_lin / 62, 1, -0.01)
                        / 62
                        * -dCPX_lin_dcabin_width
                        + 1 * dSigmoidXdx(CPX_lin / 62, 1, 0.01) * dCPX_lin_dcabin_width
                    )
                else:
                    if cabin_width <= 5.667:  # note: this technically creates a discontinuity
                        dCPX_dcabin_width = 0.0
                    if cabin_width > 8.90:  # note: this technically creates a discontinuity
                        dCPX_dcabin_width = 0.0

                dfurnishing_wt_dcabin_width = PAX * dCPX_dcabin_width
                dfurnishing_wt_dgross_wt_initial = 0.0
                dfurnishing_wt_dfus_len = 0.0
                dfurnishing_wt_dscaler = 0.0
                dfurnishing_wt_dacabin = 0.0

        if smooth:
            sm_fac = d_smooth_max(furnishing_wt, 30.0, mu)
            dfurnishing_wt_dcabin_width = sm_fac * dfurnishing_wt_dcabin_width
            dfurnishing_wt_dgross_wt_initial = sm_fac * dfurnishing_wt_dgross_wt_initial
            dfurnishing_wt_dfus_len = sm_fac * dfurnishing_wt_dfus_len
            dfurnishing_wt_dscaler = sm_fac * dfurnishing_wt_dscaler
            dfurnishing_wt_dacabin = sm_fac * dfurnishing_wt_dacabin
        else:
            if furnishing_wt < 30.0:  # note: this technically creates a discontinuity
                dfurnishing_wt_dcabin_width = 0.0
                dfurnishing_wt_dgross_wt_initial = 0.0
                dfurnishing_wt_dfus_len = 0.0
                dfurnishing_wt_dscaler = 0.0
                dfurnishing_wt_dacabin = 0.0

        partials[Aircraft.Furnishings.MASS, Mission.Design.GROSS_MASS] = (
            dfurnishing_wt_dgross_wt_initial
        )
        partials[Aircraft.Furnishings.MASS, Aircraft.Fuselage.AVG_DIAMETER] = (
            dfurnishing_wt_dcabin_width / GRAV_ENGLISH_LBM
        )
        partials[Aircraft.Furnishings.MASS, Aircraft.Fuselage.LENGTH] = (
            dfurnishing_wt_dfus_len / GRAV_ENGLISH_LBM
        )
        partials[Aircraft.Furnishings.MASS, Aircraft.Furnishings.MASS_SCALER] = (
            dfurnishing_wt_dscaler / GRAV_ENGLISH_LBM
        )
        partials[Aircraft.Furnishings.MASS, Aircraft.Fuselage.CABIN_AREA] = (
            dfurnishing_wt_dacabin / GRAV_ENGLISH_LBM
        )


class EquipMassSum(om.ExplicitComponent):
    def setup(self):
        self.add_input('equip_mass_part', units='lbm')
        add_aviary_input(self, Aircraft.AirConditioning.MASS, units='lbm')
        self.add_input(Aircraft.Furnishings.MASS, units='lbm')

        add_aviary_output(self, Aircraft.Design.FIXED_EQUIPMENT_MASS, units='lbm')

        self.declare_partials(
            Aircraft.Design.FIXED_EQUIPMENT_MASS,
            [
                'equip_mass_part',
                Aircraft.AirConditioning.MASS,
                Aircraft.Furnishings.MASS,
            ],
        )

    def compute(self, inputs, outputs):
        equip_mass_part = inputs['equip_mass_part']
        air_conditioning_mass = inputs[Aircraft.AirConditioning.MASS]
        furnishing_mass = inputs[Aircraft.Furnishings.MASS]

        equip_mass_sum = equip_mass_part + air_conditioning_mass + furnishing_mass
        outputs[Aircraft.Design.FIXED_EQUIPMENT_MASS] = equip_mass_sum

    def compute_partials(self, inputs, J):
        J[Aircraft.Design.FIXED_EQUIPMENT_MASS, 'equip_mass_part'] = 1
        J[Aircraft.Design.FIXED_EQUIPMENT_MASS, Aircraft.AirConditioning.MASS] = 1
        J[Aircraft.Design.FIXED_EQUIPMENT_MASS, Aircraft.Furnishings.MASS] = 1


class EquipMassGroup(om.Group):
    def setup(self):
        self.add_subsystem(
            'equip_partial',
            EquipMassPartialSum(),
            promotes_inputs=['aircraft:*', 'mission:*'],
            promotes_outputs=['equip_mass_part'],
        )
        self.add_subsystem(
            'ac',
            ACMass(),
            promotes_inputs=['aircraft:*', 'mission:*'],
            promotes_outputs=['aircraft:*'],
        )
        self.add_subsystem(
            'furnishing',
            FurnishingMass(),
            promotes_inputs=['aircraft:*', 'mission:*'],
            promotes_outputs=['aircraft:*'],
        )
        self.add_subsystem(
            'equip_sum',
            EquipMassSum(),
            promotes_inputs=['equip_mass_part', 'aircraft:*'],
            promotes_outputs=['aircraft:*'],
        )


class UsefulLoadMass(om.ExplicitComponent):
    """
    Computation of fixed equipment mass and useful load for GASP-based mass.
    """

    def initialize(self):
        add_aviary_option(self, Aircraft.CrewPayload.Design.NUM_PASSENGERS)
        add_aviary_option(self, Aircraft.Engine.NUM_ENGINES)
        add_aviary_option(self, Aircraft.Engine.TYPE)
        add_aviary_option(self, Aircraft.Propulsion.TOTAL_NUM_ENGINES)
        add_aviary_option(self, Settings.VERBOSITY)
<<<<<<< HEAD
        add_aviary_option(self, Aircraft.CrewPayload.UNIT_MASS_OF_ULD_PER_PASSENGER, units='lbm')
=======
        add_aviary_option(self, Aircraft.CrewPayload.ULD_MASS_PER_PASSENGER, units='lbm')
>>>>>>> 119975f3

    def setup(self):
        num_engine_type = len(self.options[Aircraft.Engine.NUM_ENGINES])

        add_aviary_input(self, Aircraft.CrewPayload.CATERING_ITEMS_MASS_PER_PASSENGER, units='lbm')
        add_aviary_input(self, Aircraft.Design.EMERGENCY_EQUIPMENT_MASS, units='lbm')
        add_aviary_input(
            self, Aircraft.CrewPayload.PASSENGER_SERVICE_MASS_PER_PASSENGER, units='lbm'
        )
        add_aviary_input(self, Aircraft.Fuel.UNUSABLE_FUEL_MASS_COEFFICIENT, units='unitless')
        add_aviary_input(self, Aircraft.CrewPayload.WATER_MASS_PER_OCCUPANT)
        add_aviary_input(self, Aircraft.Wing.AREA, units='ft**2')
        add_aviary_input(
            self, Aircraft.Engine.SCALED_SLS_THRUST, shape=num_engine_type, units='lbf'
        )
        add_aviary_input(self, Aircraft.Fuel.WING_FUEL_FRACTION, units='unitless')

        add_aviary_output(self, Aircraft.Design.FIXED_USEFUL_LOAD, units='lbm')

        self.declare_partials(Aircraft.Design.FIXED_USEFUL_LOAD, '*')

    def compute(self, inputs, outputs):
        verbosity = self.options[Settings.VERBOSITY]
        PAX = self.options[Aircraft.CrewPayload.Design.NUM_PASSENGERS]

        num_engines = self.options[Aircraft.Propulsion.TOTAL_NUM_ENGINES]

        wing_area = inputs[Aircraft.Wing.AREA]
        Fn_SLS = inputs[Aircraft.Engine.SCALED_SLS_THRUST]
        fuel_vol_frac = inputs[Aircraft.Fuel.WING_FUEL_FRACTION]
<<<<<<< HEAD
        uld_per_pax = self.options[Aircraft.CrewPayload.UNIT_MASS_OF_ULD_PER_PASSENGER][0]
=======
        uld_per_pax = self.options[Aircraft.CrewPayload.ULD_MASS_PER_PASSENGER][0]
>>>>>>> 119975f3

        engine_type = self.options[Aircraft.Engine.TYPE][0]
        num_flight_attendants = get_num_of_flight_attendent(PAX)
        num_pilots = get_num_of_pilots(PAX, engine_type)

        # note: the average weight of a pilot was calculated using the following equation:
        # avg_wt = pct_male*avg_wt_male + pct_female*avg_wt_female where
        # pct_male = the percentage of US airline pilots that are male (based on data from
        # the center for aviation in 2018, which listed this percentage as 95.6%, and slightly
        # deflated to account for the upward trend in female pilots, resulting in an estimated
        # percentage of 94%)
        # avg_wt_male is the average weight of males according to the CDC, and is 199.8 lbf
        # pct_female is calculated from the same methods as pct_male, and results in 6%
        # avg_wt_female is the average weight of females according to the CDC, and is 170.8 lbf
        # the resulting value is that the average weight of the US airline pilot is 198 lbf
        pilot_wt = 198 * num_pilots

        # note: the average weight of a flight attendant was calulated using the following equation:
        # avg_wt = pct_male*avg_wt_male + pct_female*avg_wt_female where
        # pct_male = the percentage of US flight attendants that are male (based on data from
        # the women in aerospace international organization in 2020, which listed this percentage as
        # 20.8%)
        # avg_wt_male is the average weight of males according to the CDC, and is 199.8 lbf
        # pct_female is calculated from the same methods as pct_male, and results in 79.2%
        # avg_wt_female is the average weight of females according to the CDC, and is 170.8 lbf
        # the resulting value is that the average weight of the US flight attendant is 177 lbf
        flight_attendant_wt = 177 * num_flight_attendants

        if PAX >= 40.0:
            crew_bag_wt = 20.0 * (num_flight_attendants + num_pilots) + 25.0 * num_pilots
        elif PAX < 20:
            crew_bag_wt = 25.0 * num_pilots
        else:
            crew_bag_wt = 10.0 * (num_pilots + num_flight_attendants) + 25.0

        if engine_type is GASPEngineType.TURBOJET:
            oil_per_eng_wt = 0.0054 * Fn_SLS + 12.0
        elif engine_type is GASPEngineType.TURBOSHAFT or engine_type is GASPEngineType.TURBOPROP:
            oil_per_eng_wt = 0.0214 * Fn_SLS + 14
        # else:
        #     oil_per_eng_wt = 0.062 * (Fn_SLS - 100) + 11
        else:
            # Other engine types are currently not supported in Aviary
            if verbosity > Verbosity.BRIEF:
                print('This engine_type is not curretly supported in Aviary.')
            oil_per_eng_wt = 0

        oil_wt = num_engines * oil_per_eng_wt

        lavatories = get_num_of_lavatories(PAX)

        service_wt = 0.0
        if PAX > 9.0:
            service_wt = (
                inputs[Aircraft.CrewPayload.PASSENGER_SERVICE_MASS_PER_PASSENGER]
                * PAX
                * GRAV_ENGLISH_LBM
                + 16.0 * lavatories
            )

        water_wt = 0.0
        if PAX > 19.0:
            water_wt = (
                inputs[Aircraft.CrewPayload.WATER_MASS_PER_OCCUPANT]
                * (PAX + num_pilots + num_flight_attendants)
                * GRAV_ENGLISH_LBM
            )

        emergency_wt = 0.0
        if PAX > 5.0:
            emergency_wt = 10.0
        if PAX > 9.0:
            emergency_wt = 15.0
        if PAX >= 35.0:
            emergency_wt = 25.0 * num_flight_attendants + 15.0
        # TODO The following if-block should be removed. Aircraft.Design.EMERGENCY_EQUIPMENT_MASS should be output, not input.
        if not (-1e-5 < inputs[Aircraft.Design.EMERGENCY_EQUIPMENT_MASS] < 1e-5):
            emergency_wt = inputs[Aircraft.Design.EMERGENCY_EQUIPMENT_MASS] * GRAV_ENGLISH_LBM

        catering_wt = 0.0
        if PAX > 19.0:
            catering_wt = (
                inputs[Aircraft.CrewPayload.CATERING_ITEMS_MASS_PER_PASSENGER]
                * PAX
                * GRAV_ENGLISH_LBM
            )

        trapped_fuel_wt = (
            inputs[Aircraft.Fuel.UNUSABLE_FUEL_MASS_COEFFICIENT]
            * (wing_area**0.5)
            * fuel_vol_frac
            / 0.430
        )
        if fuel_vol_frac <= 0.075:  # note: this technically creates a discontinuity # won't change
            trapped_fuel_wt = (
                inputs[Aircraft.Fuel.UNUSABLE_FUEL_MASS_COEFFICIENT] * 0.18 * (wing_area**0.5)
            )

        unit_weight_cargo_handling = 165.0
        uld_per_pax = uld_per_pax.real
        cargo_handling_wt = (int(PAX * uld_per_pax) + 1) * unit_weight_cargo_handling

        useful_wt = (
            pilot_wt
            + flight_attendant_wt
            + crew_bag_wt
            + oil_wt
            + service_wt
            + water_wt
            + emergency_wt
            + catering_wt
            + trapped_fuel_wt
            + cargo_handling_wt
        )

        outputs[Aircraft.Design.FIXED_USEFUL_LOAD] = useful_wt / GRAV_ENGLISH_LBM

    def compute_partials(self, inputs, partials):
        PAX = self.options[Aircraft.CrewPayload.Design.NUM_PASSENGERS]

        num_engines = self.options[Aircraft.Propulsion.TOTAL_NUM_ENGINES]

        wing_area = inputs[Aircraft.Wing.AREA]
        fuel_vol_frac = inputs[Aircraft.Fuel.WING_FUEL_FRACTION]

        engine_type = self.options[Aircraft.Engine.TYPE][0]

        num_pilots = get_num_of_pilots(PAX, engine_type)

        num_flight_attendants = get_num_of_flight_attendent(PAX)

        if engine_type is GASPEngineType.TURBOJET:
            doil_per_eng_wt_dFn_SLS = 0.0054
        elif engine_type is GASPEngineType.TURBOSHAFT or engine_type is GASPEngineType.TURBOPROP:
            doil_per_eng_wt_dFn_SLS = 0.0124
        # else:
        #     doil_per_eng_wt_dFn_SLS = 0.062
        else:
            # Other engine types are currently not supported in Aviary
            doil_per_eng_wt_dFn_SLS = 0.0

        dservice_wt_dmass_coeff_8 = 0.0
        if PAX > 9.0:
            dservice_wt_dmass_coeff_8 = PAX * GRAV_ENGLISH_LBM

        dwater_wt_dmass_coeff_9 = 0.0
        if PAX > 19.0:
            dwater_wt_dmass_coeff_9 = (PAX + num_pilots + num_flight_attendants) * GRAV_ENGLISH_LBM

        demergency_wt_dmass_coeff_10 = 0.0
        # TODO The following if-block should be removed. Aircraft.Design.EMERGENCY_EQUIPMENT_MASS should be output, not input.
        if not (-1e-5 < inputs[Aircraft.Design.EMERGENCY_EQUIPMENT_MASS] < 1e-5):
            demergency_wt_dmass_coeff_10 = GRAV_ENGLISH_LBM

        dcatering_wt_dmass_coeff_11 = 0.0
        if PAX > 19.0:
            dcatering_wt_dmass_coeff_11 = PAX * GRAV_ENGLISH_LBM

        dtrapped_fuel_wt_dmass_coeff_12 = (wing_area**0.5) * fuel_vol_frac / 0.430
        dtrapped_fuel_wt_dwing_area = (
            0.5
            * inputs[Aircraft.Fuel.UNUSABLE_FUEL_MASS_COEFFICIENT]
            * (wing_area**-0.5)
            * fuel_vol_frac
            / 0.430
        )
        dtrapped_fuel_wt_dfuel_vol_frac = (
            inputs[Aircraft.Fuel.UNUSABLE_FUEL_MASS_COEFFICIENT] * (wing_area**0.5) / 0.430
        )

        if fuel_vol_frac <= 0.075:  # note: this technically creates a discontinuity # won't change
            dtrapped_fuel_wt_dmass_coeff_12 = 0.18 * (wing_area**0.5)
            dtrapped_fuel_wt_dwing_area = (
                0.5
                * inputs[Aircraft.Fuel.UNUSABLE_FUEL_MASS_COEFFICIENT]
                * 0.18
                * (wing_area**-0.5)
            )
            dtrapped_fuel_wt_dfuel_vol_frac = 0.0

        doil_wt_dFnSLS = num_engines * doil_per_eng_wt_dFn_SLS

        duseful_mass_dFn_SLS = doil_wt_dFnSLS / GRAV_ENGLISH_LBM
        duseful_mass_dmass_coeff_8 = dservice_wt_dmass_coeff_8 / GRAV_ENGLISH_LBM
        duseful_mass_dmass_coeff_9 = dwater_wt_dmass_coeff_9 / GRAV_ENGLISH_LBM
        duseful_mass_dmass_coeff_10 = demergency_wt_dmass_coeff_10 / GRAV_ENGLISH_LBM
        duseful_mass_dmass_coeff_11 = dcatering_wt_dmass_coeff_11 / GRAV_ENGLISH_LBM
        duseful_mass_dmass_coeff_12 = dtrapped_fuel_wt_dmass_coeff_12 / GRAV_ENGLISH_LBM
        duseful_mass_dwing_area = dtrapped_fuel_wt_dwing_area / GRAV_ENGLISH_LBM
        duseful_mass_dfuel_vol_frac = dtrapped_fuel_wt_dfuel_vol_frac / GRAV_ENGLISH_LBM
        partials[Aircraft.Design.FIXED_USEFUL_LOAD, Aircraft.Engine.SCALED_SLS_THRUST] = (
            duseful_mass_dFn_SLS
        )
        partials[
            Aircraft.Design.FIXED_USEFUL_LOAD,
            Aircraft.CrewPayload.PASSENGER_SERVICE_MASS_PER_PASSENGER,
        ] = duseful_mass_dmass_coeff_8
        partials[
            Aircraft.Design.FIXED_USEFUL_LOAD, Aircraft.CrewPayload.WATER_MASS_PER_OCCUPANT
        ] = duseful_mass_dmass_coeff_9
        partials[Aircraft.Design.FIXED_USEFUL_LOAD, Aircraft.Design.EMERGENCY_EQUIPMENT_MASS] = (
            duseful_mass_dmass_coeff_10
        )
        partials[
            Aircraft.Design.FIXED_USEFUL_LOAD,
            Aircraft.CrewPayload.CATERING_ITEMS_MASS_PER_PASSENGER,
        ] = duseful_mass_dmass_coeff_11
        partials[
            Aircraft.Design.FIXED_USEFUL_LOAD, Aircraft.Fuel.UNUSABLE_FUEL_MASS_COEFFICIENT
        ] = duseful_mass_dmass_coeff_12

        partials[Aircraft.Design.FIXED_USEFUL_LOAD, Aircraft.Wing.AREA] = duseful_mass_dwing_area
        partials[Aircraft.Design.FIXED_USEFUL_LOAD, Aircraft.Fuel.WING_FUEL_FRACTION] = (
            duseful_mass_dfuel_vol_frac
        )


class BWBACMass(om.ExplicitComponent):
    """
    Computation of air conditioning mass for BWB
    """

    def setup(self):
        add_aviary_input(self, Aircraft.AirConditioning.MASS_COEFFICIENT, units='unitless')
        add_aviary_input(self, Mission.Design.GROSS_MASS, units='lbm')
        add_aviary_input(self, Aircraft.Fuselage.LENGTH, units='ft')
        add_aviary_input(self, Aircraft.Fuselage.PRESSURE_DIFFERENTIAL, units='psi')
        add_aviary_input(self, Aircraft.Fuselage.HYDRAULIC_DIAMETER, units='ft')

        self.add_output(Aircraft.AirConditioning.MASS, units='lbm')

        self.declare_partials(
            Aircraft.AirConditioning.MASS,
            [
                Aircraft.AirConditioning.MASS_COEFFICIENT,
                Aircraft.Fuselage.LENGTH,
                Aircraft.Fuselage.HYDRAULIC_DIAMETER,
                Aircraft.Fuselage.PRESSURE_DIFFERENTIAL,
                Mission.Design.GROSS_MASS,
            ],
        )

    def compute(self, inputs, outputs):
        gross_wt_initial = inputs[Mission.Design.GROSS_MASS] * GRAV_ENGLISH_LBM
        fus_len = inputs[Aircraft.Fuselage.LENGTH]
        p_diff_fus = inputs[Aircraft.Fuselage.PRESSURE_DIFFERENTIAL]
        cabin_width = inputs[Aircraft.Fuselage.HYDRAULIC_DIAMETER]
        ac_coeff = inputs[Aircraft.AirConditioning.MASS_COEFFICIENT]

        # note: this technically creates a discontinuity but we will not smooth it.
        if gross_wt_initial > 3500.0:
            air_conditioning_wt = (
                ac_coeff * (1.5 + p_diff_fus) * (0.358 * fus_len * cabin_width**2) ** 0.5
            )
        else:
            air_conditioning_wt = 5.0

        outputs[Aircraft.AirConditioning.MASS] = air_conditioning_wt / GRAV_ENGLISH_LBM

    def compute_partials(self, inputs, J):
        gross_wt_initial = inputs[Mission.Design.GROSS_MASS] * GRAV_ENGLISH_LBM
        fus_len = inputs[Aircraft.Fuselage.LENGTH]
        p_diff_fus = inputs[Aircraft.Fuselage.PRESSURE_DIFFERENTIAL]
        cabin_width = inputs[Aircraft.Fuselage.HYDRAULIC_DIAMETER]
        ac_coeff = inputs[Aircraft.AirConditioning.MASS_COEFFICIENT]

        dac_wt_dgross_wt = 0.0

        if gross_wt_initial > 3500.0:
            dac_wt_dfus_len = (
                0.5
                * ac_coeff
                * (1.5 + p_diff_fus)
                * 0.358
                * cabin_width**2
                * (0.358 * fus_len * cabin_width**2) ** -0.5
            )
            dac_wt_dp_diff_fus = ac_coeff * (0.358 * fus_len * cabin_width**2) ** 0.5
            dac_wt_dcabin_width = (
                ac_coeff
                * (1.5 + p_diff_fus)
                * 0.358
                * fus_len
                * cabin_width
                * (0.358 * fus_len * cabin_width**2) ** -0.5
            )
            dac_wt_dac_coeff = (1.5 + p_diff_fus) * (0.358 * fus_len * cabin_width**2) ** 0.5
        else:
            dac_wt_dfus_len = 0.0
            dac_wt_dp_diff_fus = 0.0
            dac_wt_dcabin_width = 0.0
            dac_wt_dac_coeff = 0.0

        J[Aircraft.AirConditioning.MASS, Mission.Design.GROSS_MASS] = dac_wt_dgross_wt
        J[Aircraft.AirConditioning.MASS, Aircraft.Fuselage.LENGTH] = (
            dac_wt_dfus_len / GRAV_ENGLISH_LBM
        )
        J[Aircraft.AirConditioning.MASS, Aircraft.Fuselage.PRESSURE_DIFFERENTIAL] = (
            dac_wt_dp_diff_fus / GRAV_ENGLISH_LBM
        )
        J[Aircraft.AirConditioning.MASS, Aircraft.Fuselage.HYDRAULIC_DIAMETER] = (
            dac_wt_dcabin_width / GRAV_ENGLISH_LBM
        )
        J[Aircraft.AirConditioning.MASS, Aircraft.AirConditioning.MASS_COEFFICIENT] = (
            dac_wt_dac_coeff / GRAV_ENGLISH_LBM
        )


class BWBFurnishingMass(om.ExplicitComponent):
    """
    Computation of furnishing mass for BWB
    """

    def initialize(self):
        add_aviary_option(self, Aircraft.CrewPayload.Design.NUM_PASSENGERS)
        add_aviary_option(self, Aircraft.Design.SMOOTH_MASS_DISCONTINUITIES)
        add_aviary_option(self, Aircraft.Engine.TYPE)
        add_aviary_option(self, Aircraft.Furnishings.USE_EMPIRICAL_EQUATION)
        self.options.declare('mu', default=1.0, types=float)

    def setup(self):
        add_aviary_input(self, Mission.Design.GROSS_MASS, units='lbm')
        add_aviary_input(self, Aircraft.Fuselage.HYDRAULIC_DIAMETER, units='ft')
        add_aviary_input(self, Aircraft.Fuselage.LENGTH, units='ft')
        add_aviary_input(self, Aircraft.Furnishings.MASS_SCALER, units='unitless')
        add_aviary_input(self, Aircraft.Fuselage.CABIN_AREA, units='ft**2')

        self.add_output(Aircraft.Furnishings.MASS, units='lbm')

        self.declare_partials(
            Aircraft.Furnishings.MASS,
            [
                Aircraft.Fuselage.HYDRAULIC_DIAMETER,
                Mission.Design.GROSS_MASS,
                Aircraft.Furnishings.MASS_SCALER,
                Aircraft.Fuselage.LENGTH,
                Aircraft.Fuselage.CABIN_AREA,
            ],
        )

    def compute(self, inputs, outputs):
        PAX = self.options[Aircraft.CrewPayload.Design.NUM_PASSENGERS]
        smooth = self.options[Aircraft.Design.SMOOTH_MASS_DISCONTINUITIES]
        empirical = self.options[Aircraft.Furnishings.USE_EMPIRICAL_EQUATION]
        engine_type = self.options[Aircraft.Engine.TYPE][0]
        mu = self.options['mu']

        num_pilots = get_num_of_pilots(PAX, engine_type)
        num_flight_attendants = get_num_of_flight_attendent(PAX)
        lavatories = get_num_of_lavatories(PAX)

        gross_wt_initial = inputs[Mission.Design.GROSS_MASS] * GRAV_ENGLISH_LBM
        fus_len = inputs[Aircraft.Fuselage.LENGTH]
        cabin_width = inputs[Aircraft.Fuselage.HYDRAULIC_DIAMETER]
        scaler = inputs[Aircraft.Furnishings.MASS_SCALER]
        acabin = inputs[Aircraft.Fuselage.CABIN_AREA]

        if gross_wt_initial <= 10000.0:
            # note: this technically creates a discontinuity
            # TODO: Doesn't occur in large single aisle
            furnishing_wt = 0.065 * gross_wt_initial - 59.0
        else:
            if PAX >= 50:
                if empirical:
                    # commonly used empirical furnishing weight equation
                    furnishing_wt_additional = scaler * PAX
                else:
                    # linear regression formula
                    furnishing_wt_additional = 118.4 * PAX - 4190.0
                # baseline furnishings (crew seats, cockpit, lavatories, galleys)
                cabin_len = 0.75 * fus_len
                agalley = 0.50 * PAX
                furnishing_wt = (
                    furnishing_wt_additional
                    + num_pilots * (1.0 + cabin_width / 12.0) * 90.0
                    + num_flight_attendants * 30.0
                    + lavatories * 240.0
                    + agalley * 12.0
                    + 1.5 * cabin_len * cabin_width * np.pi / 2.0
                    + 0.5 * acabin
                )
            else:
                CPX_lin = 28.0 + 10.516 * (cabin_width - 5.667)
                if smooth:
                    CPX = (
                        28 * sigmoidX(CPX_lin / 28, 1, -0.01)
                        + CPX_lin
                        * sigmoidX(CPX_lin / 28, 1, 0.01)
                        * sigmoidX(CPX_lin / 62, 1, -0.01)
                        + 62 * sigmoidX(CPX_lin / 62, 1, 0.01)
                    )
                else:
                    if cabin_width <= 5.667:  # note: this technically creates a discontinuity
                        CPX = 28.0
                    elif cabin_width > 8.90:  # note: this technically creates a discontinuity
                        CPX = 62.0
                furnishing_wt = CPX * PAX + 310.0

        if smooth:
            furnishing_wt = smooth_max(furnishing_wt, 30.0, mu)
        else:
            furnishing_wt = np.maximum(furnishing_wt, 30.0)

        outputs[Aircraft.Furnishings.MASS] = furnishing_wt / GRAV_ENGLISH_LBM

    def compute_partials(self, inputs, partials):
        PAX = self.options[Aircraft.CrewPayload.Design.NUM_PASSENGERS]
        smooth = self.options[Aircraft.Design.SMOOTH_MASS_DISCONTINUITIES]
        empirical = self.options[Aircraft.Furnishings.USE_EMPIRICAL_EQUATION]
        engine_type = self.options[Aircraft.Engine.TYPE][0]
        mu = self.options['mu']

        num_pilots = get_num_of_pilots(PAX, engine_type)
        num_flight_attendants = get_num_of_flight_attendent(PAX)
        lavatories = get_num_of_lavatories(PAX)

        gross_wt_initial = inputs[Mission.Design.GROSS_MASS] * GRAV_ENGLISH_LBM
        fus_len = inputs[Aircraft.Fuselage.LENGTH]
        cabin_width = inputs[Aircraft.Fuselage.HYDRAULIC_DIAMETER]
        scaler = inputs[Aircraft.Furnishings.MASS_SCALER]
        acabin = inputs[Aircraft.Fuselage.CABIN_AREA]

        if gross_wt_initial <= 10000.0:
            furnishing_wt = 0.065 * gross_wt_initial - 59.0
            dfurnishing_wt_dgross_wt_initial = 0.065
            dfurnishing_wt_dcabin_width = 0.0
            dfurnishing_wt_dfus_len = 0.0
            dfurnishing_wt_dscaler = 0.0
            dfurnishing_wt_dacabin = 0.0
        else:
            if PAX >= 50:
                if empirical:
                    furnishing_wt_additional = scaler * PAX
                    dfurnishing_wt_additional_dgross_wt_initial = 0.0
                    dfurnishing_wt_additional_dcabin_width = 0.0
                    dfurnishing_wt_additional_dfus_len = 0.0
                    dfurnishing_wt_additional_dscaler = PAX
                    dfurnishing_wt_additional_dacabin = 0.0
                else:
                    furnishing_wt_additional = 118.4 * PAX - 4190.0
                    dfurnishing_wt_additional_dgross_wt_initial = 0.0
                    dfurnishing_wt_additional_dcabin_width = 0.0
                    dfurnishing_wt_additional_dfus_len = 0.0
                    dfurnishing_wt_additional_dscaler = 0.0
                    dfurnishing_wt_additional_dacabin = 0.0
                cabin_len = 0.75 * fus_len
                agalley = 0.50 * PAX
                furnishing_wt = (
                    furnishing_wt_additional
                    + num_pilots * (1.0 + cabin_width / 12.0) * 90.0
                    + num_flight_attendants * 30.0
                    + lavatories * 240.0
                    + agalley * 12.0
                    + 1.5 * cabin_len * cabin_width * np.pi / 2.0
                    + 0.5 * acabin
                )
                dfurnishing_wt_dgross_wt_initial = dfurnishing_wt_additional_dgross_wt_initial + 0.0
                dfurnishing_wt_dcabin_width = (
                    dfurnishing_wt_additional_dcabin_width
                    + num_pilots * (1.0 / 12.0) * 90.0
                    + 1.5 * 0.75 * fus_len * np.pi / 2.0
                )
                dfurnishing_wt_dfus_len = (
                    dfurnishing_wt_additional_dfus_len + 1.5 * 0.75 * cabin_width * np.pi / 2.0
                )
                dfurnishing_wt_dscaler = dfurnishing_wt_additional_dscaler + 0.0
                dfurnishing_wt_dacabin = dfurnishing_wt_additional_dacabin + 0.5
            else:
                CPX_lin = 28.0 + 10.516 * (cabin_width - 5.667)
                if smooth:
                    CPX = (
                        28 * sigmoidX(CPX_lin / 28, 1, -0.01)
                        + CPX_lin
                        * sigmoidX(CPX_lin / 28, 1, 0.01)
                        * sigmoidX(CPX_lin / 62, 1, -0.01)
                        + 62 * sigmoidX(CPX_lin / 62, 1, 0.01)
                    )
                else:
                    if cabin_width <= 5.667:  # note: this technically creates a discontinuity
                        CPX = 28.0
                    elif cabin_width > 8.90:  # note: this technically creates a discontinuity
                        CPX = 62.0
                furnishing_wt = CPX * PAX + 310.0

                dCPX_lin_dcabin_width = 10.516
                if smooth:
                    dCPX_dcabin_width = (
                        1 * dSigmoidXdx(CPX_lin / 28, 1, 0.01) * -dCPX_lin_dcabin_width
                        + dCPX_lin_dcabin_width
                        * CPX_lin
                        * sigmoidX(CPX_lin / 28, 1, 0.01)
                        * sigmoidX(CPX_lin / 62, 1, -0.01)
                        + CPX_lin
                        * dSigmoidXdx(CPX_lin / 28, 1, 0.01)
                        / 28
                        * sigmoidX(CPX_lin / 62, 1, -0.01)
                        * dCPX_lin_dcabin_width
                        + CPX_lin
                        * sigmoidX(CPX_lin / 28, 1, 0.01)
                        * dSigmoidXdx(CPX_lin / 62, 1, -0.01)
                        / 62
                        * -dCPX_lin_dcabin_width
                        + 1 * dSigmoidXdx(CPX_lin / 62, 1, 0.01) * dCPX_lin_dcabin_width
                    )
                else:
                    if cabin_width <= 5.667:  # note: this technically creates a discontinuity
                        dCPX_dcabin_width = 0.0
                    if cabin_width > 8.90:  # note: this technically creates a discontinuity
                        dCPX_dcabin_width = 0.0

                dfurnishing_wt_dcabin_width = PAX * dCPX_dcabin_width
                dfurnishing_wt_dgross_wt_initial = 0.0
                dfurnishing_wt_dfus_len = 0.0
                dfurnishing_wt_dscaler = 0.0
                dfurnishing_wt_dacabin = 0.0

        if smooth:
            sm_fac = d_smooth_max(furnishing_wt, 30.0, mu)
            dfurnishing_wt_dcabin_width = sm_fac * dfurnishing_wt_dcabin_width
            dfurnishing_wt_dgross_wt_initial = sm_fac * dfurnishing_wt_dgross_wt_initial
            dfurnishing_wt_dfus_len = sm_fac * dfurnishing_wt_dfus_len
            dfurnishing_wt_dscaler = sm_fac * dfurnishing_wt_dscaler
            dfurnishing_wt_dacabin = sm_fac * dfurnishing_wt_dacabin
        else:
            if furnishing_wt < 30.0:  # note: this technically creates a discontinuity
                dfurnishing_wt_dcabin_width = 0.0
                dfurnishing_wt_dgross_wt_initial = 0.0
                dfurnishing_wt_dfus_len = 0.0
                dfurnishing_wt_dscaler = 0.0
                dfurnishing_wt_dacabin = 0.0

        partials[Aircraft.Furnishings.MASS, Mission.Design.GROSS_MASS] = (
            dfurnishing_wt_dgross_wt_initial
        )
        partials[Aircraft.Furnishings.MASS, Aircraft.Fuselage.HYDRAULIC_DIAMETER] = (
            dfurnishing_wt_dcabin_width / GRAV_ENGLISH_LBM
        )
        partials[Aircraft.Furnishings.MASS, Aircraft.Fuselage.LENGTH] = (
            dfurnishing_wt_dfus_len / GRAV_ENGLISH_LBM
        )
        partials[Aircraft.Furnishings.MASS, Aircraft.Furnishings.MASS_SCALER] = (
            dfurnishing_wt_dscaler / GRAV_ENGLISH_LBM
        )
        partials[Aircraft.Furnishings.MASS, Aircraft.Fuselage.CABIN_AREA] = (
            dfurnishing_wt_dacabin / GRAV_ENGLISH_LBM
        )


class BWBEquipMassGroup(om.Group):
    def setup(self):
        self.add_subsystem(
            'equip_partial',
            EquipMassPartialSum(),
            promotes_inputs=['aircraft:*', 'mission:*'],
            promotes_outputs=['equip_mass_part'],
        )
        self.add_subsystem(
            'ac',
            BWBACMass(),
            promotes_inputs=['aircraft:*', 'mission:*'],
            promotes_outputs=['aircraft:*'],
        )
        self.add_subsystem(
            'furnishing',
            BWBFurnishingMass(),
            promotes_inputs=['aircraft:*', 'mission:*'],
            promotes_outputs=['aircraft:*'],
        )
        self.add_subsystem(
            'equip_sum',
            EquipMassSum(),
            promotes_inputs=['equip_mass_part', 'aircraft:*'],
            promotes_outputs=['aircraft:*'],
        )


class EquipAndUsefulLoadMassGroup(om.Group):
    def initialize(self):
        add_aviary_option(self, Aircraft.Design.TYPE)

    def setup(self):
        design_type = self.options[Aircraft.Design.TYPE]

        if design_type is AircraftTypes.BLENDED_WING_BODY:
            self.add_subsystem(
                'equip',
                BWBEquipMassGroup(),
                promotes_inputs=['aircraft:*', 'mission:*'],
                promotes_outputs=['aircraft:*'],
            )
        else:
            self.add_subsystem(
                'equip',
                EquipMassGroup(),
                promotes_inputs=['aircraft:*', 'mission:*'],
                promotes_outputs=['aircraft:*'],
            )

        self.add_subsystem(
            'useful',
            UsefulLoadMass(),
            promotes_inputs=['aircraft:*'],
            promotes_outputs=['aircraft:*'],
        )<|MERGE_RESOLUTION|>--- conflicted
+++ resolved
@@ -827,11 +827,7 @@
         add_aviary_option(self, Aircraft.Engine.TYPE)
         add_aviary_option(self, Aircraft.Propulsion.TOTAL_NUM_ENGINES)
         add_aviary_option(self, Settings.VERBOSITY)
-<<<<<<< HEAD
-        add_aviary_option(self, Aircraft.CrewPayload.UNIT_MASS_OF_ULD_PER_PASSENGER, units='lbm')
-=======
         add_aviary_option(self, Aircraft.CrewPayload.ULD_MASS_PER_PASSENGER, units='lbm')
->>>>>>> 119975f3
 
     def setup(self):
         num_engine_type = len(self.options[Aircraft.Engine.NUM_ENGINES])
@@ -862,11 +858,7 @@
         wing_area = inputs[Aircraft.Wing.AREA]
         Fn_SLS = inputs[Aircraft.Engine.SCALED_SLS_THRUST]
         fuel_vol_frac = inputs[Aircraft.Fuel.WING_FUEL_FRACTION]
-<<<<<<< HEAD
-        uld_per_pax = self.options[Aircraft.CrewPayload.UNIT_MASS_OF_ULD_PER_PASSENGER][0]
-=======
         uld_per_pax = self.options[Aircraft.CrewPayload.ULD_MASS_PER_PASSENGER][0]
->>>>>>> 119975f3
 
         engine_type = self.options[Aircraft.Engine.TYPE][0]
         num_flight_attendants = get_num_of_flight_attendent(PAX)
