import openmdao.api as om

from aviary.variable_info.functions import add_aviary_input, add_aviary_output, add_aviary_option
from aviary.variable_info.variables import Aircraft


class StrutCalcs(om.ExplicitComponent):
<<<<<<< HEAD
=======
    """
    Given strut location as a non-dimensional function of wing half-span or distance from aircraft center, compute the other value not provided.
    """
>>>>>>> e30ee5b6

    def initialize(self):
        add_aviary_option(self, Aircraft.Strut.DIMENSIONAL_LOCATION_SPECIFIED)
        add_aviary_option(self, Aircraft.Wing.HAS_STRUT)

    def setup(self):
        add_aviary_input(self, Aircraft.Wing.SPAN, val=0)

        if self.options[Aircraft.Strut.DIMENSIONAL_LOCATION_SPECIFIED]:
            add_aviary_input(self, Aircraft.Strut.ATTACHMENT_LOCATION, val=0)
            add_aviary_output(
                self, Aircraft.Strut.ATTACHMENT_LOCATION_DIMENSIONLESS, val=0)
        else:
            add_aviary_input(
                self, Aircraft.Strut.ATTACHMENT_LOCATION_DIMENSIONLESS, val=0)
            add_aviary_output(self, Aircraft.Strut.ATTACHMENT_LOCATION, val=0)

    def setup_partials(self):

        if self.options[Aircraft.Strut.DIMENSIONAL_LOCATION_SPECIFIED]:
            self.declare_partials(
                Aircraft.Strut.ATTACHMENT_LOCATION_DIMENSIONLESS, [Aircraft.Strut.ATTACHMENT_LOCATION, Aircraft.Wing.SPAN])
        else:
            self.declare_partials(
                Aircraft.Strut.ATTACHMENT_LOCATION, [Aircraft.Strut.ATTACHMENT_LOCATION_DIMENSIONLESS, Aircraft.Wing.SPAN])

    def compute(self, inputs, outputs):
        wing_span = inputs[Aircraft.Wing.SPAN]
        strut_loc_name = Aircraft.Strut.ATTACHMENT_LOCATION

        if self.options[Aircraft.Wing.HAS_STRUT]:
            if self.options[Aircraft.Strut.DIMENSIONAL_LOCATION_SPECIFIED]:
                strut_x = inputs[strut_loc_name]
                outputs[strut_loc_name+"_dimensionless"] = strut_x / wing_span
            else:
                strut_x = inputs[strut_loc_name+"_dimensionless"]
                outputs[strut_loc_name] = strut_x * wing_span

    def compute_partials(self, inputs, partials):
        wing_span = inputs[Aircraft.Wing.SPAN]
        strut_loc_name = Aircraft.Strut.ATTACHMENT_LOCATION

        if self.options[Aircraft.Wing.HAS_STRUT]:
            if self.options[Aircraft.Strut.DIMENSIONAL_LOCATION_SPECIFIED]:
                partials[strut_loc_name+"_dimensionless", strut_loc_name] = 1 / wing_span
                partials[strut_loc_name+"_dimensionless",
                         Aircraft.Wing.SPAN] = - inputs[strut_loc_name] / wing_span**2
            else:
                partials[strut_loc_name, strut_loc_name+"_dimensionless"] = wing_span
                partials[strut_loc_name,
                         Aircraft.Wing.SPAN] = inputs[strut_loc_name+"_dimensionless"]


class FoldCalcs(om.ExplicitComponent):
<<<<<<< HEAD
=======
    """
    Dimensional and non-dimensional conversion of fold calculation.
    """
>>>>>>> e30ee5b6

    def initialize(self):
        add_aviary_option(self, Aircraft.Wing.FOLD_DIMENSIONAL_LOCATION_SPECIFIED)

    def setup(self):
        add_aviary_input(self, Aircraft.Wing.SPAN, val=0)

        if self.options[Aircraft.Wing.FOLD_DIMENSIONAL_LOCATION_SPECIFIED]:
            add_aviary_input(self, Aircraft.Wing.FOLDED_SPAN, val=0)
            add_aviary_output(self, Aircraft.Wing.FOLDED_SPAN_DIMENSIONLESS, val=0)
        else:
            add_aviary_input(self, Aircraft.Wing.FOLDED_SPAN_DIMENSIONLESS, val=0)
            add_aviary_output(self, Aircraft.Wing.FOLDED_SPAN, val=0)

    def setup_partials(self):

        if self.options[Aircraft.Wing.FOLD_DIMENSIONAL_LOCATION_SPECIFIED]:
            self.declare_partials(
                Aircraft.Wing.FOLDED_SPAN_DIMENSIONLESS, [Aircraft.Wing.FOLDED_SPAN, Aircraft.Wing.SPAN])
        else:
            self.declare_partials(
                Aircraft.Wing.FOLDED_SPAN, [Aircraft.Wing.FOLDED_SPAN_DIMENSIONLESS, Aircraft.Wing.SPAN])

    def compute(self, inputs, outputs):
        wing_span = inputs[Aircraft.Wing.SPAN]
        folded_span_name = Aircraft.Wing.FOLDED_SPAN

        if self.options[Aircraft.Wing.FOLD_DIMENSIONAL_LOCATION_SPECIFIED]:
            fold_y = inputs[folded_span_name]
            outputs[folded_span_name+"_dimensionless"] = fold_y / wing_span
        else:
            fold_y = inputs[folded_span_name+"_dimensionless"]
            outputs[folded_span_name] = fold_y * wing_span

    def compute_partials(self, inputs, partials):
        wing_span = inputs[Aircraft.Wing.SPAN]
        folded_span_name = Aircraft.Wing.FOLDED_SPAN

        if self.options[Aircraft.Wing.FOLD_DIMENSIONAL_LOCATION_SPECIFIED]:
            partials[folded_span_name+"_dimensionless", folded_span_name] = 1 / wing_span
            partials[folded_span_name+"_dimensionless", Aircraft.Wing.SPAN] = - \
                inputs[folded_span_name] / (wing_span**2)
        else:
            partials[folded_span_name, folded_span_name+"_dimensionless"] = wing_span
            partials[folded_span_name,
                     Aircraft.Wing.SPAN] = inputs[folded_span_name+"_dimensionless"]


class DimensionalNonDimensionalInterchange(om.Group):
<<<<<<< HEAD
=======
    """
    Dimensional and non-dimensional conversion of strut and fold calculation if any.
    """

    def initialize(self):
>>>>>>> e30ee5b6

    def initialize(self):
        add_aviary_option(self, Aircraft.Wing.HAS_FOLD)
        add_aviary_option(self, Aircraft.Wing.HAS_STRUT)

    def setup(self):

        if self.options[Aircraft.Wing.HAS_STRUT]:
            self.add_subsystem(
                "strut_calcs",
                StrutCalcs(),
                promotes_inputs=["aircraft:*"],
                promotes_outputs=["aircraft:*"],
            )

        if self.options[Aircraft.Wing.HAS_FOLD]:
            self.add_subsystem(
                "fold_calcs",
                FoldCalcs(),
                promotes_inputs=["aircraft:*"],
                promotes_outputs=["aircraft:*"],
            )<|MERGE_RESOLUTION|>--- conflicted
+++ resolved
@@ -5,12 +5,9 @@
 
 
 class StrutCalcs(om.ExplicitComponent):
-<<<<<<< HEAD
-=======
     """
     Given strut location as a non-dimensional function of wing half-span or distance from aircraft center, compute the other value not provided.
     """
->>>>>>> e30ee5b6
 
     def initialize(self):
         add_aviary_option(self, Aircraft.Strut.DIMENSIONAL_LOCATION_SPECIFIED)
@@ -65,12 +62,9 @@
 
 
 class FoldCalcs(om.ExplicitComponent):
-<<<<<<< HEAD
-=======
     """
     Dimensional and non-dimensional conversion of fold calculation.
     """
->>>>>>> e30ee5b6
 
     def initialize(self):
         add_aviary_option(self, Aircraft.Wing.FOLD_DIMENSIONAL_LOCATION_SPECIFIED)
@@ -120,14 +114,9 @@
 
 
 class DimensionalNonDimensionalInterchange(om.Group):
-<<<<<<< HEAD
-=======
     """
     Dimensional and non-dimensional conversion of strut and fold calculation if any.
     """
-
-    def initialize(self):
->>>>>>> e30ee5b6
 
     def initialize(self):
         add_aviary_option(self, Aircraft.Wing.HAS_FOLD)
