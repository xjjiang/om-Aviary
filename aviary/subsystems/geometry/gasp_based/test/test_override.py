--- conflicted
+++ resolved
@@ -30,12 +30,6 @@
         preprocess_propulsion(aviary_inputs, engines)
 
         prob = om.Problem()
-
-<<<<<<< HEAD
-        aviary_options = aviary_inputs
-=======
-        subsystems = core_subsystems
->>>>>>> c1ca680d
 
         prob.model = AviaryGroup()
         prob.model.aviary_inputs = aviary_inputs
