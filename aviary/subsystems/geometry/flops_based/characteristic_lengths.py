--- conflicted
+++ resolved
@@ -192,68 +192,6 @@
         add_aviary_output(self, Aircraft.Fuselage.FINENESS, units='unitless')
 
     def setup_partials(self):
-<<<<<<< HEAD
-        self._setup_partials_horizontal_tail()
-        self._setup_partials_vertical_tail()
-        self._setup_partials_fuselage()
-        self._setup_partials_nacelles()
-        self._setup_partials_canard()
-
-    def compute(self, inputs, outputs, discrete_inputs=None, discrete_outputs=None):
-        self._compute_horizontal_tail(inputs, outputs, discrete_inputs, discrete_outputs)
-
-        self._compute_vertical_tail(inputs, outputs, discrete_inputs, discrete_outputs)
-
-        self._compute_fuselage(inputs, outputs, discrete_inputs, discrete_outputs)
-
-        self._compute_nacelles(inputs, outputs, discrete_inputs, discrete_outputs)
-
-        # self._compute_additional_fuselages(
-        #     inputs, outputs, discrete_inputs, discrete_outputs
-        # )
-
-        # self._compute_additional_vertical_tails(
-        #     inputs, outputs, discrete_inputs, discrete_outputs
-        # )
-
-        self._compute_canard(inputs, outputs, discrete_inputs, discrete_outputs)
-
-    def compute_partials(self, inputs, J, discrete_inputs=None):
-        self._compute_partials_horizontal_tail(inputs, J, discrete_inputs=None)
-        self._compute_partials_vertical_tail(inputs, J, discrete_inputs=None)
-        self._compute_partials_fuselage(inputs, J, discrete_inputs)
-        self._compute_partials_nacelles(inputs, J, discrete_inputs)
-        self._compute_partials_canard(inputs, J, discrete_inputs=None)
-
-    def _setup_partials_horizontal_tail(self):
-        self.declare_partials(
-            Aircraft.HorizontalTail.CHARACTERISTIC_LENGTH,
-            [
-                Aircraft.HorizontalTail.AREA,
-                Aircraft.HorizontalTail.ASPECT_RATIO,
-            ],
-        )
-
-        self.declare_partials(
-            Aircraft.HorizontalTail.FINENESS, Aircraft.HorizontalTail.THICKNESS_TO_CHORD, val=1.0
-        )
-
-    def _setup_partials_vertical_tail(self):
-        self.declare_partials(
-            Aircraft.VerticalTail.CHARACTERISTIC_LENGTH,
-            [
-                Aircraft.VerticalTail.AREA,
-                Aircraft.VerticalTail.ASPECT_RATIO,
-            ],
-        )
-
-        self.declare_partials(
-            Aircraft.VerticalTail.FINENESS, Aircraft.VerticalTail.THICKNESS_TO_CHORD, val=1.0
-        )
-
-    def _setup_partials_fuselage(self):
-=======
->>>>>>> be881459
         self.declare_partials(
             Aircraft.Fuselage.CHARACTERISTIC_LENGTH, Aircraft.Fuselage.LENGTH, val=1.0
         )
