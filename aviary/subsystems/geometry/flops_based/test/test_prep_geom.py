--- conflicted
+++ resolved
@@ -14,11 +14,6 @@
     NacelleCharacteristicLength,
     VerticalTailCharacteristicLength,
     WingCharacteristicLength,
-<<<<<<< HEAD
-=======
-    NacelleCharacteristicLength,
-    OtherCharacteristicLengths,
->>>>>>> be881459
 )
 from aviary.subsystems.geometry.flops_based.fuselage import FuselagePrelim
 from aviary.subsystems.geometry.flops_based.nacelle import Nacelles
@@ -551,11 +546,7 @@
         )
 
         prob.model.add_subsystem(
-<<<<<<< HEAD
             'canard_char_lengths', CanardCharacteristicLength(), promotes=['*']
-=======
-            'other_characteristic_lengths', OtherCharacteristicLengths(), promotes=['*']
->>>>>>> be881459
         )
 
         prob.model.add_subsystem(
@@ -818,11 +809,8 @@
         prob.set_val(Aircraft.Wing.GLOVE_AND_BAT, val=121.05)
         # _Prelim
         prob.set_val(Aircraft.HorizontalTail.AREA, val=0.0)
-<<<<<<< HEAD
         # prob.set_val(Aircraft.HorizontalTail.ASPECT_RATIO, val=0.0)
         # prob.set_val(Aircraft.HorizontalTail.TAPER_RATIO, val=0)
-=======
->>>>>>> be881459
         prob.set_val(Aircraft.HorizontalTail.THICKNESS_TO_CHORD, val=0.11)
         prob.set_val(Aircraft.VerticalTail.AREA, val=0.0)
         prob.set_val(Aircraft.VerticalTail.TAPER_RATIO, val=0.0)
@@ -1105,10 +1093,7 @@
         prob.set_val(Aircraft.Wing.GLOVE_AND_BAT, val=121.05)
         # _Prelim
         prob.set_val(Aircraft.HorizontalTail.AREA, val=0.0)
-<<<<<<< HEAD
         # prob.set_val(Aircraft.HorizontalTail.ASPECT_RATIO, val=0.0)
-=======
->>>>>>> be881459
         # prob.set_val(Aircraft.HorizontalTail.TAPER_RATIO, val=0)
         prob.set_val(Aircraft.HorizontalTail.THICKNESS_TO_CHORD, val=0.11)
         prob.set_val(Aircraft.VerticalTail.AREA, val=0.0)
