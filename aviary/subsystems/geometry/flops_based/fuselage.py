"""Contains any preliminary calculations on the fuselage."""

import numpy as np
import openmdao.api as om

from aviary.variable_info.enums import Verbosity
from aviary.variable_info.functions import add_aviary_input, add_aviary_option, add_aviary_output
from aviary.variable_info.variables import Aircraft, Mission, Settings


class FuselagePrelim(om.ExplicitComponent):
    """
    Calculate fuselage average diameter and planform area defined by:
    Aircraft.Fuselage.AVG_DIAMETER = 0.5 * (max_height + max_width)
    Aircraft.Fuselage.PLANFORM_AREA = length * max_width.
    """

    def initialize(self):
        add_aviary_option(self, Settings.VERBOSITY)

    def setup(self):
        add_aviary_input(self, Aircraft.Fuselage.LENGTH, units='ft')
        add_aviary_input(self, Aircraft.Fuselage.MAX_HEIGHT, units='ft')
        add_aviary_input(self, Aircraft.Fuselage.MAX_WIDTH, units='ft')

        add_aviary_output(self, Aircraft.Fuselage.AVG_DIAMETER, units='ft')
        add_aviary_output(self, Aircraft.Fuselage.PLANFORM_AREA, units='ft**2')

    def setup_partials(self):
        self.declare_partials(
            of=[Aircraft.Fuselage.AVG_DIAMETER],
            wrt=[Aircraft.Fuselage.MAX_HEIGHT, Aircraft.Fuselage.MAX_WIDTH],
            val=0.5,
        )
        self.declare_partials(
            of=[Aircraft.Fuselage.PLANFORM_AREA],
            wrt=[Aircraft.Fuselage.LENGTH, Aircraft.Fuselage.MAX_WIDTH],
        )

    def compute(self, inputs, outputs):
        verbosity = self.options[Settings.VERBOSITY]
        max_height = inputs[Aircraft.Fuselage.MAX_HEIGHT]
        max_width = inputs[Aircraft.Fuselage.MAX_WIDTH]
        length = inputs[Aircraft.Fuselage.LENGTH]
        if length <= 0.0:
            if verbosity > Verbosity.BRIEF:
                print('Aircraft.Fuselage.LENGTH must be positive.')

        avg_diameter = 0.5 * (max_height + max_width)
        outputs[Aircraft.Fuselage.AVG_DIAMETER] = avg_diameter

        outputs[Aircraft.Fuselage.PLANFORM_AREA] = length * max_width

    def compute_partials(self, inputs, partials, discrete_inputs=None):
        max_width = inputs[Aircraft.Fuselage.MAX_WIDTH]
        length = inputs[Aircraft.Fuselage.LENGTH]

        partials[Aircraft.Fuselage.PLANFORM_AREA, Aircraft.Fuselage.LENGTH] = max_width

        partials[Aircraft.Fuselage.PLANFORM_AREA, Aircraft.Fuselage.MAX_WIDTH] = length


<<<<<<< HEAD
class BWBFuselagePrelim(om.ExplicitComponent):
    def initialize(self):
        add_aviary_option(self, Settings.VERBOSITY)

    def setup(self):
        add_aviary_input(self, Aircraft.Fuselage.LENGTH, units='ft')
        add_aviary_input(self, Aircraft.Fuselage.MAX_WIDTH, units='ft')
        add_aviary_input(self, Aircraft.Fuselage.MAX_HEIGHT, units='ft')
        add_aviary_input(self, Aircraft.Wing.ROOT_CHORD, units='ft')
        self.add_input(
            'Rear_spar_percent_chord',
            0.7,
            units='unitless',
            desc='RSPSOB: Rear spar percent chord for BWB at side of body',
        )

        add_aviary_output(self, Aircraft.Fuselage.AVG_DIAMETER, units='ft')
        add_aviary_output(self, Aircraft.Fuselage.PLANFORM_AREA, units='ft**2')

    def setup_partials(self):
        self.declare_partials(
            of=[Aircraft.Fuselage.AVG_DIAMETER],
            wrt=[Aircraft.Fuselage.MAX_HEIGHT, Aircraft.Fuselage.MAX_WIDTH],
            val=0.5,
        )
        self.declare_partials(
            of=[Aircraft.Fuselage.PLANFORM_AREA],
            wrt=[
                Aircraft.Fuselage.LENGTH,
                Aircraft.Fuselage.MAX_WIDTH,
                'Rear_spar_percent_chord',
            ],
        )

    def compute(self, inputs, outputs):
        verbosity = self.options[Settings.VERBOSITY]
        max_width = inputs[Aircraft.Fuselage.MAX_WIDTH]
        length = inputs[Aircraft.Fuselage.LENGTH]
        max_height = inputs[Aircraft.Fuselage.MAX_HEIGHT]
        rear_spar_percent_chord = inputs['Rear_spar_percent_chord']

        if length <= 0.0:
            if verbosity > Verbosity.BRIEF:
                print('Aircraft.Fuselage.LENGTH must be positive.')

        # not sure if this is right definition and not sure if it is used for BWB.
        avg_diameter = 0.5 * (max_height + max_width)
        planform_area = max_width * (length + max_width / rear_spar_percent_chord) / 2.0

        outputs[Aircraft.Fuselage.AVG_DIAMETER] = avg_diameter
        outputs[Aircraft.Fuselage.PLANFORM_AREA] = planform_area

    def compute_partials(self, inputs, partials, discrete_inputs=None):
        max_width = inputs[Aircraft.Fuselage.MAX_WIDTH]
        length = inputs[Aircraft.Fuselage.LENGTH]
        rear_spar_percent_chord = inputs['Rear_spar_percent_chord']

        partials[Aircraft.Fuselage.PLANFORM_AREA, Aircraft.Fuselage.LENGTH] = max_width / 2.0
        partials[Aircraft.Fuselage.PLANFORM_AREA, Aircraft.Fuselage.MAX_WIDTH] = (
            length / 2.0 + max_width / rear_spar_percent_chord
        )
        partials[Aircraft.Fuselage.PLANFORM_AREA, 'Rear_spar_percent_chord'] = max_width**2 / 2.0


=======
>>>>>>> 63118288
class SimpleCabinLayout(om.ExplicitComponent):
    """Given fuselage length, compute passenger compartment length."""

    def initialize(self):
        add_aviary_option(self, Settings.VERBOSITY)

    def setup(self):
        add_aviary_input(self, Aircraft.Fuselage.LENGTH, units='ft')
        add_aviary_input(self, Aircraft.Fuselage.MAX_HEIGHT, units='ft')
        add_aviary_input(self, Aircraft.Fuselage.MAX_WIDTH, units='ft')

        add_aviary_output(self, Aircraft.Fuselage.PASSENGER_COMPARTMENT_LENGTH, units='ft')

    def setup_partials(self):
        self.declare_partials(
            of=[Aircraft.Fuselage.PASSENGER_COMPARTMENT_LENGTH],
            wrt=[Aircraft.Fuselage.LENGTH],
        )

    def compute(self, inputs, outputs):
        verbosity = self.options[Settings.VERBOSITY]

        length = inputs[Aircraft.Fuselage.LENGTH]
        max_height = inputs[Aircraft.Fuselage.MAX_HEIGHT]
        max_width = inputs[Aircraft.Fuselage.MAX_WIDTH]
        if length <= 0.0:
            if verbosity > Verbosity.BRIEF:
                print('Aircraft.Fuselage.LENGTH must be positive to use simple cabin layout.')
        if max_height <= 0.0 or max_width <= 0.0:
            if verbosity > Verbosity.BRIEF:
                print(
                    'Aircraft.Fuselage.MAX_HEIGHT & Aircraft.Fuselage.MAX_WIDTH must be positive.'
                )

        pax_compart_length = 0.6085 * length * (np.arctan(length / 59.0)) ** 1.1
        if pax_compart_length > 190.0:
            if verbosity > Verbosity.BRIEF:
                print(
                    'Passenger compartiment lenght is longer than recommended maximum length. '
                    'Suggest use detailed laylout algorithm.'
                )
        outputs[Aircraft.Fuselage.PASSENGER_COMPARTMENT_LENGTH] = pax_compart_length

<<<<<<< HEAD
    def compute_partials(self, inputs, J):
=======
    def compute_partials(self, inputs, partials):
>>>>>>> 63118288
        length = inputs[Aircraft.Fuselage.LENGTH]
        atan = np.arctan(length / 59.0)
        deriv = 0.6085 * (
            (atan) ** 1.1 + 1.1 * length * atan**0.1 / (1 + (length / 59.0) ** 2) / 59.0
        )
<<<<<<< HEAD
        J[Aircraft.Fuselage.PASSENGER_COMPARTMENT_LENGTH, Aircraft.Fuselage.LENGTH] = deriv
=======
        partials[Aircraft.Fuselage.PASSENGER_COMPARTMENT_LENGTH, Aircraft.Fuselage.LENGTH] = deriv
>>>>>>> 63118288


class DetailedCabinLayout(om.ExplicitComponent):
    """Compute fuselage length and passenger compartment length."""

    def initialize(self):
        add_aviary_option(self, Settings.VERBOSITY)
        add_aviary_option(self, Aircraft.Fuselage.NUM_FUSELAGES)
        add_aviary_option(self, Aircraft.CrewPayload.Design.NUM_FIRST_CLASS)
        add_aviary_option(self, Aircraft.CrewPayload.Design.NUM_TOURIST_CLASS)
        add_aviary_option(self, Aircraft.CrewPayload.Design.NUM_SEATS_ABREAST_FIRST)
        add_aviary_option(self, Aircraft.CrewPayload.Design.NUM_SEATS_ABREAST_TOURIST)
        add_aviary_option(self, Aircraft.CrewPayload.Design.SEAT_PITCH_FIRST)
        add_aviary_option(self, Aircraft.CrewPayload.Design.SEAT_PITCH_TOURIST)
        add_aviary_option(self, Aircraft.Engine.NUM_ENGINES)

    def setup(self):
        add_aviary_input(self, Mission.Design.RANGE, units='NM')

        add_aviary_output(self, Aircraft.Fuselage.LENGTH, units='ft')
        add_aviary_output(self, Aircraft.Fuselage.PASSENGER_COMPARTMENT_LENGTH, units='ft')
        add_aviary_output(self, Aircraft.Fuselage.MAX_WIDTH, units='ft')
        add_aviary_output(self, Aircraft.Fuselage.MAX_HEIGHT, units='ft')

        self.declare_partials('*', '*', method='fd', form='forward')

    def compute(self, inputs, outputs):
        verbosity = self.options[Settings.VERBOSITY]
        num_first_class_pax = self.options[Aircraft.CrewPayload.Design.NUM_FIRST_CLASS]
        num_tourist_class_pax = self.options[Aircraft.CrewPayload.Design.NUM_TOURIST_CLASS]
        fuselage_multiplier = 1.0
        num_fuselage = self.options[Aircraft.Fuselage.NUM_FUSELAGES]
        if num_fuselage > 1:
            if verbosity > Verbosity.BRIEF:
                print('Multiple fuselage configuration is not implemented yet.')

        num_seat_abreast_first = self.options[Aircraft.CrewPayload.Design.NUM_SEATS_ABREAST_FIRST]
        num_seat_abreast_tourist = self.options[
            Aircraft.CrewPayload.Design.NUM_SEATS_ABREAST_TOURIST
        ]
        # The 200 was derived from B757 - the largest single aisle western desig.
        if num_tourist_class_pax > 200:
            if num_seat_abreast_tourist <= 0:
                num_seat_abreast_tourist = 8
            if num_seat_abreast_first > 0 and num_seat_abreast_first <= 0:
                num_seat_abreast_first = num_seat_abreast_tourist - 2

        if num_seat_abreast_first <= 0 and num_first_class_pax > 0:
            num_seat_abreast_first = 4
        if num_seat_abreast_tourist <= 0 and num_tourist_class_pax > 0:
            num_seat_abreast_tourist = 6

        # Though these are not user definable, the values here are typical for most transport
        aisle_width_first_class = 20.0  # inch
        aisle_width_tourist_class = 18.0  # inch

        # If there are less than 60 passengers on board, then the aisle should be slightly narrow.
        # Also, if the number of passengers abreast was not specified, then set it to 5 as 6 is too much
        # for a typical short range transport.
        if num_tourist_class_pax < 60:
            if num_seat_abreast_tourist <= 0:
                num_seat_abreast_tourist = 5
            aisle_width_tourist_class = 15.0

        if num_seat_abreast_tourist > 6:
            num_aisles = 2
        else:
            num_aisles = 1

        # Even though the widebody gives you more room, the aisles in it are a little narrower.
        # That is what is set here. It is assumed that if the number of abreast is greater than
        # 4 or 6 as shown below that we are working with a widebody aircraft.
        if num_seat_abreast_first > 4:
            aisle_width_first_class = 18.0
        if num_seat_abreast_tourist > 6:
            aisle_width_tourist_class = 15.0

        seat_pitch_first = self.options[Aircraft.CrewPayload.Design.SEAT_PITCH_FIRST][0]
        if seat_pitch_first <= 0 and num_first_class_pax > 0:
            seat_pitch_first = 38.0  # inch
        seat_pitch_tourist = self.options[Aircraft.CrewPayload.Design.SEAT_PITCH_TOURIST][0]
        if seat_pitch_tourist <= 0 and num_tourist_class_pax > 0:
            seat_pitch_tourist = 34.0  # inch

        # set maximum number of galleys based on statistics (this block is not from FLOPS)
        num_pax = num_first_class_pax + num_tourist_class_pax
        if num_pax < 80:
            max_galleys = 1
            max_lav = 1
            max_closets = 1
        elif num_pax < 150:
            max_galleys = 2
            max_lav = 2
            max_closets = 2
        elif num_pax < 250:
            max_galleys = 3
            max_lav = 4
            max_closets = 3
        elif num_pax < 320:
            max_galleys = 4
            max_lav = 6
            max_closets = 4
        elif num_pax < 350:
            max_galleys = 5
            max_lav = 8
            max_closets = 5
        elif num_pax < 410:
            max_galleys = 6
            max_lav = 12
            max_closets = 6
        elif num_pax < 450:
            max_galleys = 7
            max_lav = 13
            max_closets = 7
        elif num_pax < 500:
            max_galleys = 8
            max_lav = 14
            max_closets = 8
        elif num_pax < 550:
            max_galleys = 9
            max_lav = 15
            max_closets = 9
        elif num_pax < 600:
            max_galleys = 10
            max_lav = 16
            max_closets = 10
        else:
            max_galleys = 10
            max_lav = 16
            max_closets = 10
        # The above settings are necessary because FLOPS didn't cover all the scenarios.
        # They will be over written if FLOPS covered a particular scenario as we see below.

        # Set constraints on the maximum number of galleys and other items so that we don't have
        # a flying kitchen or closet or whatever.
        # Note: Some of these may need relaxing for larger aircraft.
        if num_first_class_pax == 0:
            design_range = inputs[Mission.Design.RANGE]
            if design_range < 1250.0:
                max_lav = 2
            else:
                max_lav = 3
            if num_tourist_class_pax < 180:
                fuselage_multiplier = 0.91
            max_galleys = 2
            max_closets = 2

        if num_first_class_pax == 0 and num_tourist_class_pax < 110:
            max_lav = 1
            max_galleys = 1
            max_closets = 1

        if num_tourist_class_pax > 320:
            max_lav = 4
            max_galleys = 4
            max_closets = 4
        elif num_tourist_class_pax > 600:
            max_lav = 8
            max_galleys = 8
            max_closets = 8

        if num_first_class_pax > 0 and num_seat_abreast_tourist < 8:
            fuselage_multiplier = 0.95

        # Calculate the number of galleys, lavatories and closets
        num_galleys = int(1 + ((num_first_class_pax + num_tourist_class_pax) / 100))
        if num_galleys > max_galleys:
            num_galleys = max_galleys
        num_lavas = int(1 + (num_tourist_class_pax / 60)) + int(1 + (num_first_class_pax / 100))
        if num_lavas > max_lav:
            num_lavas = max_lav
        num_closets = int(1 + (num_first_class_pax / 30)) + int(1 + (num_tourist_class_pax / 60))
        if num_closets > max_closets:
            num_closets = max_closets

        # Calculate the passenger compartment length

        num_engines = self.options[Aircraft.Engine.NUM_ENGINES][0]
        eng_flag = num_engines - 2 * int(num_engines / 2)  # a center mounted engine if 1.
        first_class_len = num_first_class_pax * seat_pitch_first / num_seat_abreast_first
        tourist_class_len = num_tourist_class_pax * seat_pitch_tourist / num_seat_abreast_tourist
        pax_compart_length = (
            first_class_len
            + (num_galleys + num_lavas) * 36.0
            + tourist_class_len
            + num_closets * 12.0
        ) / 12.0

        # Correct for doors that may be in the way
        num_doors = 1 + int((pax_compart_length / 50.0) * num_seat_abreast_tourist / 6.0)

        # Final passenger compartment length
        pax_compart_length = (pax_compart_length + num_doors * 2.96) * fuselage_multiplier
        fuselage_length = pax_compart_length + 25.0 * eng_flag + 40.0
        outputs[Aircraft.Fuselage.PASSENGER_COMPARTMENT_LENGTH] = pax_compart_length
        outputs[Aircraft.Fuselage.LENGTH] = fuselage_length

        # Calculate the number of rows of each class of passenger (not needed)
        if num_first_class_pax > 0:
            num_rows_first = int(np.ceil(num_first_class_pax / num_seat_abreast_first))
        if num_tourist_class_pax > 0:
            num_rows_tourist = int(np.ceil(num_tourist_class_pax / num_seat_abreast_tourist))

        # Calculate the fuselage width of the passenger seats
        width_first_class = (
            num_aisles * aisle_width_first_class + num_seat_abreast_first * 20.0
        ) / 12.0
        width_tourist_class = (
            num_aisles * aisle_width_tourist_class + num_seat_abreast_tourist * 25.0
        ) / 12.0
        width_fuselage = np.maximum(width_first_class, width_tourist_class) * 1.06
        outputs[Aircraft.Fuselage.MAX_WIDTH] = width_fuselage
<<<<<<< HEAD
        outputs[Aircraft.Fuselage.MAX_HEIGHT] = width_fuselage + 0.9


class BWBSimpleCabinLayout(om.ExplicitComponent):
    """Given fuselage length, compute passenger compartment length for BWB."""

    def initialize(self):
        add_aviary_option(self, Settings.VERBOSITY)

    def setup(self):
        add_aviary_input(self, Aircraft.Fuselage.LENGTH, units='ft')
        add_aviary_input(self, Aircraft.Fuselage.MAX_WIDTH, units='ft')
        add_aviary_input(self, Aircraft.BWB.PASSENGER_LEADING_EDGE_SWEEP, units='deg')
        add_aviary_input(self, Aircraft.Fuselage.HEIGHT_TO_WIDTH_RATIO, units='unitless')
        self.add_input(
            'Rear_spar_percent_chord', 0.7, units='unitless', desc='RSPCHD at fuselage centerline'
        )

        add_aviary_output(self, Aircraft.Fuselage.PASSENGER_COMPARTMENT_LENGTH, units='ft')
        add_aviary_output(self, Aircraft.Wing.ROOT_CHORD, units='ft')
        add_aviary_output(self, Aircraft.Fuselage.CABIN_AREA, units='ft**2')
        add_aviary_output(self, Aircraft.Fuselage.MAX_HEIGHT, units='ft')

    def setup_partials(self):
        self.declare_partials(
            of=[Aircraft.Fuselage.PASSENGER_COMPARTMENT_LENGTH],
            wrt=[Aircraft.Fuselage.LENGTH, 'Rear_spar_percent_chord'],
        )
        self.declare_partials(
            of=[Aircraft.Wing.ROOT_CHORD],
            wrt=[
                Aircraft.Fuselage.LENGTH,
                Aircraft.Fuselage.MAX_WIDTH,
                Aircraft.BWB.PASSENGER_LEADING_EDGE_SWEEP,
                'Rear_spar_percent_chord',
            ],
        )
        self.declare_partials(
            of=[Aircraft.Fuselage.CABIN_AREA],
            wrt=[
                Aircraft.Fuselage.LENGTH,
                Aircraft.Fuselage.MAX_WIDTH,
                Aircraft.BWB.PASSENGER_LEADING_EDGE_SWEEP,
                'Rear_spar_percent_chord',
            ],
        )
        self.declare_partials(
            of=[Aircraft.Fuselage.MAX_HEIGHT],
            wrt=[
                Aircraft.Fuselage.LENGTH,
                Aircraft.Fuselage.HEIGHT_TO_WIDTH_RATIO,
            ],
        )

    def compute(self, inputs, outputs):
        verbosity = self.options[Settings.VERBOSITY]

        length = inputs[Aircraft.Fuselage.LENGTH]
        rear_spar_percent_chord = inputs['Rear_spar_percent_chord']
        max_width = inputs[Aircraft.Fuselage.MAX_WIDTH]
        height_to_width = inputs[Aircraft.Fuselage.HEIGHT_TO_WIDTH_RATIO]

        if length <= 0.0:
            if verbosity > Verbosity.BRIEF:
                print('Aircraft.Fuselage.LENGTH must be positive to use simple cabin layout.')
        if max_width <= 0.0:
            if verbosity > Verbosity.BRIEF:
                print(
                    'Aircraft.Fuselage.MAX_HEIGHT & Aircraft.Fuselage.MAX_WIDTH must be positive.'
                )

        pax_compart_length = rear_spar_percent_chord * length
        if pax_compart_length > 190.0:
            if verbosity > Verbosity.BRIEF:
                print(
                    'Passenger compartiment lenght is longer than recommended maximum length. '
                    'Suggest use detailed laylout algorithm.'
                )

        sweep = inputs[Aircraft.BWB.PASSENGER_LEADING_EDGE_SWEEP]
        tan_sweep = np.tan(sweep / 57.296)
        root_chord = pax_compart_length - tan_sweep * max_width / 2.0
        area_cabin = (pax_compart_length + root_chord) * max_width / 2.0
        max_height = height_to_width * length

        outputs[Aircraft.Fuselage.PASSENGER_COMPARTMENT_LENGTH] = pax_compart_length
        outputs[Aircraft.Wing.ROOT_CHORD] = root_chord
        outputs[Aircraft.Fuselage.CABIN_AREA] = area_cabin
        outputs[Aircraft.Fuselage.MAX_HEIGHT] = max_height

    def compute_partials(self, inputs, J):
        length = inputs[Aircraft.Fuselage.LENGTH]
        rear_spar_percent_chord = inputs['Rear_spar_percent_chord']
        max_width = inputs[Aircraft.Fuselage.MAX_WIDTH]
        sweep = inputs[Aircraft.BWB.PASSENGER_LEADING_EDGE_SWEEP]
        tan_sweep = np.tan(sweep / 57.296)
        pax_compart_length = rear_spar_percent_chord * length
        height_to_width = inputs[Aircraft.Fuselage.HEIGHT_TO_WIDTH_RATIO]

        J[Aircraft.Fuselage.PASSENGER_COMPARTMENT_LENGTH, Aircraft.Fuselage.LENGTH] = (
            rear_spar_percent_chord
        )
        J[Aircraft.Fuselage.PASSENGER_COMPARTMENT_LENGTH, 'Rear_spar_percent_chord'] = length

        J[Aircraft.Wing.ROOT_CHORD, Aircraft.Fuselage.LENGTH] = rear_spar_percent_chord
        J[Aircraft.Wing.ROOT_CHORD, 'Rear_spar_percent_chord'] = length
        J[Aircraft.Wing.ROOT_CHORD, Aircraft.BWB.PASSENGER_LEADING_EDGE_SWEEP] = (
            -max_width / (np.cos(sweep / 57.296)) ** 2 / 57.296 / 2.0
        )
        J[Aircraft.Wing.ROOT_CHORD, Aircraft.Fuselage.MAX_WIDTH] = -tan_sweep / 2.0

        J[Aircraft.Fuselage.CABIN_AREA, Aircraft.Fuselage.LENGTH] = (
            rear_spar_percent_chord * max_width
        )
        J[Aircraft.Fuselage.CABIN_AREA, 'Rear_spar_percent_chord'] = length * max_width
        J[Aircraft.Fuselage.CABIN_AREA, Aircraft.BWB.PASSENGER_LEADING_EDGE_SWEEP] = (
            -(max_width**2) / 4.0 / (np.cos(sweep / 57.296)) ** 2 / 57.296
        )
        J[Aircraft.Fuselage.CABIN_AREA, Aircraft.Fuselage.MAX_WIDTH] = (
            pax_compart_length - tan_sweep * max_width / 2.0
        )

        J[Aircraft.Fuselage.MAX_HEIGHT, Aircraft.Fuselage.LENGTH] = height_to_width
        J[Aircraft.Fuselage.MAX_HEIGHT, Aircraft.Fuselage.HEIGHT_TO_WIDTH_RATIO] = length


class BWBDetailedCabinLayout(om.ExplicitComponent):
    def initialize(self):
        add_aviary_option(self, Settings.VERBOSITY)
        add_aviary_option(self, Aircraft.Fuselage.NUM_FUSELAGES)
        add_aviary_option(self, Aircraft.CrewPayload.Design.NUM_BUSINESS_CLASS)
        add_aviary_option(self, Aircraft.CrewPayload.Design.NUM_FIRST_CLASS)
        add_aviary_option(self, Aircraft.CrewPayload.Design.NUM_TOURIST_CLASS)
        add_aviary_option(self, Aircraft.CrewPayload.Design.NUM_SEATS_ABREAST_BUSINESS)
        add_aviary_option(self, Aircraft.CrewPayload.Design.NUM_SEATS_ABREAST_FIRST)
        add_aviary_option(self, Aircraft.CrewPayload.Design.NUM_SEATS_ABREAST_TOURIST)
        add_aviary_option(self, Aircraft.CrewPayload.Design.SEAT_PITCH_BUSINESS)
        add_aviary_option(self, Aircraft.CrewPayload.Design.SEAT_PITCH_FIRST)
        add_aviary_option(self, Aircraft.CrewPayload.Design.SEAT_PITCH_TOURIST)
        add_aviary_option(self, Aircraft.BWB.MAX_NUM_BAYS)
        add_aviary_option(self, Aircraft.BWB.NUM_BAYS)

    def setup(self):
        add_aviary_input(self, Aircraft.BWB.PASSENGER_LEADING_EDGE_SWEEP, units='deg')
        add_aviary_input(self, Aircraft.Fuselage.HEIGHT_TO_WIDTH_RATIO, units='unitless')
        self.add_input(
            'Rear_spar_percent_chord', 0.7, units='unitless', desc='RSPCHD at fuselage centerline'
        )

        add_aviary_output(self, Aircraft.Fuselage.LENGTH, units='ft')
        add_aviary_output(self, Aircraft.Fuselage.PASSENGER_COMPARTMENT_LENGTH, units='ft')
        add_aviary_output(self, Aircraft.Fuselage.CABIN_AREA, units='ft**2')
        add_aviary_output(self, Aircraft.Fuselage.MAX_WIDTH, units='ft')
        add_aviary_output(self, Aircraft.Fuselage.MAX_HEIGHT, units='ft')
        add_aviary_output(self, Aircraft.Wing.ROOT_CHORD, units='ft')

        self.declare_partials('*', '*', method='fd', form='forward')

    def compute(self, inputs, outputs):
        rear_spar_percent_chord = inputs['Rear_spar_percent_chord']
        sweep = inputs[Aircraft.BWB.PASSENGER_LEADING_EDGE_SWEEP]
        height_to_width = inputs[Aircraft.Fuselage.HEIGHT_TO_WIDTH_RATIO]
        tan_sweep = np.tan(sweep / 57.296)

        bay_width_max = 12.0  # ft
        num_bays = 0
        num_bays_loc = num_bays
        num_bays_max = self.options[Aircraft.BWB.MAX_NUM_BAYS]
        root_chord_min = 38.5  # ft
        width_lava = 36.0  # inch
        width_galley = 36.0  # inch
        width_closet = 12.0  # inch

        # Establish defaults for Number of Passengers Abreast
        # and Seat Pitch for First, Business and Tourist classes

        num_seat_abreast_business = self.options[
            Aircraft.CrewPayload.Design.NUM_SEATS_ABREAST_BUSINESS
        ]
        if num_seat_abreast_business <= 0:
            num_seat_abreast_business = 5
        num_seat_abreast_first = self.options[Aircraft.CrewPayload.Design.NUM_SEATS_ABREAST_FIRST]
        if num_seat_abreast_first <= 0:
            num_seat_abreast_first = 4
        num_seat_abreast_tourist = self.options[
            Aircraft.CrewPayload.Design.NUM_SEATS_ABREAST_TOURIST
        ]
        if num_seat_abreast_tourist <= 0:
            num_seat_abreast_tourist = 6

        seat_pitch_business = self.options[Aircraft.CrewPayload.Design.SEAT_PITCH_BUSINESS][0]
        if seat_pitch_business <= 0:
            seat_pitch_business = 39.0  # inch
        seat_pitch_first = self.options[Aircraft.CrewPayload.Design.SEAT_PITCH_FIRST][0]
        if seat_pitch_first <= 0:
            seat_pitch_first = 61.0  # inch
        seat_pitch_tourist = self.options[Aircraft.CrewPayload.Design.SEAT_PITCH_TOURIST][0]
        if seat_pitch_tourist <= 0:
            seat_pitch_tourist = 32.0  # inch

        # Determine unit seat areas for each type of passenger
        area_seat_business = bay_width_max * seat_pitch_business / 12.0 / num_seat_abreast_business
        area_seat_first = bay_width_max * seat_pitch_first / 12.0 / num_seat_abreast_first
        area_seat_tourist = bay_width_max * seat_pitch_tourist / 12.0 / num_seat_abreast_tourist

        # Find the number of lavatories, galleys and closets based on the
        # number of passengers for each class and the area for each
        num_business_class_pax = self.options[Aircraft.CrewPayload.Design.NUM_BUSINESS_CLASS]
        num_first_class_pax = self.options[Aircraft.CrewPayload.Design.NUM_FIRST_CLASS]
        num_tourist_class_pax = self.options[Aircraft.CrewPayload.Design.NUM_TOURIST_CLASS]
        num_lavas = (
            int(0.99 + num_first_class_pax / 16.0)
            + int(0.99 + num_business_class_pax / 24.0)
            + int(0.99 + num_tourist_class_pax / 40.0)
        )
        num_galleys = int(0.99 + 0.6 * num_lavas)
        num_closets = int(0.99 + 0.4 * num_lavas)

        area_lava = (bay_width_max / 2.0) * (width_lava / 12.0)
        area_galley = (bay_width_max / 2.0) * (width_galley / 12.0)
        area_closet = (bay_width_max / 2.0) * (width_closet / 12.0)

        # Calculate area required for passengers and services
        area_seats = (
            num_tourist_class_pax * area_seat_tourist
            + num_business_class_pax * area_seat_business
            + num_first_class_pax * area_seat_first
        )
        area_service = num_lavas * area_lava + num_galleys * area_galley + num_closets * area_closet

        # Estimate number of bays based on these areas
        num_bays = int(0.5 + (area_seats + area_service) / 550.0)
        if num_bays > num_bays_max and num_bays_max > 0:
            num_bays = num_bays_max

        while num_bays_loc != num_bays:
            num_bays_loc = num_bays
            # Cabin area wasted due to slanted  != side wall
            area_waste = num_bays * tan_sweep * (bay_width_max / 2.0) ** 2

            # Aisle area for horseshoe (5'), cross (2') and rear (3') aisles
            # Aisles only go to center of outboard bays, hence num_bays-1
            area_aisle = 10.0 * (num_bays - 1) * bay_width_max

            # Total pressurized cabin area
            area_cabin = area_seats + area_service + area_waste + area_aisle

            # Calculate cabin dimensions
            root_chord = root_chord_min
            max_width = (
                2.0 * (-root_chord + np.sqrt(root_chord**2 + tan_sweep * area_cabin)) / tan_sweep
            )
            pax_compart_length = root_chord + tan_sweep * max_width / 2.0

            # Enforce maximum number of bays
            num_bays = int(0.5 + max_width / bay_width_max)
            if num_bays > num_bays_max and num_bays_max > 0:
                num_bays = num_bays_max

            # Enforce maximum bay width
            bay_width = max_width / num_bays
            if bay_width > bay_width_max:
                bay_width = bay_width_max
                num_bays = int(0.999 + max_width / bay_width)
                if num_bays > num_bays_max and num_bays_max > 0:
                    num_bays = num_bays_max
                    max_width = bay_width_max * bay_width
                    pax_compart_length = area_cabin / max_width + tan_sweep * max_width / 4.0
                    root_chord = pax_compart_length - tan_sweep * max_width / 2.0
            # If number of bays has changed, recalculate cabin area

        length = pax_compart_length / rear_spar_percent_chord
        max_height = height_to_width * length
        self.options[Aircraft.BWB.NUM_BAYS][0] = num_bays

        outputs[Aircraft.Fuselage.LENGTH] = length
        outputs[Aircraft.Fuselage.PASSENGER_COMPARTMENT_LENGTH] = pax_compart_length
        outputs[Aircraft.Fuselage.CABIN_AREA] = area_cabin
        outputs[Aircraft.Fuselage.MAX_WIDTH] = max_width
        outputs[Aircraft.Fuselage.MAX_HEIGHT] = max_height
        outputs[Aircraft.Wing.ROOT_CHORD] = root_chord

        # TODO: Ken: For the int calls, I see that those are part of a while loop that solves
        # a nonlinear equation by Gauss-Siedel until it converges. The interesting part is
        # that it solves int(x) = f(int(x)) instead of x=f(x). if we smooth any of the ints,
        # the algorithm will probably take many more iteratiions. I wonder if it would still
        # converge. One solution might be to rewrite this using an openmado solver, solve for
        # a real-valued num_bays, then use a smoothed int afterwards. LOPS did something similar
        # with the skin friction calculation, except there were no ints. I rewrote the equations
        # in residual form and used a Newton solver on them.
=======
        outputs[Aircraft.Fuselage.MAX_HEIGHT] = width_fuselage + 0.9
>>>>>>> 63118288
<|MERGE_RESOLUTION|>--- conflicted
+++ resolved
@@ -60,7 +60,6 @@
         partials[Aircraft.Fuselage.PLANFORM_AREA, Aircraft.Fuselage.MAX_WIDTH] = length
 
 
-<<<<<<< HEAD
 class BWBFuselagePrelim(om.ExplicitComponent):
     def initialize(self):
         add_aviary_option(self, Settings.VERBOSITY)
@@ -125,8 +124,6 @@
         partials[Aircraft.Fuselage.PLANFORM_AREA, 'Rear_spar_percent_chord'] = max_width**2 / 2.0
 
 
-=======
->>>>>>> 63118288
 class SimpleCabinLayout(om.ExplicitComponent):
     """Given fuselage length, compute passenger compartment length."""
 
@@ -170,21 +167,13 @@
                 )
         outputs[Aircraft.Fuselage.PASSENGER_COMPARTMENT_LENGTH] = pax_compart_length
 
-<<<<<<< HEAD
     def compute_partials(self, inputs, J):
-=======
-    def compute_partials(self, inputs, partials):
->>>>>>> 63118288
         length = inputs[Aircraft.Fuselage.LENGTH]
         atan = np.arctan(length / 59.0)
         deriv = 0.6085 * (
             (atan) ** 1.1 + 1.1 * length * atan**0.1 / (1 + (length / 59.0) ** 2) / 59.0
         )
-<<<<<<< HEAD
         J[Aircraft.Fuselage.PASSENGER_COMPARTMENT_LENGTH, Aircraft.Fuselage.LENGTH] = deriv
-=======
-        partials[Aircraft.Fuselage.PASSENGER_COMPARTMENT_LENGTH, Aircraft.Fuselage.LENGTH] = deriv
->>>>>>> 63118288
 
 
 class DetailedCabinLayout(om.ExplicitComponent):
@@ -397,7 +386,6 @@
         ) / 12.0
         width_fuselage = np.maximum(width_first_class, width_tourist_class) * 1.06
         outputs[Aircraft.Fuselage.MAX_WIDTH] = width_fuselage
-<<<<<<< HEAD
         outputs[Aircraft.Fuselage.MAX_HEIGHT] = width_fuselage + 0.9
 
 
@@ -688,6 +676,3 @@
         # a real-valued num_bays, then use a smoothed int afterwards. LOPS did something similar
         # with the skin friction calculation, except there were no ints. I rewrote the equations
         # in residual form and used a Newton solver on them.
-=======
-        outputs[Aircraft.Fuselage.MAX_HEIGHT] = width_fuselage + 0.9
->>>>>>> 63118288
