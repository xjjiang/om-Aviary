--- conflicted
+++ resolved
@@ -900,11 +900,7 @@
         avg_diam = inputs[Aircraft.Fuselage.REF_DIAMETER]
         if avg_diam <= 0.0:
             if verbosity > Verbosity.BRIEF:
-<<<<<<< HEAD
-                raise ValueError('Aircraft.Fuselage.AVG_DIAMETER must be positive.')
-=======
-                print('Aircraft.Fuselage.REF_DIAMETER must be positive.')
->>>>>>> 515e5627
+                raise ValueError('Aircraft.Fuselage.REF_DIAMETER must be positive.')
 
         cross_section = pi * (avg_diam / 2.0) ** 2.0
         outputs[Aircraft.Fuselage.CROSS_SECTION] = cross_section
