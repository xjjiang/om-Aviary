--- conflicted
+++ resolved
@@ -200,11 +200,7 @@
         # Load aircraft and options data from user
         # Allow for user overrides here
         prob.load_inputs(
-<<<<<<< HEAD
-            "models/test_aircraft/aircraft_for_bench_FwFm.csv",
-=======
-            'models/test_aircraft/aircraft_for_bench_GwFm.csv',
->>>>>>> 1e29f27c
+            'models/test_aircraft/aircraft_for_bench_FwFm.csv',
             phase_info,
             engine_builders=[SimpleTestEngine()],
         )
