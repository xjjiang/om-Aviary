--- conflicted
+++ resolved
@@ -138,7 +138,7 @@
                     "polynomial_control_order": 1,
                     "num_segments": 2,
                     "order": 3,
-                    "solve_for_range": False,
+                    "solve_for_distance": False,
                     "initial_mach": (0.72, "unitless"),
                     "final_mach": (0.72, "unitless"),
                     "mach_bounds": ((0.7, 0.74), "unitless"),
@@ -152,39 +152,7 @@
                     "initial_bounds": ((0.0, 0.0), "min"),
                     "duration_bounds": ((10., 30.), "min"),
                 },
-<<<<<<< HEAD
                 "initial_guesses": {"times": ([0, 30], "min")},
-=======
-                'external_subsystems': [],
-                'user_options': {
-                    'fix_initial': False,
-                    'fix_final': False,
-                    'fix_duration': False,
-                    'num_segments': 2,
-                    'order': 3,
-                    'initial_ref': (1., 's'),
-                    'initial_bounds': ((0., 0.), 's'),
-                    'duration_ref': (21.e3, 's'),
-                    'duration_bounds': ((1.e3, 10.e3), 's'),
-                    'min_altitude': (10.668e3, 'm'),
-                    'max_altitude': (10.668e3, 'm'),
-                    'min_mach': 0.8,
-                    'max_mach': 0.8,
-                    'required_available_climb_rate': (1.524, 'm/s'),
-                    'input_initial': False,
-                    'mass_f_cruise': (1.e4, 'lbm'),
-                    'distance_f_cruise': (1.e6, 'm'),
-                },
-                'initial_guesses': {
-                    'times': ([0., 30.], 'min'),
-                    'altitude': ([35.e3, 35.e3], 'ft'),
-                    'velocity': ([455.49, 455.49], 'kn'),
-                    'mass': ([130.e3, 128.e3], 'lbm'),
-                    'distance': ([0., 300.], 'nmi'),
-                    'velocity_rate': ([0., 0.], 'm/s**2'),
-                    'throttle': ([0.6, 0.6], 'unitless'),
-                }
->>>>>>> efae42ac
             },
             'post_mission': {
                 'include_landing': False,
@@ -236,37 +204,6 @@
 
         assert_near_equal(float(prob.get_val('traj.cruise.rhs_all.y')), 4., tol)
 
-<<<<<<< HEAD
-=======
-        prob_vars = prob.list_problem_vars(
-            print_arrays=True, driver_scaling=False, out_stream=None)
-
-        design_vars_dict = dict(prob_vars['design_vars'])
-
-        # List of all expected variable names in design_vars
-        expected_var_names = [
-            'traj.phases.cruise.indep_states.states:altitude',
-            'traj.phases.cruise.indep_states.states:velocity',
-            'traj.phases.cruise.indep_states.states:mass',
-            'traj.phases.cruise.indep_states.states:distance',
-        ]
-
-        # Check that all expected variable names are present in design_vars
-        for var_name in expected_var_names:
-            self.assertIn(var_name, design_vars_dict)
-
-        # Check values
-        assert_near_equal(design_vars_dict['traj.phases.cruise.indep_states.states:altitude']['val'], [
-            10668.] * 7, tolerance=tol)
-        assert_near_equal(design_vars_dict['traj.phases.cruise.indep_states.states:velocity']['val'], [
-            234.3243] * 7, tolerance=tol)
-        # print the mass and range
-        assert_near_equal(design_vars_dict['traj.phases.cruise.indep_states.states:mass']['val'], [
-            58967.0081, 58805.95966377, 58583.74569223, 58513.41573, 58352.36729377, 58130.15332223, 58059.82336], tolerance=tol)
-        assert_near_equal(design_vars_dict['traj.phases.cruise.indep_states.states:distance']['val'], [
-            0., 98633.17494548, 234726.82505452, 277800., 376433.17494548, 512526.82505452, 555600.], tolerance=tol)
-
->>>>>>> efae42ac
 
 if __name__ == '__main__':
     unittest.main()