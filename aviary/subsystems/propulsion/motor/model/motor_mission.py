import numpy as np

import openmdao.api as om
from aviary.utils.aviary_values import AviaryValues

from aviary.variable_info.variables import Dynamic, Aircraft
from aviary.subsystems.propulsion.motor.model.motor_map import MotorMap


class MotorMission(om.Group):
    '''
    Calculates the mission performance (ODE) of a single electric motor.
    '''

    def initialize(self):
        self.options.declare("num_nodes", types=int)
        self.options.declare(
            'aviary_inputs',
            types=AviaryValues,
            desc='collection of Aircraft/Mission specific options',
            default=None,
        )
        self.name = 'motor_mission'

    def setup(self):
        nn = self.options["num_nodes"]

        ivc = om.IndepVarComp()
        ivc.add_output('max_throttle', val=np.ones(nn), units='unitless')

        self.add_subsystem('ivc', ivc, promotes=['*'])

        motor_group = om.Group()

        motor_group.add_subsystem(
            'motor_map',
            MotorMap(num_nodes=nn),
            promotes_inputs=[
                Dynamic.Vehicle.Propulsion.THROTTLE,
                Aircraft.Engine.SCALE_FACTOR,
                Dynamic.Vehicle.Propulsion.RPM,
            ],
            promotes_outputs=[
                Dynamic.Vehicle.Propulsion.TORQUE,
                'motor_efficiency',
            ],
        )

        motor_group.add_subsystem(
            'power_comp',
            om.ExecComp(
                'shaft_power = torque * RPM',
                shaft_power={'val': np.ones(nn), 'units': 'kW'},
                torque={'val': np.ones(nn), 'units': 'kN*m'},
                RPM={'val': np.ones(nn), 'units': 'rad/s'},
                has_diag_partials=True,
            ),  # fixed RPM system
            promotes_inputs=[('RPM', Dynamic.Vehicle.Propulsion.RPM)],
            promotes_outputs=[('shaft_power', Dynamic.Vehicle.Propulsion.SHAFT_POWER)],
        )

        # Can't promote torque as an input, as it will create a feedback loop with
        # propulsion mux component. Connect it here instead
        motor_group.connect(Dynamic.Vehicle.Propulsion.TORQUE, 'power_comp.torque')

        motor_group.add_subsystem(
            'energy_comp',
            om.ExecComp(
                'power_elec = shaft_power / efficiency',
                shaft_power={'val': np.ones(nn), 'units': 'kW'},
                power_elec={'val': np.ones(nn), 'units': 'kW'},
                efficiency={'val': np.ones(nn), 'units': 'unitless'},
                has_diag_partials=True,
            ),
<<<<<<< HEAD
            promotes_inputs=[('efficiency', 'motor_efficiency')],
            promotes_outputs=[
                ('power_elec', Dynamic.Vehicle.Propulsion.ELECTRIC_POWER_IN)
            ],
=======
            promotes_inputs=[
                #   ('shaft_power', Dynamic.Vehicle.Propulsion.SHAFT_POWER),
                ('efficiency', 'motor_efficiency')
            ],
            promotes_outputs=[
                ('power_elec', Dynamic.Vehicle.Propulsion.ELECTRIC_POWER_IN)],
>>>>>>> dc2eeadf
        )

        # Can't promote shaft power as an input, as it will create a feedback loop with
        # propulsion mux component. Connect it here instead
<<<<<<< HEAD
        motor_group.connect(
            Dynamic.Vehicle.Propulsion.SHAFT_POWER, 'energy_comp.shaft_power'
        )
=======
        motor_group.connect(Dynamic.Vehicle.Propulsion.SHAFT_POWER,
                            'energy_comp.shaft_power')
>>>>>>> dc2eeadf

        self.add_subsystem(
            'motor_group', motor_group, promotes_inputs=['*'], promotes_outputs=['*']
        )

        # Determine the maximum power available at this flight condition
        # this is used for excess power constraints
        motor_group_max = om.Group()

        # these two groups are the same as those above
        motor_group_max.add_subsystem(
            'motor_map_max',
            MotorMap(num_nodes=nn),
            promotes_inputs=[
                (Dynamic.Vehicle.Propulsion.THROTTLE, 'max_throttle'),
                Aircraft.Engine.SCALE_FACTOR,
                Dynamic.Vehicle.Propulsion.RPM,
            ],
            promotes_outputs=[
<<<<<<< HEAD
                (
                    Dynamic.Vehicle.Propulsion.TORQUE,
                    Dynamic.Vehicle.Propulsion.TORQUE_MAX,
                ),
=======
                (Dynamic.Vehicle.Propulsion.TORQUE, Dynamic.Vehicle.Propulsion.TORQUE_MAX),
>>>>>>> dc2eeadf
                'motor_efficiency',
            ],
        )

        motor_group_max.add_subsystem(
            'power_comp_max',
            om.ExecComp(
                'max_power = max_torque * pi * RPM / 30',
                max_power={'val': np.ones(nn), 'units': 'kW'},
                max_torque={'val': np.ones(nn), 'units': 'kN*m'},
                RPM={'val': np.ones(nn), 'units': 'rpm'},
                has_diag_partials=True,
            ),
            promotes_inputs=[
                ('max_torque', Dynamic.Vehicle.Propulsion.TORQUE_MAX),
                ('RPM', Dynamic.Vehicle.Propulsion.RPM),
            ],
<<<<<<< HEAD
            promotes_outputs=[
                ('max_power', Dynamic.Vehicle.Propulsion.SHAFT_POWER_MAX)
            ],
=======
            promotes_outputs=[('max_power', Dynamic.Vehicle.Propulsion.SHAFT_POWER_MAX)],
>>>>>>> dc2eeadf
        )

        self.add_subsystem(
            'motor_group_max',
            motor_group_max,
            promotes_inputs=['*', 'max_throttle'],
            promotes_outputs=[
                Dynamic.Vehicle.Propulsion.SHAFT_POWER_MAX,
                Dynamic.Vehicle.Propulsion.TORQUE_MAX,
            ],
        )

<<<<<<< HEAD
        self.set_input_defaults(
            Dynamic.Vehicle.Propulsion.RPM, val=np.ones(nn), units='rpm'
        )
=======
        self.set_input_defaults(Dynamic.Vehicle.Propulsion.RPM,
                                val=np.ones(nn), units='rpm')
>>>>>>> dc2eeadf
<|MERGE_RESOLUTION|>--- conflicted
+++ resolved
@@ -72,31 +72,17 @@
                 efficiency={'val': np.ones(nn), 'units': 'unitless'},
                 has_diag_partials=True,
             ),
-<<<<<<< HEAD
             promotes_inputs=[('efficiency', 'motor_efficiency')],
             promotes_outputs=[
                 ('power_elec', Dynamic.Vehicle.Propulsion.ELECTRIC_POWER_IN)
             ],
-=======
-            promotes_inputs=[
-                #   ('shaft_power', Dynamic.Vehicle.Propulsion.SHAFT_POWER),
-                ('efficiency', 'motor_efficiency')
-            ],
-            promotes_outputs=[
-                ('power_elec', Dynamic.Vehicle.Propulsion.ELECTRIC_POWER_IN)],
->>>>>>> dc2eeadf
         )
 
         # Can't promote shaft power as an input, as it will create a feedback loop with
         # propulsion mux component. Connect it here instead
-<<<<<<< HEAD
         motor_group.connect(
             Dynamic.Vehicle.Propulsion.SHAFT_POWER, 'energy_comp.shaft_power'
         )
-=======
-        motor_group.connect(Dynamic.Vehicle.Propulsion.SHAFT_POWER,
-                            'energy_comp.shaft_power')
->>>>>>> dc2eeadf
 
         self.add_subsystem(
             'motor_group', motor_group, promotes_inputs=['*'], promotes_outputs=['*']
@@ -116,14 +102,10 @@
                 Dynamic.Vehicle.Propulsion.RPM,
             ],
             promotes_outputs=[
-<<<<<<< HEAD
                 (
                     Dynamic.Vehicle.Propulsion.TORQUE,
                     Dynamic.Vehicle.Propulsion.TORQUE_MAX,
                 ),
-=======
-                (Dynamic.Vehicle.Propulsion.TORQUE, Dynamic.Vehicle.Propulsion.TORQUE_MAX),
->>>>>>> dc2eeadf
                 'motor_efficiency',
             ],
         )
@@ -138,16 +120,12 @@
                 has_diag_partials=True,
             ),
             promotes_inputs=[
-                ('max_torque', Dynamic.Vehicle.Propulsion.TORQUE_MAX),
-                ('RPM', Dynamic.Vehicle.Propulsion.RPM),
+                ('max_torque', Dynamic.Mission.TORQUE_MAX),
+                ('RPM', Dynamic.Mission.RPM),
             ],
-<<<<<<< HEAD
             promotes_outputs=[
                 ('max_power', Dynamic.Vehicle.Propulsion.SHAFT_POWER_MAX)
             ],
-=======
-            promotes_outputs=[('max_power', Dynamic.Vehicle.Propulsion.SHAFT_POWER_MAX)],
->>>>>>> dc2eeadf
         )
 
         self.add_subsystem(
@@ -160,11 +138,6 @@
             ],
         )
 
-<<<<<<< HEAD
         self.set_input_defaults(
             Dynamic.Vehicle.Propulsion.RPM, val=np.ones(nn), units='rpm'
-        )
-=======
-        self.set_input_defaults(Dynamic.Vehicle.Propulsion.RPM,
-                                val=np.ones(nn), units='rpm')
->>>>>>> dc2eeadf
+        )