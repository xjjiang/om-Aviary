import math

import openmdao.api as om
import numpy as np

from openmdao.components.ks_comp import KSfunction

from aviary.subsystems.propulsion.propeller.hamilton_standard import HamiltonStandard, PostHamiltonStandard, PreHamiltonStandard
from aviary.subsystems.propulsion.propeller.propeller_map import PropellerMap
from aviary.utils.aviary_values import AviaryValues
from aviary.utils.functions import add_aviary_input, add_aviary_output
from aviary.variable_info.enums import OutMachType
from aviary.variable_info.variables import Aircraft, Dynamic


def smooth_min(x, b, alpha=100.0):
    """
    Smooth approximation of the min function using the log-sum-exp trick.

    Parameters:
    x (float or array-like): First value.
    b (float or array-like): Second value.
    alpha (float): The smoothing factor. Higher values make it closer to the true minimum. Try between 75 and 275.

    Returns:
    float or array-like: The smooth approximation of min(x, b).
    """
    sum_log_exp = np.log(np.exp(np.multiply(-alpha, x)) + np.exp(np.multiply(-alpha, b)))
    rv = -(1 / alpha) * sum_log_exp
    return rv


def d_smooth_min(x, b, alpha=100.0):
    """
    Derivative of function smooth_min(x)

    Parameters:
    x (float or array-like): First value.
    b (float or array-like): Second value.
    alpha (float): The smoothing factor. Higher values make it closer to the true minimum. Try between 75 and 275.

    Returns:
    float or array-like: The smooth approximation of derivative of min(x, b).
    """
    d_sum_log_exp = np.exp(np.multiply(-alpha, x)) / \
        (np.exp(np.multiply(-alpha, x)) + np.exp(np.multiply(-alpha, b)))
    return d_sum_log_exp


class TipSpeedLimit(om.ExplicitComponent):
    """
    Computation of propeller tip speed.
    """

    def initialize(self):
        self.options.declare(
            'num_nodes', types=int, default=1,
            desc='Number of nodes to be evaluated in the RHS')

    def setup(self):
        num_nodes = self.options['num_nodes']

        add_aviary_input(
            self, Dynamic.Mission.VELOCITY, val=np.zeros(num_nodes), units='ft/s'
        )
        add_aviary_input(
            self,
            Dynamic.Atmosphere.SPEED_OF_SOUND,
            val=np.zeros(num_nodes),
            units='ft/s',
        )
        add_aviary_input(
            self, Aircraft.Engine.Propeller.TIP_MACH_MAX, val=1.0, units='unitless'
        )
        add_aviary_input(
            self, Aircraft.Engine.Propeller.TIP_SPEED_MAX, val=0.0, units='ft/s'
        )
        add_aviary_input(self, Aircraft.Engine.Propeller.DIAMETER, val=0.0, units='ft')

        add_aviary_output(
            self,
            Dynamic.Vehicle.Propulsion.PROPELLER_TIP_SPEED,
            val=np.zeros(num_nodes),
            units='ft/s',
        )
        self.add_output(
            'rpm',
            val=np.zeros(num_nodes),
            units='rpm'
        )

    def setup_partials(self):
        num_nodes = self.options['num_nodes']

        # matrix derivatives have known sparsity pattern - specified here
        r = np.arange(num_nodes)

        self.declare_partials(
            Dynamic.Vehicle.Propulsion.PROPELLER_TIP_SPEED,
            [
                Dynamic.Mission.VELOCITY,
                Dynamic.Atmosphere.SPEED_OF_SOUND,
            ],
            rows=r,
            cols=r,
        )

        self.declare_partials(
            Dynamic.Vehicle.Propulsion.PROPELLER_TIP_SPEED,
            [
                Aircraft.Engine.Propeller.TIP_MACH_MAX,
                Aircraft.Engine.Propeller.TIP_SPEED_MAX,
            ],
        )

        self.declare_partials(
            'rpm',
            [
                Dynamic.Mission.VELOCITY,
                Dynamic.Atmosphere.SPEED_OF_SOUND,
            ],
            rows=r,
            cols=r,
        )

        self.declare_partials(
            'rpm',
            [
                Aircraft.Engine.Propeller.TIP_MACH_MAX,
                Aircraft.Engine.Propeller.TIP_SPEED_MAX,
                Aircraft.Engine.Propeller.DIAMETER,
            ],
        )

    def compute(self, inputs, outputs):
        num_nodes = self.options['num_nodes']

        velocity = inputs[Dynamic.Mission.VELOCITY]
        sos = inputs[Dynamic.Atmosphere.SPEED_OF_SOUND]
        tip_mach_max = inputs[Aircraft.Engine.Propeller.TIP_MACH_MAX]
        tip_speed_max = inputs[Aircraft.Engine.Propeller.TIP_SPEED_MAX]
        diam = inputs[Aircraft.Engine.Propeller.DIAMETER]

        tip_speed_mach_limit = ((sos * tip_mach_max)**2 - velocity**2)**0.5
        # use KSfunction for smooth derivitive across minimum
        tip_speed_max_nn = np.tile(tip_speed_max, num_nodes)
        prop_tip_speed = -KSfunction.compute(
            -np.stack((tip_speed_max_nn, tip_speed_mach_limit), axis=1)
        ).flatten()
        rpm = prop_tip_speed / (diam * math.pi / 60)

        outputs[Dynamic.Vehicle.Propulsion.PROPELLER_TIP_SPEED] = prop_tip_speed
        outputs['rpm'] = rpm

    def compute_partials(self, inputs, J):
        num_nodes = self.options['num_nodes']

        velocity = inputs[Dynamic.Mission.VELOCITY]
        sos = inputs[Dynamic.Atmosphere.SPEED_OF_SOUND]
        tip_mach_max = inputs[Aircraft.Engine.Propeller.TIP_MACH_MAX]
        tip_speed_max = inputs[Aircraft.Engine.Propeller.TIP_SPEED_MAX]
        diam = inputs[Aircraft.Engine.Propeller.DIAMETER]

        tip_speed_max_nn = np.tile(tip_speed_max, num_nodes)

        tip_speed_mach_limit = ((sos * tip_mach_max)**2 - velocity**2)**0.5
        val = -np.stack((tip_speed_max_nn, tip_speed_mach_limit), axis=1)
        prop_tip_speed = -KSfunction.compute(val).flatten()

        dKS, _ = KSfunction.derivatives(val)

        dtpml_v = -velocity / tip_speed_mach_limit
        dtpml_s = (tip_mach_max**2 * sos) / tip_speed_mach_limit
        dtpml_m = (tip_mach_max * sos**2) / tip_speed_mach_limit

        dspeed_dv = dKS[:, 1] * dtpml_v
        dspeed_ds = dKS[:, 1] * dtpml_s
        dspeed_dmm = dKS[:, 1] * dtpml_m
        dspeed_dsm = dKS[:, 0]

        J[Dynamic.Vehicle.Propulsion.PROPELLER_TIP_SPEED, Dynamic.Mission.VELOCITY] = (
            dspeed_dv
        )
        J[
            Dynamic.Vehicle.Propulsion.PROPELLER_TIP_SPEED,
            Dynamic.Atmosphere.SPEED_OF_SOUND,
        ] = dspeed_ds
        J[
            Dynamic.Vehicle.Propulsion.PROPELLER_TIP_SPEED,
            Aircraft.Engine.Propeller.TIP_MACH_MAX,
        ] = dspeed_dmm
        J[
            Dynamic.Vehicle.Propulsion.PROPELLER_TIP_SPEED,
            Aircraft.Engine.Propeller.TIP_SPEED_MAX,
        ] = dspeed_dsm

        rpm_fact = (diam * math.pi / 60)

        J['rpm', Dynamic.Mission.VELOCITY] = dspeed_dv / rpm_fact
        J['rpm', Dynamic.Atmosphere.SPEED_OF_SOUND] = dspeed_ds / rpm_fact
        J['rpm', Aircraft.Engine.Propeller.TIP_MACH_MAX] = dspeed_dmm / rpm_fact
        J['rpm', Aircraft.Engine.Propeller.TIP_SPEED_MAX] = dspeed_dsm / rpm_fact

        J['rpm', Aircraft.Engine.Propeller.DIAMETER] = (
            -60 * prop_tip_speed / (math.pi * diam**2)
        )


class OutMachs(om.ExplicitComponent):
    """This utility sets up relations among helical Mach, free stream Mach and propeller tip Mach.
    helical_mach = sqrt(mach^2 + tip_mach^2).
    It computes the value of one from the inputs of the other two.
    """

    def initialize(self):
        self.options.declare("num_nodes", types=int)
        self.options.declare(
            "output_mach_type",
            default=OutMachType.HELICAL_MACH,
            types=OutMachType,
            desc="get one type of Mach number from the other two",
        )

    def setup(self):
        nn = self.options["num_nodes"]
        out_type = self.options["output_mach_type"]
        arange = np.arange(self.options["num_nodes"])

        if out_type is OutMachType.HELICAL_MACH:
            self.add_input(
                "mach",
                val=np.zeros(nn),
                units="unitless",
                desc="Mach number",
            )
            self.add_input(
                "tip_mach",
                val=np.zeros(nn),
                units="unitless",
                desc="tip Mach number of a blade",
            )
            self.add_output(
                "helical_mach",
                val=np.zeros(nn),
                units="unitless",
                desc="helical Mach number",
            )
            self.declare_partials("helical_mach", [
                                  "tip_mach", "mach"], rows=arange, cols=arange)
        elif out_type is OutMachType.MACH:
            self.add_input(
                "tip_mach",
                val=np.zeros(nn),
                units="unitless",
                desc="tip Mach number of a blade",
            )
            self.add_input(
                "helical_mach",
                val=np.zeros(nn),
                units="unitless",
                desc="helical Mach number",
            )
            self.add_output(
                "mach",
                val=np.zeros(nn),
                units="unitless",
                desc="Mach number",
            )
            self.declare_partials("mach", [
                                  "tip_mach", "helical_mach"], rows=arange, cols=arange)
        elif out_type is OutMachType.TIP_MACH:
            self.add_input(
                "mach",
                val=np.zeros(nn),
                units="unitless",
                desc="Mach number",
            )
            self.add_input(
                "helical_mach",
                val=np.zeros(nn),
                units="unitless",
                desc="helical Mach number",
            )
            self.add_output(
                "tip_mach",
                val=np.zeros(nn),
                units="unitless",
                desc="tip Mach number of a blade",
            )
            self.declare_partials("tip_mach", [
                                  "mach", "helical_mach"], rows=arange, cols=arange)

    def compute(self, inputs, outputs):
        out_type = self.options["output_mach_type"]

        if out_type is OutMachType.HELICAL_MACH:
            mach = inputs["mach"]
            tip_mach = inputs["tip_mach"]
            outputs["helical_mach"] = np.sqrt(mach * mach + tip_mach * tip_mach)
        elif out_type is OutMachType.MACH:
            tip_mach = inputs["tip_mach"]
            helical_mach = inputs["helical_mach"]
            outputs["mach"] = np.sqrt(helical_mach * helical_mach - tip_mach * tip_mach)
        elif out_type is OutMachType.TIP_MACH:
            mach = inputs["mach"]
            helical_mach = inputs["helical_mach"]
            outputs["tip_mach"] = np.sqrt(helical_mach * helical_mach - mach * mach)

    def compute_partials(self, inputs, J):
        out_type = self.options["output_mach_type"]

        if out_type is OutMachType.HELICAL_MACH:
            mach = inputs["mach"]
            tip_mach = inputs["tip_mach"]
            J["helical_mach", "mach"] = mach/np.sqrt(mach * mach + tip_mach * tip_mach)
            J["helical_mach", "tip_mach"] = tip_mach / \
                np.sqrt(mach * mach + tip_mach * tip_mach)
        elif out_type is OutMachType.MACH:
            tip_mach = inputs["tip_mach"]
            helical_mach = inputs["helical_mach"]
            J["mach", "helical_mach"] = helical_mach / \
                np.sqrt(helical_mach * helical_mach - tip_mach * tip_mach)
            J["mach", "tip_mach"] = -tip_mach / \
                np.sqrt(helical_mach * helical_mach - tip_mach * tip_mach)
        elif out_type is OutMachType.TIP_MACH:
            mach = inputs["mach"]
            helical_mach = inputs["helical_mach"]
            J["tip_mach", "helical_mach"] = helical_mach / \
                np.sqrt(helical_mach * helical_mach - mach * mach)
            J["tip_mach", "mach"] = -mach / \
                np.sqrt(helical_mach * helical_mach - mach * mach)


class AreaSquareRatio(om.ExplicitComponent):
    """
    Compute the area ratio nacelle and propeller with a maximum 0.5.
    """

    def initialize(self):
        self.options.declare("num_nodes", types=int)
        self.options.declare('smooth_sqa', default=True, types=bool)
        self.options.declare('alpha', default=100.0, types=float)

    def setup(self):
        nn = self.options["num_nodes"]
        arange = np.arange(self.options["num_nodes"])
        self.add_input("DiamNac", val=0.0, units='ft')
        self.add_input("DiamProp", val=0.0, units='ft')

        self.add_output('sqa_array', val=np.zeros(nn), units='unitless')

        self.declare_partials("sqa_array",
                              [
                                  "DiamNac",
                                  "DiamProp",
                              ],
                              rows=arange, cols=np.zeros(nn))

    def compute(self, inputs, outputs):
        nn = self.options["num_nodes"]
        diamNac = inputs["DiamNac"]
        diamProp = inputs["DiamProp"]
        sqa = diamNac**2 / diamProp**2

        smooth = self.options["smooth_sqa"]
        if smooth:
            alpha = self.options['alpha']
            sqa = smooth_min(sqa, 0.50, alpha)
        else:
            sqa = np.minimum(sqa, 0.50)
        outputs["sqa_array"] = np.ones(nn) * sqa

    def compute_partials(self, inputs, partials):
        diamNac = inputs["DiamNac"]
        diamProp = inputs["DiamProp"]
        sqa = diamNac**2 / diamProp**2

        dSQA_dNacDiam = 2 * diamNac / diamProp**2
        dSQA_dPropDiam = -2 * diamNac**2 / diamProp**3

        smooth = self.options["smooth_sqa"]
        if smooth:
            alpha = self.options['alpha']
            dSQA_dNacDiam = d_smooth_min(sqa, 0.50, alpha) * dSQA_dNacDiam
            dSQA_dPropDiam = d_smooth_min(sqa, 0.50, alpha) * dSQA_dPropDiam
        else:
            dSQA_dNacDiam = np.piecewise(
                sqa, [sqa < 0.5, sqa >= 0.5], [1, 0]) * dSQA_dNacDiam
            dSQA_dPropDiam = np.piecewise(
                sqa, [sqa < 0.5, sqa >= 0.5], [1, 0]) * dSQA_dPropDiam
        partials['sqa_array', "DiamNac"] = dSQA_dNacDiam
        partials['sqa_array', "DiamProp"] = dSQA_dPropDiam


class AdvanceRatio(om.ExplicitComponent):
    """
    Compute the advance ratio jze with a maximum 5.0.
    """

    def initialize(self):
        self.options.declare(
            'num_nodes', types=int, default=1,
            desc='Number of nodes to be evaluated in the RHS')
        self.options.declare('smooth_zje', default=True, types=bool)
        self.options.declare('alpha', default=100.0, types=float)

    def setup(self):
        nn = self.options['num_nodes']
        range = np.arange(nn)
        self.add_input("vktas", val=np.zeros(nn), units='knot')
        self.add_input("tipspd", val=np.zeros(nn), units='ft/s')
        self.add_input("sqa_array", val=np.zeros(nn), units='unitless')
        self.add_output("equiv_adv_ratio", val=np.zeros(nn), units='unitless')

        self.declare_partials("equiv_adv_ratio",
                              ["vktas", "tipspd"],
                              rows=range, cols=range)

        self.declare_partials("equiv_adv_ratio",
                              ["sqa_array"],
                              rows=range, cols=range)

    def compute(self, inputs, outputs):
        nn = self.options['num_nodes']
        vktas = inputs["vktas"]
        tipspd = inputs["tipspd"]
        sqa_array = inputs["sqa_array"]
        equiv_adv_ratio = (1.0 - 0.254 * sqa_array) * 5.309 * vktas / tipspd

        smooth = self.options["smooth_zje"]
        if smooth:
            alpha = self.options['alpha']
            jze = smooth_min(equiv_adv_ratio, np.ones(nn) * 5.0, alpha)
        else:
            jze = np.minimum(equiv_adv_ratio, np.ones(nn) * 5.0)
        outputs["equiv_adv_ratio"] = jze

    def compute_partials(self, inputs, partials):
        nn = self.options['num_nodes']
        vktas = inputs["vktas"]
        tipspd = inputs["tipspd"]
        sqa_array = inputs["sqa_array"]
        jze = (1.0 - 0.254 * sqa_array) * 5.309 * vktas / tipspd

        djze_dsqa = -0.254 * 5.309 * vktas / tipspd
        djze_dvktas = (1.0 - 0.254 * sqa_array) * 5.309 / tipspd
        djze_dtipspd = -(1.0 - 0.254 * sqa_array) * 5.309 * vktas / tipspd**2

        smooth = self.options["smooth_zje"]
        if smooth:
            alpha = self.options["alpha"]
            djze_dsqa = d_smooth_min(jze,  np.ones(nn) * 5.0, alpha) * djze_dsqa
            djze_dvktas = d_smooth_min(jze,  np.ones(nn) * 5.0, alpha) * djze_dvktas
            djze_dtipspd = d_smooth_min(jze,  np.ones(nn) * 5.0, alpha) * djze_dtipspd
        else:
            djze_dsqa = np.piecewise(jze, [jze < 5, jze >= 5], [1, 0]) * djze_dsqa
            djze_dvktas = np.piecewise(jze, [jze < 5, jze >= 5], [1, 0]) * djze_dvktas
            djze_dtipspd = np.piecewise(jze, [jze < 5, jze >= 5], [1, 0]) * djze_dtipspd
        partials["equiv_adv_ratio", "sqa_array"] = djze_dsqa
        partials["equiv_adv_ratio", "vktas"] = djze_dvktas
        partials["equiv_adv_ratio", "tipspd"] = djze_dtipspd


class InstallLoss(om.Group):
    """
    Compute installation loss
    """

    def initialize(self):
        self.options.declare(
            'num_nodes', types=int, default=1,
            desc='Number of nodes to be evaluated in the RHS')
        self.options.declare(
            'aviary_options', types=AviaryValues,
            desc='collection of Aircraft/Mission specific options')

    def setup(self):
        nn = self.options['num_nodes']
        self.add_subsystem(
            name='sqa_comp',
<<<<<<< HEAD
            subsys=om.ExecComp(
                'sqa = minimum(DiamNac**2/DiamProp**2, 0.50)',
                DiamNac={'val': 0, 'units': 'ft'},
                DiamProp={'val': 0, 'units': 'ft'},
                sqa={'units': 'unitless'},
                has_diag_partials=True,
            ),
            promotes_inputs=[
                ("DiamNac", Aircraft.Nacelle.AVG_DIAMETER),
                ("DiamProp", Aircraft.Engine.Propeller.DIAMETER),
            ],
            promotes_outputs=["sqa"],
=======
            subsys=AreaSquareRatio(num_nodes=nn, smooth_sqa=True),
            promotes_inputs=[("DiamNac", Aircraft.Nacelle.AVG_DIAMETER),
                             ("DiamProp", Aircraft.Engine.PROPELLER_DIAMETER)],
            promotes_outputs=["sqa_array"],
>>>>>>> 990527dd
        )

        self.add_subsystem(
            name='zje_comp',
<<<<<<< HEAD
            subsys=om.ExecComp(
                'equiv_adv_ratio = minimum((1.0 - 0.254 * sqa) * 5.309 * vktas/tipspd, 5.0)',
                vktas={'units': 'knot', 'val': np.zeros(nn)},
                tipspd={'units': 'ft/s', 'val': np.zeros(nn)},
                sqa={'units': 'unitless'},
                equiv_adv_ratio={'units': 'unitless', 'val': np.zeros(nn)},
                has_diag_partials=True,
            ),
            promotes_inputs=[
                "sqa",
                ("vktas", Dynamic.Mission.VELOCITY),
                ("tipspd", Dynamic.Vehicle.Propulsion.PROPELLER_TIP_SPEED),
            ],
            promotes_outputs=["equiv_adv_ratio"],
        )

        self.add_subsystem(
            'convert_sqa',
            om.ExecComp(
                'sqa_array = sqa',
                sqa={'units': 'unitless'},
                sqa_array={'units': 'unitless', 'shape': (nn,)},
                has_diag_partials=True,
            ),
            promotes_inputs=["sqa"],
            promotes_outputs=["sqa_array"],
=======
            subsys=AdvanceRatio(num_nodes=nn, smooth_zje=True),
            promotes_inputs=["sqa_array", ("vktas", Dynamic.Mission.VELOCITY),
                             ("tipspd", Dynamic.Mission.PROPELLER_TIP_SPEED)],
            promotes_outputs=["equiv_adv_ratio"],
>>>>>>> 990527dd
        )

        self.blockage_factor_interp = self.add_subsystem(
            "blockage_factor_interp",
            om.MetaModelStructuredComp(method="2D-slinear",
                                       extrapolate=True, vec_size=nn),
            promotes_inputs=["sqa_array", "equiv_adv_ratio"],
            promotes_outputs=[
                "blockage_factor",
            ],
        )

        self.blockage_factor_interp.add_input(
            "sqa_array",
            0.0,
            training_data=[0.00, 0.04, 0.08, 0.12, 0.16, 0.20, 0.24, 0.28, 0.32, 0.50],
            units="unitless",
            desc="square of DiamNac/DiamProp",
        )

        self.blockage_factor_interp.add_input(
            "equiv_adv_ratio",
            0.0,
            training_data=[0., 0.5, 1.0, 2.0, 3.0, 4.0, 5.0],
            units="unitless",
            desc="square of DiamNac vs DiamProp",
        )

        self.blockage_factor_interp.add_output(
            "blockage_factor",
            0.765,
            units="unitless",
            desc="blockage factor",
            training_data=np.array(
                [[1.0, 1.0, 1.0, 1.0, 1.0, 1.0, 1.0],
                 [0.992, 0.991, 0.988, 0.983, 0.976, 0.970, 0.963],
                 [0.986, 0.982, 0.977, 0.965, 0.953, 0.940, 0.927],
                 [0.979, 0.974, 0.967, 0.948, 0.929, 0.908, 0.887],
                 [0.972, 0.965, 0.955, 0.932, 0.905, 0.872, 0.835],
                 [0.964, 0.954, 0.943, 0.912, 0.876, 0.834, 0.786],
                 [0.955, 0.943, 0.928, 0.892, 0.848, 0.801, 0.751],
                 [0.948, 0.935, 0.917, 0.872, 0.820, 0.763, 0.706],
                 [0.940, 0.924, 0.902, 0.848, 0.790, 0.726, 0.662],
                 [0.904, 0.875, 0.835, 0.740, 0.655, 0.560, 0.464]]
            ),
        )

        self.add_subsystem(
            name='installation_loss_factor',
            subsys=om.ExecComp(
                'install_loss_factor = 1 - blockage_factor',
                blockage_factor={'units': 'unitless', 'val': np.zeros(nn)},
                install_loss_factor={'units': 'unitless', 'val': np.zeros(nn)},
                has_diag_partials=True,
            ),
            promotes_inputs=["blockage_factor"],
            promotes_outputs=["install_loss_factor"],
        )


class PropellerPerformance(om.Group):
    """
    Computation of propeller thrust coefficient based on the Hamilton Standard model or a user
    provided propeller map. Note that a propeller map allows either the helical Mach number or
    free stream Mach number as input. This infomation will be detected automatically when the 
    propeller map is loaded into memory.
    The installation loss factor is either a user input or computed internally.
    """

    def initialize(self):
        self.options.declare(
            'num_nodes', types=int, default=1,
            desc='Number of nodes to be evaluated in the RHS')
        self.options.declare(
            'input_rpm', types=bool, default=False,
            desc='If True, the input is RPM, otherwise RPM is set by propeller limits')

        self.options.declare('aviary_options', types=AviaryValues,
                             desc='collection of Aircraft/Mission specific options')

    def setup(self):
        options = self.options
        nn = options['num_nodes']
        aviary_options = options['aviary_options']

        # TODO options are lists here when using full Aviary problem - need further investigation
        compute_installation_loss = aviary_options.get_val(
            Aircraft.Engine.Propeller.COMPUTE_INSTALLATION_LOSS
        )
        if isinstance(compute_installation_loss, (list, np.ndarray)):
            compute_installation_loss = compute_installation_loss[0]

        try:
            prop_file_path = aviary_options.get_val(Aircraft.Engine.Propeller.DATA_FILE)
        except KeyError:
            prop_file_path = None
        if isinstance(prop_file_path, (list, np.ndarray)):
            prop_file_path = prop_file_path[0]

        if self.options['input_rpm']:
            # compute the propeller tip speed based on the input RPM and diameter of the propeller
            # NOTE allows for violation of tip speed limits
            self.add_subsystem(
                'compute_tip_speed',
                om.ExecComp(
                    'prop_tip_speed = diameter * rpm * pi / 60.',
                    prop_tip_speed={'units': "ft/s", 'shape': nn},
                    diameter={'val': 0.0, 'units': "ft"},
                    rpm={'units': "rpm", 'shape': nn},
                    has_diag_partials=True,
                ),
                promotes_inputs=[
                    'rpm',  # TODO this should be in dynamic
                    ('diameter', Aircraft.Engine.Propeller.DIAMETER),
                ],
                promotes_outputs=[
                    ('prop_tip_speed', Dynamic.Vehicle.Propulsion.PROPELLER_TIP_SPEED)
                ],
            )

        else:
            self.add_subsystem(
                'tip_speed_limit',
                subsys=TipSpeedLimit(num_nodes=nn),
                promotes=['*']
            )

        if compute_installation_loss:
            self.add_subsystem(
                name='install_loss',
                subsys=InstallLoss(num_nodes=nn),
                promotes_inputs=[
                    Aircraft.Nacelle.AVG_DIAMETER,
                    Aircraft.Engine.Propeller.DIAMETER,
                    Dynamic.Mission.VELOCITY,
                    Dynamic.Vehicle.Propulsion.PROPELLER_TIP_SPEED,
                ],
                promotes_outputs=['install_loss_factor'],
            )
        else:
            self.set_input_defaults(
                'install_loss_factor', val=np.ones(nn), units="unitless")

        self.add_subsystem(
            name='pre_hamilton_standard',
            subsys=PreHamiltonStandard(num_nodes=nn),
            promotes_inputs=[
                Dynamic.Atmosphere.DENSITY,
                Dynamic.Atmosphere.SPEED_OF_SOUND,
                Dynamic.Mission.VELOCITY,
                Dynamic.Vehicle.Propulsion.PROPELLER_TIP_SPEED,
                Aircraft.Engine.Propeller.DIAMETER,
                Dynamic.Vehicle.Propulsion.SHAFT_POWER,
            ],
            promotes_outputs=[
                "power_coefficient",
                "advance_ratio",
                "tip_mach",
                "density_ratio",
            ],
        )

        if prop_file_path is not None:
            prop_model = PropellerMap('prop', aviary_options)
            mach_type = prop_model.read_and_set_mach_type(prop_file_path)
            if mach_type == OutMachType.HELICAL_MACH:
                self.add_subsystem(
                    name='selectedMach',
                    subsys=OutMachs(
                        num_nodes=nn, output_mach_type=OutMachType.HELICAL_MACH
                    ),
                    promotes_inputs=[("mach", Dynamic.Atmosphere.MACH), "tip_mach"],
                    promotes_outputs=[("helical_mach", "selected_mach")],
                )
            else:
                self.add_subsystem(
                    name='selectedMach',
                    subsys=om.ExecComp(
                        'selected_mach = mach',
                        mach={'units': 'unitless', 'shape': nn},
                        selected_mach={'units': 'unitless', 'shape': nn},
                        has_diag_partials=True,
                    ),
                    promotes_inputs=[
                        ("mach", Dynamic.Atmosphere.MACH),
                    ],
                    promotes_outputs=["selected_mach"],
                )
            propeller = prop_model.build_propeller_interpolator(nn, aviary_options)
            self.add_subsystem(
                name='propeller_map',
                subsys=propeller,
                promotes_inputs=[
                    "selected_mach",
                    "power_coefficient",
                    "advance_ratio",
                ],
                promotes_outputs=[
                    "thrust_coefficient",
                ])

            # propeller map has taken compresibility into account.
            self.set_input_defaults('comp_tip_loss_factor',
                                    np.linspace(1.0, 1.0, nn), units='unitless')
        else:
            self.add_subsystem(
                name='hamilton_standard',
                subsys=HamiltonStandard(num_nodes=nn, aviary_options=aviary_options),
                promotes_inputs=[
                    Dynamic.Atmosphere.MACH,
                    "power_coefficient",
                    "advance_ratio",
                    "tip_mach",
                    Aircraft.Engine.Propeller.ACTIVITY_FACTOR,
                    Aircraft.Engine.Propeller.INTEGRATED_LIFT_COEFFICIENT,
                ],
                promotes_outputs=[
                    "thrust_coefficient",
                    "comp_tip_loss_factor",
                ],
            )

        self.add_subsystem(
            name='post_hamilton_standard',
            subsys=PostHamiltonStandard(num_nodes=nn),
            promotes_inputs=[
                "thrust_coefficient",
                "comp_tip_loss_factor",
                Dynamic.Vehicle.Propulsion.PROPELLER_TIP_SPEED,
                Aircraft.Engine.Propeller.DIAMETER,
                "density_ratio",
                'install_loss_factor',
                "advance_ratio",
                "power_coefficient",
            ],
            promotes_outputs=[
                "thrust_coefficient_comp_loss",
                Dynamic.Vehicle.Propulsion.THRUST,
                "propeller_efficiency",
                "install_efficiency",
            ],
        )<|MERGE_RESOLUTION|>--- conflicted
+++ resolved
@@ -312,7 +312,7 @@
         if out_type is OutMachType.HELICAL_MACH:
             mach = inputs["mach"]
             tip_mach = inputs["tip_mach"]
-            J["helical_mach", "mach"] = mach/np.sqrt(mach * mach + tip_mach * tip_mach)
+            J["helical_mach", "mach"] = mach / np.sqrt(mach * mach + tip_mach * tip_mach)
             J["helical_mach", "tip_mach"] = tip_mach / \
                 np.sqrt(mach * mach + tip_mach * tip_mach)
         elif out_type is OutMachType.MACH:
@@ -449,9 +449,9 @@
         smooth = self.options["smooth_zje"]
         if smooth:
             alpha = self.options["alpha"]
-            djze_dsqa = d_smooth_min(jze,  np.ones(nn) * 5.0, alpha) * djze_dsqa
-            djze_dvktas = d_smooth_min(jze,  np.ones(nn) * 5.0, alpha) * djze_dvktas
-            djze_dtipspd = d_smooth_min(jze,  np.ones(nn) * 5.0, alpha) * djze_dtipspd
+            djze_dsqa = d_smooth_min(jze, np.ones(nn) * 5.0, alpha) * djze_dsqa
+            djze_dvktas = d_smooth_min(jze, np.ones(nn) * 5.0, alpha) * djze_dvktas
+            djze_dtipspd = d_smooth_min(jze, np.ones(nn) * 5.0, alpha) * djze_dtipspd
         else:
             djze_dsqa = np.piecewise(jze, [jze < 5, jze >= 5], [1, 0]) * djze_dsqa
             djze_dvktas = np.piecewise(jze, [jze < 5, jze >= 5], [1, 0]) * djze_dvktas
@@ -478,62 +478,20 @@
         nn = self.options['num_nodes']
         self.add_subsystem(
             name='sqa_comp',
-<<<<<<< HEAD
-            subsys=om.ExecComp(
-                'sqa = minimum(DiamNac**2/DiamProp**2, 0.50)',
-                DiamNac={'val': 0, 'units': 'ft'},
-                DiamProp={'val': 0, 'units': 'ft'},
-                sqa={'units': 'unitless'},
-                has_diag_partials=True,
-            ),
+            subsys=AreaSquareRatio(num_nodes=nn, smooth_sqa=True),
             promotes_inputs=[
                 ("DiamNac", Aircraft.Nacelle.AVG_DIAMETER),
                 ("DiamProp", Aircraft.Engine.Propeller.DIAMETER),
             ],
-            promotes_outputs=["sqa"],
-=======
-            subsys=AreaSquareRatio(num_nodes=nn, smooth_sqa=True),
-            promotes_inputs=[("DiamNac", Aircraft.Nacelle.AVG_DIAMETER),
-                             ("DiamProp", Aircraft.Engine.PROPELLER_DIAMETER)],
             promotes_outputs=["sqa_array"],
->>>>>>> 990527dd
         )
 
         self.add_subsystem(
             name='zje_comp',
-<<<<<<< HEAD
-            subsys=om.ExecComp(
-                'equiv_adv_ratio = minimum((1.0 - 0.254 * sqa) * 5.309 * vktas/tipspd, 5.0)',
-                vktas={'units': 'knot', 'val': np.zeros(nn)},
-                tipspd={'units': 'ft/s', 'val': np.zeros(nn)},
-                sqa={'units': 'unitless'},
-                equiv_adv_ratio={'units': 'unitless', 'val': np.zeros(nn)},
-                has_diag_partials=True,
-            ),
-            promotes_inputs=[
-                "sqa",
-                ("vktas", Dynamic.Mission.VELOCITY),
-                ("tipspd", Dynamic.Vehicle.Propulsion.PROPELLER_TIP_SPEED),
-            ],
-            promotes_outputs=["equiv_adv_ratio"],
-        )
-
-        self.add_subsystem(
-            'convert_sqa',
-            om.ExecComp(
-                'sqa_array = sqa',
-                sqa={'units': 'unitless'},
-                sqa_array={'units': 'unitless', 'shape': (nn,)},
-                has_diag_partials=True,
-            ),
-            promotes_inputs=["sqa"],
-            promotes_outputs=["sqa_array"],
-=======
             subsys=AdvanceRatio(num_nodes=nn, smooth_zje=True),
             promotes_inputs=["sqa_array", ("vktas", Dynamic.Mission.VELOCITY),
-                             ("tipspd", Dynamic.Mission.PROPELLER_TIP_SPEED)],
+                             ("tipspd", Dynamic.Vehicle.Propulsion.PROPELLER_TIP_SPEED)],
             promotes_outputs=["equiv_adv_ratio"],
->>>>>>> 990527dd
         )
 
         self.blockage_factor_interp = self.add_subsystem(
@@ -598,7 +556,7 @@
     """
     Computation of propeller thrust coefficient based on the Hamilton Standard model or a user
     provided propeller map. Note that a propeller map allows either the helical Mach number or
-    free stream Mach number as input. This infomation will be detected automatically when the 
+    free stream Mach number as input. This infomation will be detected automatically when the
     propeller map is loaded into memory.
     The installation loss factor is either a user input or computed internally.
     """
@@ -619,7 +577,8 @@
         nn = options['num_nodes']
         aviary_options = options['aviary_options']
 
-        # TODO options are lists here when using full Aviary problem - need further investigation
+        # TODO options are lists here when using full Aviary problem - need
+        # further investigation
         compute_installation_loss = aviary_options.get_val(
             Aircraft.Engine.Propeller.COMPUTE_INSTALLATION_LOSS
         )
