--- conflicted
+++ resolved
@@ -5,8 +5,6 @@
 from aviary.variable_info.enums import Verbosity
 from aviary.variable_info.variables import Aircraft, Dynamic, Settings
 from aviary.constants import RHO_SEA_LEVEL_ENGLISH, TSLS_DEGR
-
-const = 10.E10 / (2 * 6966.)
 
 
 def _unint(xa, ya, x):
@@ -514,11 +512,7 @@
         outputs['adv_ratio'] = 5.309 * vktas / tipspd
         diam_prop = inputs[Aircraft.Engine.PROPELLER_DIAMETER][0]
         shp = inputs[Dynamic.Mission.SHAFT_POWER]
-<<<<<<< HEAD
-        outputs['power_coefficient'] = shp * const / \
-=======
         outputs['power_coefficient'] = shp * 10.E10 / (2 * 6966.) / \
->>>>>>> 03555ea4
             outputs['density_ratio'] / (tipspd**3*diam_prop**2)
 
     def compute_partials(self, inputs, partials):
@@ -540,17 +534,6 @@
         partials["adv_ratio", Dynamic.Mission.VELOCITY] = 5.309 / tipspd
         partials["adv_ratio", Dynamic.Mission.PROPELLER_TIP_SPEED] = - \
             5.309 * vktas / (tipspd * tipspd)
-<<<<<<< HEAD
-        partials["power_coefficient", Dynamic.Mission.SHAFT_POWER] = const * \
-            RHO_SEA_LEVEL_ENGLISH / (rho * tipspd**3*diam_prop**2)
-        partials["power_coefficient", Dynamic.Mission.DENSITY] = -const * shp * \
-            RHO_SEA_LEVEL_ENGLISH / (rho * rho * tipspd**3*diam_prop**2)
-        partials["power_coefficient", Dynamic.Mission.PROPELLER_TIP_SPEED] = -3 * \
-            const * shp * RHO_SEA_LEVEL_ENGLISH / \
-            (rho * tipspd**4*diam_prop**2)
-        partials["power_coefficient", Aircraft.Engine.PROPELLER_DIAMETER] = -2 * \
-            const * shp * RHO_SEA_LEVEL_ENGLISH / \
-=======
         partials["power_coefficient", Dynamic.Mission.SHAFT_POWER] = unit_conversion_const * \
             RHO_SEA_LEVEL_ENGLISH / (rho * tipspd**3*diam_prop**2)
         partials["power_coefficient", Dynamic.Mission.DENSITY] = -unit_conversion_const * shp * \
@@ -560,7 +543,6 @@
             (rho * tipspd**4*diam_prop**2)
         partials["power_coefficient", Aircraft.Engine.PROPELLER_DIAMETER] = -2 * \
             unit_conversion_const * shp * RHO_SEA_LEVEL_ENGLISH / \
->>>>>>> 03555ea4
             (rho * tipspd**3*diam_prop**3)
 
 
@@ -712,11 +694,7 @@
                                 if (run_flag == 1):
                                     warnings.warn(
                                         f"Mach,VTMACH,J,power_coefficient,CP_Eff =: {inputs[Dynamic.Mission.MACH][i_node]},{inputs['tip_mach'][i_node]},{inputs['adv_ratio'][i_node]},{power_coefficient},{CP_Eff}")
-<<<<<<< HEAD
                                 if (kl == 4 and CPE1 < 0.010):
-=======
-                                if (kl == 4 and CPE1 < 0.049):
->>>>>>> 03555ea4
                                     print(
                                         f"Extrapolated data is being used for CLI=.6--CPE1,PXCLI,L= , {CPE1},{PXCLI[kl]},{idx_blade}   Suggest inputting CLI=.5")
                                 if (kl == 5 and CPE1 < 0.010):
@@ -729,11 +707,7 @@
                             if (run_flag == 1):
                                 warnings.warn(
                                     f"Mach,VTMACH,J,power_coefficient,CP_Eff =: {inputs[Dynamic.Mission.MACH][i_node]},{inputs['tip_mach'][i_node]},{inputs['adv_ratio'][i_node]},{power_coefficient},{CP_Eff}")
-<<<<<<< HEAD
                             if (kl == 4 and CPE1 < 0.010):
-=======
-                            if (kl == 4 and CPE1 < 0.049):
->>>>>>> 03555ea4
                                 print(
                                     f"Extrapolated data is being used for CLI=.6--CPE1,PXCLI,L= , {CPE1},{PXCLI[kl]},{idx_blade}   Suggest inputting CLI=.5")
                             if (kl == 5 and CPE1 < 0.010):
@@ -777,10 +751,7 @@
                 CTG[1] = .200
                 TFCLII, run_flag = _unint(
                     adv_ratio_array, TF_CLI_arr, inputs['adv_ratio'][i_node])
-<<<<<<< HEAD
                 NCTG = 10
-=======
->>>>>>> 03555ea4
                 ifnd1 = 0
                 ifnd2 = 0
                 for il in range(NCTG):
@@ -805,11 +776,7 @@
                         if (inputs['adv_ratio'][i_node] != 0.0):
                             ZMCRT, run_flag = _unint(
                                 adv_ratio_array2, mach_corr_table[CL_tab_idx], inputs['adv_ratio'][i_node])
-<<<<<<< HEAD
-                            DMN = inputs['mach'][i_node] - ZMCRT
-=======
                             DMN = inputs[Dynamic.Mission.MACH][i_node] - ZMCRT
->>>>>>> 03555ea4
                         else:
                             ZMCRT = mach_tip_corr_arr[CL_tab_idx]
                             DMN = inputs['tip_mach'][i_node] - ZMCRT
