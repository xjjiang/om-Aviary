from copy import deepcopy
from parameterized import parameterized
import unittest

import numpy as np

import openmdao.api as om
from openmdao.utils.assert_utils import assert_check_partials, assert_near_equal
from openmdao.utils.testing_utils import use_tempdirs

from aviary.interface.default_phase_info.height_energy import phase_info
from aviary.interface.methods_for_level2 import AviaryProblem
from aviary.subsystems.aerodynamics.aerodynamics_builder import CoreAerodynamicsBuilder
from aviary.subsystems.atmosphere.atmosphere import Atmosphere
from aviary.subsystems.premission import CorePreMission
from aviary.subsystems.propulsion.utils import build_engine_deck
from aviary.utils.aviary_values import AviaryValues
from aviary.utils.functions import set_aviary_initial_values
from aviary.utils.named_values import NamedValues
from aviary.utils.test_utils.default_subsystems import get_default_premission_subsystems
from aviary.validation_cases.validation_tests import get_flops_inputs, get_flops_outputs, print_case
from aviary.variable_info.enums import LegacyCode
from aviary.variable_info.functions import setup_model_options
from aviary.variable_info.variables import Aircraft, Dynamic, Mission, Settings

from openmdao.utils.testing_utils import use_tempdirs


FLOPS = LegacyCode.FLOPS
GASP = LegacyCode.GASP

CDI_table = 'subsystems/aerodynamics/flops_based/test/large_single_aisle_1_CDI_polar.csv'
CD0_table = 'subsystems/aerodynamics/flops_based/test/large_single_aisle_1_CD0_polar.csv'


@use_tempdirs
class TabularAeroGroupFileTest(unittest.TestCase):
    # Test drag comp with data from file, structured grid
    def setUp(self):
        self.prob = om.Problem()
        aviary_options = AviaryValues()
        aviary_options.set_val(Settings.VERBOSITY, 0)

        kwargs = {'method': 'tabular', 'CDI_data': CDI_table, 'CD0_data': CD0_table}

        aero_builder = CoreAerodynamicsBuilder(code_origin=FLOPS)

        self.prob.model.add_subsystem(
            'aero',
            aero_builder.build_mission(num_nodes=1, aviary_inputs=aviary_options, **kwargs),
            promotes_inputs=['*'],
            promotes_outputs=['*'],
        )

        setup_model_options(self.prob, aviary_options)

        self.prob.model.set_input_defaults(Dynamic.Atmosphere.MACH, val=0.3876, units='unitless')

        self.prob.setup(check=False, force_alloc_complex=True)

    def test_case(self):
        # TODO currently no way to use FLOPS test case data for mission components
        # test data from large_single_aisle_2 climb profile
        # tabular aero was set to large_single_aisle_1, expected value adjusted accordingly
        self.prob.set_val(
            Dynamic.Mission.VELOCITY, val=115, units='m/s'
        )  # convert from knots to ft/s
        self.prob.set_val(Dynamic.Mission.ALTITUDE, val=10582, units='m')
        self.prob.set_val(Dynamic.Vehicle.MASS, val=80442, units='kg')
        # 1344.5? 'reference' vs 'calculated'?
        self.prob.set_val(Aircraft.Wing.AREA, val=1341, units='ft**2')
        # calculated from online atmospheric table
        self.prob.set_val(Dynamic.Atmosphere.DENSITY, val=0.88821, units='kg/m**3')

        self.prob.run_model()

        # We know that computed drag (from FLOPS) is higher than what this tabular data
        # computes. Use loose tolerance.
        tol = 0.03

        assert_near_equal(
            self.prob.get_val(Dynamic.Vehicle.DRAG, units='N'), 53934.78861492, tol
        )  # check the value of each output

        # TODO resolve partials wrt gravity (decide on implementation of gravity)
        partial_data = self.prob.check_partials(out_stream=None, method='cs', step=1.1e-40)
        assert_check_partials(partial_data, atol=1e-9, rtol=1e-12)  # check the partial derivatives

    def test_parameters(self):
        local_phase_info = deepcopy(phase_info)
        core_aero = local_phase_info['cruise']['subsystem_options']['core_aerodynamics']

        core_aero['method'] = 'tabular'
        core_aero['CDI_data'] = CDI_table
        core_aero['CD0_data'] = CD0_table
        local_phase_info.pop('climb')
        local_phase_info.pop('descent')

        prob = AviaryProblem(verbosity=0)

        prob.load_inputs(
            'subsystems/aerodynamics/flops_based/test/data/high_wing_single_aisle.csv',
            local_phase_info,
        )

        # Preprocess inputs
        prob.check_and_preprocess_inputs()

        prob.add_pre_mission_systems()
        prob.add_phases()
        prob.add_post_mission_systems()

        prob.link_phases()

        prob.setup()

        prob.set_initial_guesses()

        print('about to run')
        prob.run_model()

        # verify that we are promoting the parameters.
        wing_area = prob.get_val('traj.cruise.rhs_all.aircraft:wing:area', units='ft**2')
        actual_wing_area = prob.aviary_inputs.get_val(Aircraft.Wing.AREA, units='ft**2')
        assert_near_equal(wing_area, actual_wing_area)


@use_tempdirs
class TabularAeroGroupDataTest(unittest.TestCase):
    # Test tabular drag comp with training data, structured grid
    def setUp(self):
        self.prob = om.Problem()
        aviary_options = AviaryValues()
        aviary_options.set_val(Settings.VERBOSITY, 0)

        CDI_table = _default_CDI_data()
        CDI_values = CDI_table.get_val('lift_dependent_drag_coefficient')
        CD0_table = _default_CD0_data()
        CD0_values = CD0_table.get_val('zero_lift_drag_coefficient')

        drag_data = om.ExecComp()
        drag_data.add_output(
            Aircraft.Design.LIFT_INDEPENDENT_DRAG_POLAR, CD0_values, units='unitless'
        )
        drag_data.add_output(
            Aircraft.Design.LIFT_DEPENDENT_DRAG_POLAR, CDI_values, units='unitless'
        )

        self.prob.model.add_subsystem('drag_data', drag_data, promotes_outputs=['*'])

        # Pass zero-arrays for the training data, so that this test won't pass unless
        # we are passing the values from the drag_data component.
        shape = CDI_table.get_item('lift_dependent_drag_coefficient')[0].shape
        CDI_clean_table = _default_CDI_data()
        CDI_clean_table.set_val('lift_dependent_drag_coefficient', np.zeros(shape))

        shape = CD0_table.get_item('zero_lift_drag_coefficient')[0].shape
        CD0_clean_table = _default_CD0_data()
        CD0_clean_table.set_val('zero_lift_drag_coefficient', np.zeros(shape))

        self.CDI_values = CDI_values
        self.CD0_values = CD0_values
        self.CDI_clean_table = CDI_clean_table
        self.CD0_clean_table = CD0_clean_table

        kwargs = {
            'method': 'tabular',
            'CDI_data': CDI_clean_table,
            'CD0_data': CD0_clean_table,
            'connect_training_data': True,
        }

        aero_builder = CoreAerodynamicsBuilder(code_origin=FLOPS)

        self.prob.model.add_subsystem(
            'aero',
            aero_builder.build_mission(num_nodes=1, aviary_inputs=aviary_options, **kwargs),
            promotes_inputs=['*'],
            promotes_outputs=['*'],
        )

        setup_model_options(self.prob, aviary_options)

        self.prob.model.set_input_defaults(Dynamic.Atmosphere.MACH, val=0.3876, units='unitless')

        self.prob.setup(check=False, force_alloc_complex=True)

    def test_case(self):
        # TODO currently no way to use FLOPS test case data for mission components
        # test data from large_single_aisle_2 climb profile
        # tabular aero was set to large_single_aisle_1 data, expected value adjusted accordingly
        self.prob.set_val(
            Dynamic.Mission.VELOCITY, val=115, units='m/s'
        )  # convert from knots to ft/s
        self.prob.set_val(Dynamic.Mission.ALTITUDE, val=10582, units='m')
        self.prob.set_val(Dynamic.Vehicle.MASS, val=80442, units='kg')
        # 1344.5? 'reference' vs 'calculated'?
        self.prob.set_val(Aircraft.Wing.AREA, val=1341, units='ft**2')
        # calculated from online atmospheric table
        self.prob.set_val(Dynamic.Atmosphere.DENSITY, val=0.88821, units='kg/m**3')

        self.prob.run_model()

        # We know that computed drag (from FLOPS) is higher than what this tabular data
        # computes. Use loose tolerance.
        tol = 0.03

        assert_near_equal(
            self.prob.get_val(Dynamic.Vehicle.DRAG, units='N'), 53934.78861492, tol
        )  # check the value of each output

        # TODO resolve partials wrt gravity (decide on implementation of gravity)
        partial_data = self.prob.check_partials(out_stream=None, method='cs', step=1.1e-40)
        assert_check_partials(partial_data, atol=1e-9, rtol=1e-12)  # check the partial derivatives

    def test_parameters(self):
        local_phase_info = deepcopy(phase_info)
        core_aero = local_phase_info['cruise']['subsystem_options']['core_aerodynamics']

        core_aero['method'] = 'tabular'
        core_aero['connect_training_data'] = True
        core_aero['CDI_data'] = self.CDI_clean_table
        core_aero['CD0_data'] = self.CD0_clean_table
        local_phase_info.pop('climb')
        local_phase_info.pop('descent')

        prob = AviaryProblem()

        prob.load_inputs(
            'subsystems/aerodynamics/flops_based/test/data/high_wing_single_aisle.csv',
            local_phase_info,
        )

        # Preprocess inputs
        prob.check_and_preprocess_inputs()

        prob.add_pre_mission_systems()
        prob.add_phases()
        prob.add_post_mission_systems()

        prob.link_phases()

        # Connect or set.
        prob.aviary_inputs.set_val(Aircraft.Design.LIFT_INDEPENDENT_DRAG_POLAR, self.CD0_values)
        prob.aviary_inputs.set_val(Aircraft.Design.LIFT_DEPENDENT_DRAG_POLAR, self.CDI_values)

        prob.setup()

        prob.set_initial_guesses()

        prob.run_model()

        assert_near_equal(prob.get_val('traj.cruise.rhs_all.drag', units='lbf')[0], 9907.0, 1.0e-3)


data_sets = ['LargeSingleAisle1FLOPS', 'LargeSingleAisle2FLOPS', 'N3CC']


class ComputedVsTabularTest(unittest.TestCase):
    @parameterized.expand(data_sets, name_func=print_case)
    def test_case(self, case_name):
        flops_inputs = get_flops_inputs(case_name, preprocess=True)
        flops_outputs = get_flops_outputs(case_name)

        flops_inputs.set_val(Aircraft.Design.LIFT_DEPENDENT_DRAG_COEFF_FACTOR, 0.9)
        flops_inputs.set_val(Aircraft.Design.ZERO_LIFT_DRAG_COEFF_FACTOR, 1.1)
        flops_inputs.set_val(Aircraft.Design.SUBSONIC_DRAG_COEFF_FACTOR, 0.9)
        flops_inputs.set_val(Aircraft.Design.SUPERSONIC_DRAG_COEFF_FACTOR, 1.1)

        key = Aircraft.Propulsion.TOTAL_NUM_ENGINES
        flops_inputs.set_val(key, flops_outputs.get_val(key))

        key = Aircraft.Propulsion.TOTAL_SCALED_SLS_THRUST
        flops_inputs.set_val(key, *(flops_outputs.get_item(key)))

        flops_inputs.set_val(Settings.VERBOSITY, 0)

        mass, units = flops_inputs.get_item(Mission.Design.GROSS_MASS)
        mass = mass * 0.92

        alt = 10582
        alt_units = 'm'

        vel = 115
        vel_units = 'm/s'

        dynamic_inputs = AviaryValues()

        dynamic_inputs.set_val(Dynamic.Mission.VELOCITY, val=vel, units=vel_units)
        dynamic_inputs.set_val(Dynamic.Mission.ALTITUDE, val=alt, units=alt_units)
        dynamic_inputs.set_val(Dynamic.Vehicle.MASS, val=mass, units=units)

        prob = _get_computed_aero_data_at_altitude(alt, alt_units)

        sos = prob.get_val(Dynamic.Atmosphere.SPEED_OF_SOUND, vel_units)
        mach = vel / sos

        dynamic_inputs.set_val(Dynamic.Atmosphere.MACH, val=mach, units='unitless')

        key = Dynamic.Atmosphere.DENSITY
        units = 'kg/m**3'
        val = prob.get_val(key, units)

        dynamic_inputs.set_val(key, val=val, units=units)

        key = Dynamic.Atmosphere.TEMPERATURE
        units = 'degR'
        val = prob.get_val(key, units)

        dynamic_inputs.set_val(key, val=val, units=units)

        key = Dynamic.Atmosphere.STATIC_PRESSURE
        units = 'N/m**2'
        val = prob.get_val(key, units)

        dynamic_inputs.set_val(key, val=val, units=units)

        prob = _run_computed_aero_harness(flops_inputs, dynamic_inputs, 1)

        computed_drag = prob.get_val(Dynamic.Vehicle.DRAG, 'N')

        CDI_data, CD0_data = _computed_aero_drag_data(
            flops_inputs, *_design_altitudes.get_item(case_name)
        )

        prob = om.Problem()

        kwargs = {'method': 'tabular', 'CDI_data': CDI_data, 'CD0_data': CD0_data}

        aero_builder = CoreAerodynamicsBuilder(code_origin=FLOPS)

        prob.model.add_subsystem(
            'aero',
            aero_builder.build_mission(num_nodes=1, aviary_inputs=flops_inputs, **kwargs),
            promotes_inputs=['*'],
            promotes_outputs=['*'],
        )

        setup_model_options(prob, flops_inputs)

        prob.model.set_input_defaults(Dynamic.Atmosphere.MACH, val=0.3876, units='unitless')

        prob.setup(check=False, force_alloc_complex=True)

        for key, (val, units) in dynamic_inputs:
            try:
                prob.set_val(key, val, units)
            except:
                pass  # unused variable

        set_aviary_initial_values(prob, flops_inputs)

        prob.run_model()

        tabular_drag = prob.get_val(Dynamic.Vehicle.DRAG, 'N')

        assert_near_equal(tabular_drag, computed_drag, 0.005)

        partial_data = prob.check_partials(out_stream=None, method='cs', step=1.1e-40)
        assert_check_partials(partial_data, atol=1e-9, rtol=1e-12)


# region - hardcoded data from large_single_aisle_1 (fixed alt cruise variant) FLOPS model
def _default_CD0_data():
    alt_range = _make_default_alt_range()  # len == 13
    mach_range = _make_default_mach_range()  # len == 12

    # fmt: off
    CD0 = [
        [
            0.02182, 0.02228, 0.02278, 0.02332, 0.02389, 0.02451,
            0.02518, 0.0259, 0.02689, 0.02801, 0.02921, 0.03049,
        ],
        [
            0.03184, 0.02043, 0.02086, 0.02132, 0.0218, 0.02233,
            0.02289, 0.02349, 0.02414, 0.02504, 0.02605, 0.02713,
        ],
        [
            0.02827, 0.02949, 0.01946, 0.01987, 0.02029, 0.02075,
            0.02123, 0.02176, 0.02232, 0.02293, 0.02377, 0.02471,
        ],
        [
            0.0257, 0.02676, 0.02788, 0.0187, 0.01908, 0.01949,
            0.01992, 0.02038, 0.02088, 0.02141, 0.02199, 0.02278,
        ],
        [
            0.02366, 0.0246, 0.0256, 0.02665, 0.01824, 0.0186,
            0.01899, 0.0194, 0.01984, 0.02031, 0.02082, 0.02137,
        ],
        [
            0.02212, 0.02297, 0.02386, 0.02481, 0.02581, 0.01828,
            0.01863, 0.019, 0.0194, 0.01982, 0.02027, 0.02076,
        ],
        [
            0.02129, 0.02201, 0.02282, 0.02368, 0.02458, 0.02554,
            0.01843, 0.01878, 0.01914, 0.01953, 0.01994, 0.02039,
        ],
        [
            0.02087, 0.02139, 0.02209, 0.02289, 0.02373, 0.02461,
            0.02555, 0.01864, 0.01898, 0.01934, 0.01972, 0.02014,
        ],
        [
            0.02058, 0.02105, 0.02157, 0.02227, 0.02305, 0.02388,
            0.02476, 0.02569, 0.01909, 0.01943, 0.01979, 0.02017,
        ],
        [
            0.02058, 0.02101, 0.02149, 0.02199, 0.02269, 0.02347,
            0.02429, 0.02516, 0.02608, 0.02021, 0.02054, 0.02089,
        ],
        [
            0.02127, 0.02168, 0.02211, 0.02258, 0.02308, 0.02377,
            0.02454, 0.02535, 0.02622, 0.02713, 0.02222, 0.02255,
        ],
        [
            0.0229, 0.02328, 0.02368, 0.02411, 0.02457, 0.02507,
            0.02575, 0.02651, 0.02732, 0.02818, 0.02908, 0.03704,
        ],
        [
            0.03737, 0.03772, 0.03809, 0.03849, 0.03891, 0.03937,
            0.03987, 0.04054, 0.0413, 0.0421, 0.04294, 0.04384,
        ],
    ]
    # fmt: on

    # mach_list, alt_list = np.meshgrid(mach_range, alt_range)

    CD0 = np.array(CD0)  # .flatten()
    # mach_list = np.array(mach_list).flatten()
    # alt_list = np.array(alt_list).flatten()

    CD0_data = NamedValues()
    CD0_data.set_val(Dynamic.Mission.ALTITUDE, alt_range, 'ft')
    CD0_data.set_val(Dynamic.Atmosphere.MACH, mach_range)
    CD0_data.set_val('zero_lift_drag_coefficient', CD0)

    return CD0_data


def _default_CDI_data():
    mach_range = _make_default_mach_range()  # len == 12
    cl_range = _make_default_cl_range()  # len == 15

    # fmt: off
    CDI = [
        [
            0.00114, 0.00138, 0.0019, 0.0027, 0.00378, 0.00511, 0.00669,
            0.00837, 0.0104, 0.01295, 0.01558, 0.01837, 0.0215, 0.025, 0.02888,
        ],  # 0
        [
            0.00113, 0.00137, 0.0019, 0.0027, 0.00377, 0.00511, 0.00669,
            0.00837, 0.0104, 0.01295, 0.01558, 0.01837, 0.0215, 0.025, 0.02888,
        ],  # 1
        [
            0.00114, 0.00138, 0.0019, 0.0027, 0.00378, 0.00511, 0.00669,
            0.00837, 0.0104, 0.01295, 0.01558, 0.01837, 0.0215, 0.025, 0.02888,
        ],  # 2
        [
            0.00117, 0.00138, 0.0019, 0.0027, 0.00379, 0.00513, 0.0067,
            0.00837, 0.01041, 0.01295, 0.01558, 0.01837, 0.0215, 0.025, 0.02888,
        ],  # 3
        [
            0.00121, 0.0014, 0.0019, 0.0027, 0.00381, 0.00515, 0.0067,
            0.00838, 0.01042, 0.01294, 0.01558, 0.01837, 0.0215, 0.025, 0.02888,
        ],  # 4
        [
            0.00132, 0.00144, 0.0019, 0.00271, 0.00387, 0.00522, 0.00673,
            0.00839, 0.01043, 0.01294, 0.01558, 0.01837, 0.0215, 0.025, 0.02888,
        ],  # 5
        [
            0.00142, 0.00148, 0.00192, 0.00273, 0.00392, 0.00529, 0.00675,
            0.00841, 0.01045, 0.01293, 0.01556, 0.01841, 0.02169, 0.02542, 0.02961,
        ],  # 6
        [
            0.0015, 0.00152, 0.00194, 0.00276, 0.00397, 0.00534, 0.00678,
            0.00842, 0.01046, 0.0129, 0.01562, 0.01891, 0.02291, 0.02769, 0.03327,
        ],  # 7
        [
            0.00166, 0.00159, 0.00196, 0.00279, 0.00406, 0.00549, 0.00693,
            0.00855, 0.01065, 0.01328, 0.01686, 0.02156, 0.02667, 0.03227, 0.03832,
        ],  # 8
        [
            0.00208, 0.00175, 0.00201, 0.00285, 0.00428, 0.00592, 0.0076,
            0.00965, 0.01245, 0.01657, 0.0215, 0.02697, 0.0341, 0.04264, 0.0526,
        ],  # 9
        [
            0.00336, 0.00221, 0.00209, 0.003, 0.00494, 0.00757, 0.01074,
            0.01452, 0.01987, 0.02654, 0.03295, 0.03957, 0.04634, 0.05334, 0.06059,
        ],  # 10
        [
            0.00636, 0.00327, 0.00224, 0.00324, 0.00627, 0.01154, 0.01915,
            0.02577, 0.03848, 0.05251, 0.05737, 0.06445, 0.0703, 0.07582, 0.08127,
        ],
    ]  # 11
    # fmt: on

    # cl_list, mach_list = np.meshgrid(cl_range, mach_range)

    CDI = np.array(CDI)  # .flatten()
    # cl_list = np.array(cl_list).flatten()
    # mach_list = np.array(mach_list).flatten()
    CDI_data = NamedValues()
    CDI_data.set_val(Dynamic.Atmosphere.MACH, mach_range)
    CDI_data.set_val('lift_coefficient', cl_range)
    CDI_data.set_val('lift_dependent_drag_coefficient', CDI)

    return CDI_data


# fmt: off
def _make_default_alt_range():
    alt_range = [
        0, 5000, 10000, 15000, 20000, 25000, 30000, 35000, 40000, 45000, 50000, 55000, 60000
    ]

    return alt_range


def _make_default_mach_range():
    mach_range = [
        0.200, 0.300, 0.400, 0.500, 0.600, 0.700, 0.750, 0.775, 0.800, 0.825, 0.850, 0.875
    ]

    return mach_range


def _make_default_cl_range():
    cl_range = [0.15, 0.2, 0.25, 0.3, 0.35, 0.4, 0.45, 0.5, 0.55, 0.6, 0.65, 0.7, 0.75, 0.8, 0.85]

    return cl_range
# fmt: on

# endregion - hardcoded data from large_single_aisle_1 (fixed alt cruise variant) FLOPS model


# region - computed aero data
def _computed_aero_drag_data(flops_inputs: AviaryValues, design_altitude, units):
    nsteps = 12

    start = 0.0
    stop = 70000.0
    step = (stop - start) / nsteps
    alt = np.arange(start, stop, step)  # ft

    start = 0.2
    stop = 1.0
    step = (stop - start) / nsteps
    seed = np.arange(start, stop, step)

    mach = np.repeat(seed, nsteps)  # unitless
    CL = np.tile(seed, nsteps)  # unitless

    S = flops_inputs.get_val(Aircraft.Wing.AREA, 'ft**2')

    # calculate temperature (degR), static pressure (lbf/ft**2), and mass (lbm) at design
    # altitude from lift coefficients and Mach numbers
    prob: om.Problem = _get_computed_aero_data_at_altitude(design_altitude, units)
    T = prob.get_val(Dynamic.Atmosphere.TEMPERATURE, 'degR')
    P = prob.get_val(Dynamic.Atmosphere.STATIC_PRESSURE, 'lbf/ft**2')

    mass = lift = CL * S * 0.5 * 1.4 * P * mach**2  # lbf -> lbm * 1g

    # calculate lift-dependent drag coefficient table, including pressure drag effects
    nn = len(mass)

    dynamic_inputs = AviaryValues()

    dynamic_inputs.set_val(Dynamic.Atmosphere.MACH, val=mach)
    dynamic_inputs.set_val(Dynamic.Atmosphere.STATIC_PRESSURE, val=P, units='lbf/ft**2')
    dynamic_inputs.set_val(Dynamic.Atmosphere.TEMPERATURE, val=T, units='degR')
    dynamic_inputs.set_val(Dynamic.Vehicle.MASS, val=mass, units='lbm')

    prob = _run_computed_aero_harness(flops_inputs, dynamic_inputs, nn)

    CDI: np.ndarray = prob.get_val('CDI')
    CDI = np.reshape(CDI.flatten(), (nsteps, nsteps))

    CDI_data = NamedValues()
    CDI_data.set_val(Dynamic.Atmosphere.MACH, seed)
    CDI_data.set_val('lift_coefficient', seed)
    CDI_data.set_val('lift_dependent_drag_coefficient', CDI)

    # calculate lift-independent drag coefficient table
    mass, units = flops_inputs.get_item(Mission.Design.GROSS_MASS)
    mass = mass * 0.9

    mach = seed
    nn = len(mach)

    dynamic_inputs = AviaryValues()

    dynamic_inputs.set_val(Dynamic.Atmosphere.MACH, val=mach)
    dynamic_inputs.set_val(Dynamic.Vehicle.MASS, val=mass, units=units)

    CD0 = []

    for h in alt:
        prob: om.Problem = _get_computed_aero_data_at_altitude(h, 'ft')
        T = prob.get_val(Dynamic.Atmosphere.TEMPERATURE, 'degR')
        P = prob.get_val(Dynamic.Atmosphere.STATIC_PRESSURE, 'lbf/ft**2')

        dynamic_inputs.set_val(Dynamic.Atmosphere.STATIC_PRESSURE, val=P, units='lbf/ft**2')
        dynamic_inputs.set_val(Dynamic.Atmosphere.TEMPERATURE, val=T, units='degR')

        prob = _run_computed_aero_harness(flops_inputs, dynamic_inputs, nn)

        CD0.append(prob.get_val('CD0'))

    CD0 = np.array(CD0)

    CD0_data = NamedValues()
    CD0_data.set_val(Dynamic.Mission.ALTITUDE, alt, 'ft')
    CD0_data.set_val(Dynamic.Atmosphere.MACH, seed)
    CD0_data.set_val('zero_lift_drag_coefficient', CD0)

    return (CDI_data, CD0_data)


def _get_computed_aero_data_at_altitude(altitude, units):
    prob = om.Problem()

    prob.model.add_subsystem(name='atmosphere', subsys=Atmosphere(num_nodes=1), promotes=['*'])

    prob.setup()

    prob.set_val(Dynamic.Mission.ALTITUDE, altitude, units)

    prob.run_model()

    return prob


def _run_computed_aero_harness(flops_inputs, dynamic_inputs, num_nodes):
    prob = om.Problem(_ComputedAeroHarness(num_nodes=num_nodes, aviary_options=flops_inputs))

    setup_model_options(prob, flops_inputs)

    prob.setup()

    set_aviary_initial_values(prob, dynamic_inputs)
    set_aviary_initial_values(prob, flops_inputs)

    prob.run_model()

    return prob


class _ComputedAeroHarness(om.Group):
    """
    Calculate drag and drag polars.
    """

    def initialize(self):
        options = self.options

        options.declare('num_nodes', types=int)

        options.declare('gamma', default=1.4, desc='Ratio of specific heats for air.')

        options.declare(
            'aviary_options',
            types=AviaryValues,
            desc='collection of Aircraft/Mission specific options',
        )

    def setup(self):
        options = self.options

        nn = options['num_nodes']
        gamma = options['gamma']
        aviary_options: AviaryValues = options['aviary_options']

        engines = [build_engine_deck(aviary_options)]
        # don't need mass, skip it
<<<<<<< HEAD
        default_premission_subsystems = get_default_premission_subsystems('FLOPS', engines)[
            :-1]
=======
        default_premission_subsystems = get_default_premission_subsystems('FLOPS', engine)[:-1]
>>>>>>> 62c20687

        # Upstream pre-mission analysis for aero
        pre_mission: om.Group = self.add_subsystem(
            'pre_mission',
            CorePreMission(aviary_options=aviary_options, subsystems=default_premission_subsystems),
            promotes_inputs=['aircraft:*'],
            promotes_outputs=['aircraft:*', 'mission:*'],
        )

        kwargs = {'method': 'computed', 'gamma': gamma}

        aero_builder = CoreAerodynamicsBuilder(code_origin=FLOPS)

        self.add_subsystem(
            'aero',
            aero_builder.build_mission(num_nodes=nn, aviary_inputs=aviary_options, **kwargs),
            promotes_inputs=['*'],
            promotes_outputs=['*'],
        )

        # key = Aircraft.Engine.SCALED_SLS_THRUST
        key = Aircraft.Engine.SCALE_FACTOR
        val, units = aviary_options.get_item(key)
        pre_mission.set_input_defaults(key, val, units)


_design_altitudes = AviaryValues(
    {
        'LargeSingleAisle1FLOPS': (41000, 'ft'),
        'LargeSingleAisle2FLOPS': (41000, 'ft'),
        'N3CC': (43000, 'ft'),
    }
)
# endregion - computed aero data


if __name__ == '__main__':
    # unittest.main()
    test = TabularAeroGroupDataTest()
    test.setUp()
    test.test_parameters()<|MERGE_RESOLUTION|>--- conflicted
+++ resolved
@@ -671,12 +671,7 @@
 
         engines = [build_engine_deck(aviary_options)]
         # don't need mass, skip it
-<<<<<<< HEAD
-        default_premission_subsystems = get_default_premission_subsystems('FLOPS', engines)[
-            :-1]
-=======
-        default_premission_subsystems = get_default_premission_subsystems('FLOPS', engine)[:-1]
->>>>>>> 62c20687
+        default_premission_subsystems = get_default_premission_subsystems('FLOPS', engines)[:-1]
 
         # Upstream pre-mission analysis for aero
         pre_mission: om.Group = self.add_subsystem(
