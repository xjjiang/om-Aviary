--- conflicted
+++ resolved
@@ -203,16 +203,10 @@
                 continue
 
             elif var_name.startswith('initialization_guesses:'):
-<<<<<<< HEAD
                 # get values labeled as initialization_guesses in .csv input file
-                initialization_guesses[var_name.removeprefix(
-                    'initialization_guesses:')] = float(var_values[0])
-=======
-                # get values labelled as initialization_guesses in .csv input file
                 initialization_guesses[
                     var_name.removeprefix('initialization_guesses:')
                 ] = float(var_values[0])
->>>>>>> 7472c640
                 continue
 
             elif ":" in var_name:
