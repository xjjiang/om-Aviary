"""
Fortran_to_Aviary.py is used to read in Fortran based vehicle decks and convert them to Aviary decks.

FLOPS, GASP, or Aviary names can be used for variables (Ex WG or Mission:Design:GROSS_MASS)
When specifying variables from FORTRAN, they should be in the appropriate NAMELIST.
Aviary variable names should be specified outside any NAMELISTS.
Names are not case-sensitive.
Units can be specified using any of the openMDAO valid units.
Comments can be added using !
Lists can be entered by separating values with commas.
Individual list elements can be specified by adding an index after the variable name.
(NOTE: 1 indexing is used inside NAMELISTS, while 0 indexing is used outside NAMELISTS)

Example inputs:
aircraft:fuselage:pressure_differential = .5, atm !DELP in GASP, but using atmospheres instead of psi
ARNGE(1) = 3600 !target range in nautical miles
"""

import csv
import re
import getpass

from datetime import datetime
from pathlib import Path
from openmdao.utils.units import valid_units

from aviary.utils.functions import convert_strings_to_data
from aviary.utils.named_values import NamedValues, get_items
from aviary.variable_info.variable_meta_data import _MetaData
from aviary.variable_info.variables import Aircraft, Mission, Settings
from aviary.variable_info.enums import LegacyCode, Verbosity, ProblemType
from aviary.utils.functions import get_path
from aviary.utils.legacy_code_data.deprecated_vars import (
    flops_deprecated_vars,
    gasp_deprecated_vars,
)

FLOPS = LegacyCode.FLOPS
GASP = LegacyCode.GASP


def create_aviary_deck(
    fortran_deck: str,
    legacy_code=None,
    defaults_deck=None,
    out_file=None,
    force=False,
    verbosity=Verbosity.BRIEF,
):
    '''
    Create an Aviary CSV file from a Fortran input deck
    Required input is the filepath to the input deck and legacy code. Optionally, a
    deck of default values can be specified, this is useful if an input deck
    assumes certain values for any unspecified variables
    If an invalid filepath is given, pre-packaged resources will be checked for
    input decks with a matching name.
    '''
    # compatibility with being passed int for verbosity
    verbosity = Verbosity(verbosity)

    # TODO generate both an Aviary input file and a phase_info file

    vehicle_data = {
        'input_values': NamedValues(),
        'unused_values': NamedValues(),
        'initialization_guesses': initialization_guesses,
        'verbosity': verbosity,
    }

    fortran_deck: Path = get_path(fortran_deck, verbose=False)

    timestamp = datetime.now().strftime('%m/%d/%y at %H:%M')
    user = getpass.getuser()
    comments = []

    comments.append(f'# created {timestamp} by {user}')
    comments.append(
        f'# {legacy_code.value}-derived aircraft input deck converted from '
        f'{fortran_deck.name}'
    )

    if out_file:
        out_file = Path(out_file)
    else:
        name = fortran_deck.stem
        out_file: Path = fortran_deck.parent.resolve().joinpath(name + '_converted.csv')

    if legacy_code is GASP:
        default_extension = '.dat'
        deprecated_vars = gasp_deprecated_vars
    elif legacy_code is FLOPS:
        default_extension = '.txt'
        deprecated_vars = flops_deprecated_vars

    if not defaults_deck:
        defaults_filename = (
            legacy_code.value.lower() + '_default_values' + default_extension
        )
        defaults_deck = (
            Path(__file__)
            .parent.resolve()
            .joinpath('legacy_code_data', defaults_filename)
        )

    # create dictionary to convert legacy code variables to Aviary variables
    # key: variable name, value: either None or relevant historical_name
    aviary_variable_dict = generate_aviary_names([legacy_code.value])

    if defaults_deck:  # If defaults are specified, initialize the vehicle with them
        vehicle_data = input_parser(
            defaults_deck,
            vehicle_data,
            aviary_variable_dict,
            deprecated_vars,
            legacy_code,
        )

    vehicle_data = input_parser(
        fortran_deck, vehicle_data, aviary_variable_dict, deprecated_vars, legacy_code
    )
    if legacy_code is GASP:
        vehicle_data = update_gasp_options(vehicle_data)
    elif legacy_code is FLOPS:
        vehicle_data = update_flops_options(vehicle_data)
    vehicle_data = update_aviary_options(vehicle_data)

    if (
        not out_file.is_file()
    ):  # default outputted file to be in same directory as input
        out_file = fortran_deck.parent / out_file

    if out_file.is_file():
        if not force:
            raise RuntimeError(
                f'{out_file} already exists. Choose a new name or enable ' '--force'
            )
        elif verbosity >= Verbosity.BRIEF:
            print(f'Overwriting existing file: {out_file.name}')

    else:
        # create any directories defined by the new filename if they don't already exist
        out_file.parent.mkdir(parents=True, exist_ok=True)
        if verbosity >= Verbosity.VERBOSE:
            print('Writing to:', out_file)

    # TODO Use the existing utilities to write this input file? It will be much more
    #      human-readable
    # open the file in write mode
    with open(out_file, 'w', newline='') as f:
        writer = csv.writer(f)
        # Write header info and comments
        for comment in comments:
            writer.writerow([comment])
        writer.writerow([])
        # Values that have been successfully translated to Aviary variables
        writer.writerow(['# Input Values'])
        for var, (val, units) in sorted(vehicle_data['input_values']):
            writer.writerow([var] + val + [units])

        # TODO these should just get directly added to vehicle_data
        if legacy_code is FLOPS:
            EOM = 'height_energy'
            mass = 'FLOPS'
        if legacy_code is GASP:
            EOM = '2DOF'
            mass = 'GASP'
        writer.writerow(['settings:equations_of_motion'] + [EOM])
        writer.writerow(['settings:mass_method'] + [mass])

        if legacy_code is GASP:
            # Values used in initial guessing of the trajectory
            writer.writerow([])
            writer.writerow(['# Initialization Guesses'])
            for var_name in sorted(vehicle_data['initialization_guesses']):
                row = [var_name, vehicle_data['initialization_guesses'][var_name]]
                writer.writerow(row)

        # Values that were not successfully converted
        writer.writerow([])
        writer.writerow(['# Unconverted Values'])
        for var, (val, _) in sorted(vehicle_data['unused_values']):
            writer.writerow([var] + val)


def input_parser(fortran_deck, vehicle_data, alternate_names, unused_vars, legacy_code):
    '''
    input_parser will modify the values in the vehicle_data dictionary using the data in the
    fortran_deck.
    Lines are read one by one, comments are removed, and namelists are tracked.
    Lines with multiple variable-data pairs are supported, but the last value per variable must
    be followed by a trailing comma.
    '''
    with open(fortran_deck, 'r') as f_in:
        current_namelist = current_tag = ''
        for line in f_in:
            terminate_namelist = False

            tmp = [*line.split('!', 1), '']
            line, comment = tmp[0], tmp[1]  # anything after the first ! is a comment

            # remove all white space and trailing commas
            line = ''.join(line.split()).rstrip(',')
            if len(line.split()) == 0:
                continue  # skip line if it contains only white space

            # Track when namelists are opened and closed
            if (line.lstrip()[0] in ['$', '&']) and current_tag == '':
                current_tag = line.lstrip()[0]
                current_namelist = line.split(current_tag)[1].split()[0] + '.'
            elif (line.lstrip()[0] == current_tag) or (line.rstrip()[-1] == '/'):
                line = line.replace('/', '')
                terminate_namelist = True

            number_of_variables = line.count('=')
            if number_of_variables == 1:
                # get the first element and remove white space
                var_name = ''.join(line.split('=')[0].split())
                # everything after the = is the data
                data = line.split('=')[1]
                try:
                    vehicle_data = process_and_store_data(
                        data,
                        var_name,
                        legacy_code,
                        current_namelist,
                        alternate_names,
                        vehicle_data,
                        unused_vars,
                        comment,
                    )
                except Exception as err:
                    if current_namelist == '':
                        raise RuntimeError(
                            line + ' could not be parsed successfully.'
                            '\nIf this was intended as a comment, '
                            'add an "!" at the beginning of the line.'
                        ) from err
                    else:
                        raise err
            elif number_of_variables > 1:
                sub_line = line.split('=')  # split the line at each =
                var_name = sub_line[0]  # the first element is the first name
                for ii in range(number_of_variables):
                    # Each of the following elements contains all of the data for the current variable
                    # and the last element is the name of the next variable
                    sub_list = sub_line[ii + 1].split(',')
                    if ii + 1 < number_of_variables:
                        next_var_name = sub_list.pop()
                        if not next_var_name[0].isalpha():
                            index = next(
                                (i for i, c in enumerate(next_var_name) if c.isalpha()),
                                len(next_var_name),
                            )
                            sub_list.append(next_var_name[:index])
                            next_var_name = next_var_name[index:]

                    data = ','.join(sub_list)
                    try:
                        vehicle_data = process_and_store_data(
                            data,
                            var_name,
                            legacy_code,
                            current_namelist,
                            alternate_names,
                            vehicle_data,
                            unused_vars,
                            comment,
                        )
                    except Exception as err:
                        if current_namelist == '':
                            raise RuntimeError(
                                line + ' could not be parsed successfully.'
                                '\nIf this was intended as a comment, '
                                'add an "!" at the beginning of the line.'
                            ) from err
                        else:
                            raise err
                    var_name = next_var_name

            if terminate_namelist:
                current_namelist = current_tag = ''

    return vehicle_data


def process_and_store_data(
    data,
    var_name,
    legacy_code,
    current_namelist,
    alternate_names,
    vehicle_data,
    unused_vars,
    comment='',
):
    '''
    process_and_store_data takes in a string that contains the data, the current variable's name and
    namelist, the dictionary of alternate names, and the current vehicle data.
    It will convert the string of data into a list, get units, check whether the data specified is
    part of a list or a single element, and update the current name to it's equivalent Aviary name.
    The variables are also sorted based on whether they will set an Aviary variable or they are for initial guessing
    '''

    guess_names = list(initialization_guesses.keys())
    var_ind = data_units = None
    skip_variable = False
    # skip any variables that shouldn't get converted
<<<<<<< HEAD
    if re.search(current_namelist + var_name + '\\Z', str(unused_vars), re.IGNORECASE):
=======
    if re.search(current_namelist + var_name + '\Z', str(unused_vars), re.IGNORECASE):
>>>>>>> 06ec618d
        return vehicle_data
    # remove any elements that are empty (caused by trailing commas or extra commas)
    data_list = [dat for dat in data.split(',') if dat != '']
    if len(data_list) > 0:
        if valid_units(data_list[-1]):
            # if the last element is a unit, remove it from the list and update the variable's units
            data_units = data_list.pop()
        var_values = convert_strings_to_data(data_list)
    else:
        skip_variable = True
        var_values = []

    list_of_equivalent_aviary_names, var_ind = update_name(
        alternate_names, current_namelist + var_name, vehicle_data['verbosity']
    )

    # Fortran uses 1 indexing, Python uses 0 indexing
    fortran_offset = 1 if current_namelist else 0
    if var_ind is not None:
        var_ind -= fortran_offset

    # Aviary has a reduction gearbox which is 1/gear ratio of GASP gearbox
    if current_namelist + var_name == 'INPROP.GR':
        var_values = [1 / var for var in var_values]
        vehicle_data['input_values'] = set_value(
            Aircraft.Engine.Gearbox.GEAR_RATIO,
            var_values,
            vehicle_data['input_values'],
            var_ind=var_ind,
            units=data_units,
        )

    for name in list_of_equivalent_aviary_names:
        if not skip_variable:
            if name in guess_names and legacy_code is GASP:
                # all initial guesses take only a single value
                vehicle_data['initialization_guesses'][name] = float(var_values[0])
                continue

            elif name in _MetaData:
                vehicle_data['input_values'] = set_value(
                    name,
                    var_values,
                    vehicle_data['input_values'],
                    var_ind=var_ind,
                    units=data_units,
                )
                continue

        vehicle_data['unused_values'] = set_value(
            name,
            var_values,
            vehicle_data['unused_values'],
            var_ind=var_ind,
            units=data_units,
        )
        if vehicle_data['verbosity'].value >= Verbosity.VERBOSE:
            print('Unused:', name, var_values, comment)

    return vehicle_data


def set_value(var_name, var_value, value_dict: NamedValues, var_ind=None, units=None):
    '''
    set_value will update the current value of a variable in a value dictionary that contains a value
    and it's associated units.
    If units are specified for the new value, they will be used, otherwise the current units in the
    value dictionary or the default units from _MetaData are used.
    If the new variable is part of a list, the current list will be extended if needed.
    '''

    if var_name in value_dict:
        current_value, units = value_dict.get_item(var_name)
    else:
        current_value = None
        if var_name in _MetaData:
            units = _MetaData[var_name]['units']
        else:
            units = 'unitless'
    if not units:
        units = 'unitless'

    if var_ind != None:
        # if an index is specified, use it, otherwise store the input as the whole value
        if isinstance(current_value, list):
            max_ind = len(current_value) - 1
            if var_ind > max_ind:
                current_value.extend((var_ind - max_ind) * [0])
        else:
            current_value = [current_value] + [0] * var_ind
        current_value[var_ind] = var_value[0]
        value_dict.set_val(var_name, current_value, units)
    else:
        if current_value != None and isinstance(current_value[0], bool):
            # if a variable is defined as boolean but is read in as number, set as boolean
            if var_value[0] == 1:
                var_value = ['True']
            elif var_value[0] == 0:
                var_value = ['False']
            else:
                ValueError(f"{var_name} allows 0 and 1 only, but it is {var_value[0]}")
        value_dict.set_val(var_name, var_value, units)
    return value_dict


def generate_aviary_names(code_bases):
    '''
    Create a dictionary for each of the specified Fortran code bases to map to the Aviary
    variable names. Each dictionary of Aviary names will have a list of Fortran names for
    each variable
    '''

    alternate_names = {}
    for code_base in code_bases:
        alternate_names[code_base] = {}
        for key in _MetaData.keys():
            historical_dict = _MetaData[key]['historical_name']
            if historical_dict and code_base in historical_dict:
                alt_name = _MetaData[key]['historical_name'][code_base]
                if isinstance(alt_name, str):
                    alt_name = [alt_name]
                alternate_names[code_base][key] = alt_name
    return alternate_names


def update_name(alternate_names, var_name, verbosity=Verbosity.BRIEF):
    '''update_name will convert a Fortran name to a list of equivalent Aviary names.'''

    if '(' in var_name:  # some GASP lists are given as individual elements
        # get the target index
        var_ind = int(var_name.split('(')[1].split(')')[0])
        var_name = var_name.split('(')[0]  # remove the index formatting
    else:
        var_ind = None

    all_equivalent_names = []
    for code_base in alternate_names.keys():
        for key, list_of_names in alternate_names[code_base].items():
            if list_of_names is not None:
                for altname in list_of_names:
                    altname = altname.lower()
                    if altname.endswith(var_name.lower()):
                        all_equivalent_names.append(key)
                        continue
                    elif var_ind is not None and altname.endswith(
                        f'{var_name.lower()}({var_ind})'
                    ):
                        all_equivalent_names.append(key)
                        var_ind = None
                        continue

    # if there are no equivalent variable names, return the original name
    if len(all_equivalent_names) == 0:
        if verbosity >= Verbosity.VERBOSE:
            print('passing: ', var_name)
        all_equivalent_names = [var_name]

    return all_equivalent_names, var_ind


def update_gasp_options(vehicle_data):
    """
    Handles variables that are affected by the values of others
    """
    input_values: NamedValues = vehicle_data['input_values']

    for var_name in gasp_scaler_variables:
        update_gasp_scaler_variables(var_name, input_values)

    flap_types = [
        "plain",
        "split",
        "single_slotted",
        "double_slotted",
        "triple_slotted",
        "fowler",
        "double_slotted_fowler",
    ]

    ## PROBLEM TYPE ##
    # if multiple values of target_range are specified, use the one that corresponds to the problem_type
    design_range, distance_units = input_values.get_item(Mission.Design.RANGE)
    try:
        problem_type = input_values.get_val(Settings.PROBLEM_TYPE)[0]
    except KeyError:
        problem_type = 'sizing'

    if isinstance(design_range, list):
        # if the design range target_range value is 0, set the problem_type to fallout
        if design_range[0] == 0:
            problem_type = 'fallout'
            input_values.set_val(Settings.PROBLEM_TYPE, [problem_type])
            design_range = 0
        if problem_type == 'sizing':
            design_range = design_range[0]
        elif problem_type == 'alternate':
            design_range = design_range[2]
        elif problem_type == 'fallout':
            design_range = 0
    else:
        if design_range == 0:
            input_values.set_val(Settings.PROBLEM_TYPE, ['fallout'])
    input_values.set_val(Mission.Design.RANGE, [design_range], distance_units)

    ## STRUT AND FOLD ##
    strut_loc = input_values.get_val(Aircraft.Strut.ATTACHMENT_LOCATION, 'ft')[0]
    folded_span = input_values.get_val(Aircraft.Wing.FOLDED_SPAN, 'ft')[0]

    if strut_loc == 0:
        input_values.set_val(Aircraft.Wing.HAS_STRUT, [False], 'unitless')
    else:
        input_values.set_val(Aircraft.Wing.HAS_STRUT, [True], 'unitless')
    if folded_span == 0:
        input_values.set_val(Aircraft.Wing.HAS_FOLD, [False], 'unitless')
    else:
        input_values.set_val(Aircraft.Wing.HAS_FOLD, [True], 'unitless')

    if strut_loc < 0:
        input_values.set_val(Aircraft.Wing.HAS_FOLD, [True], 'unitless')
        input_values.set_val(Aircraft.Wing.CHOOSE_FOLD_LOCATION, [False], 'unitless')
        strut_loc = abs(strut_loc)

    if strut_loc < 1:
        input_values.set_val(
            Aircraft.Strut.ATTACHMENT_LOCATION_DIMENSIONLESS, [strut_loc], 'unitless'
        )
        input_values.set_val(
            Aircraft.Strut.DIMENSIONAL_LOCATION_SPECIFIED, [False], 'unitless'
        )
    else:
        input_values.set_val(Aircraft.Strut.ATTACHMENT_LOCATION, [strut_loc], 'ft')
        input_values.set_val(
            Aircraft.Strut.DIMENSIONAL_LOCATION_SPECIFIED, [True], 'unitless'
        )

    if input_values.get_val(Aircraft.Wing.HAS_FOLD)[0]:
        if not input_values.get_val(Aircraft.Wing.CHOOSE_FOLD_LOCATION)[0]:
            input_values.set_val(
                Aircraft.Wing.FOLD_DIMENSIONAL_LOCATION_SPECIFIED, [True], 'unitless'
            )
        else:
            if input_values.get_val(Aircraft.Wing.FOLDED_SPAN, 'ft')[0] > 1:
                input_values.set_val(
                    Aircraft.Wing.FOLD_DIMENSIONAL_LOCATION_SPECIFIED,
                    [True],
                    'unitless',
                )
            else:
                input_values.set_val(
                    Aircraft.Wing.FOLD_DIMENSIONAL_LOCATION_SPECIFIED,
                    [False],
                    'unitless',
                )
    else:
        input_values.set_val(Aircraft.Wing.CHOOSE_FOLD_LOCATION, [True], 'unitless')
        input_values.set_val(
            Aircraft.Wing.FOLD_DIMENSIONAL_LOCATION_SPECIFIED, [False], 'unitless'
        )

    ## FLAPS ##
    flap_type = input_values.get_val(Aircraft.Wing.FLAP_TYPE)[0]
    if not isinstance(flap_type, str):
        flap_type = flap_types[flap_type - 1]
        input_values.set_val(Aircraft.Wing.FLAP_TYPE, [flap_type])
    flap_ind = flap_types.index(flap_type)
    if input_values.get_val(Aircraft.Wing.HIGH_LIFT_MASS_COEFFICIENT)[0] <= 0:
        input_values.set_val(
            Aircraft.Wing.HIGH_LIFT_MASS_COEFFICIENT,
            [[0.62, 1.0, 0.733, 1.2, 1.32, 0.633, 0.678][flap_ind]],
        )
    if input_values.get_val(Aircraft.Wing.OPTIMUM_FLAP_DEFLECTION, 'deg')[0] == 0:
        input_values.set_val(
            Aircraft.Wing.OPTIMUM_FLAP_DEFLECTION,
            [[60, 60, 40, 55, 55, 30, 30][flap_ind]],
            'deg',
        )
    if input_values.get_val(Aircraft.Wing.FLAP_LIFT_INCREMENT_OPTIMUM)[0] == 0:
        input_values.set_val(
            Aircraft.Wing.FLAP_LIFT_INCREMENT_OPTIMUM,
            [[0.9, 0.8, 1.18, 1.4, 1.6, 1.67, 2.25][flap_ind]],
        )
    if input_values.get_val(Aircraft.Wing.FLAP_DRAG_INCREMENT_OPTIMUM)[0] == 0:
        input_values.set_val(
            Aircraft.Wing.FLAP_DRAG_INCREMENT_OPTIMUM,
            [[0.12, 0.23, 0.13, 0.23, 0.23, 0.1, 0.15][flap_ind]],
        )

    res = input_values.get_val(Aircraft.Design.RESERVE_FUEL_ADDITIONAL, units='lbm')[0]
    if res <= 0:
        input_values.set_val(Aircraft.Design.RESERVE_FUEL_ADDITIONAL, [0], units='lbm')
        input_values.set_val(
            Aircraft.Design.RESERVE_FUEL_FRACTION, [-res], units='unitless'
        )
    elif res >= 10:
        input_values.set_val(
            Aircraft.Design.RESERVE_FUEL_FRACTION, [0], units='unitless'
        )
    else:
        ValueError('"FRESF" is not valid between 0 and 10.')

    # if the value is negative, we are asking the code to calculate it
    # if it is positive, then we are going to use it as an override
    if input_values.get_val(Aircraft.Wing.FORM_FACTOR)[0] < 0:
        input_values.delete(Aircraft.Wing.FORM_FACTOR)
    if input_values.get_val(Aircraft.HorizontalTail.FORM_FACTOR)[0] < 0:
        input_values.delete(Aircraft.HorizontalTail.FORM_FACTOR)
    if input_values.get_val(Aircraft.VerticalTail.FORM_FACTOR)[0] < 0:
        input_values.delete(Aircraft.VerticalTail.FORM_FACTOR)
    if input_values.get_val(Aircraft.Fuselage.FORM_FACTOR)[0] < 0:
        input_values.delete(Aircraft.Fuselage.FORM_FACTOR)
    if input_values.get_val(Aircraft.Nacelle.FORM_FACTOR)[0] < 0:
        input_values.delete(Aircraft.Nacelle.FORM_FACTOR)
    if input_values.get_val(Aircraft.Strut.FUSELAGE_INTERFERENCE_FACTOR)[0] < 0:
        input_values.delete(Aircraft.Strut.FUSELAGE_INTERFERENCE_FACTOR)

    vehicle_data['input_values'] = input_values
    return vehicle_data


def update_flops_options(vehicle_data):
    """
    Handles variables that are affected by the values of others
    """
    input_values: NamedValues = vehicle_data['input_values']

    for var_name in flops_scaler_variables:
        update_flops_scaler_variables(var_name, input_values)

    # TWR <= 0 is not valid in Aviary (parametric variation)
    if Aircraft.Design.THRUST_TO_WEIGHT_RATIO in input_values:
        if input_values.get_val(Aircraft.Design.THRUST_TO_WEIGHT_RATIO)[0] <= 0:
            input_values.delete(Aircraft.Design.THRUST_TO_WEIGHT_RATIO)

    # WSR

    # Additional mass fraction scaler set to zero to not add mass twice
    if Aircraft.Engine.ADDITIONAL_MASS_FRACTION in input_values:
        if input_values.get_val(Aircraft.Engine.ADDITIONAL_MASS_FRACTION)[0] >= 1:
            input_values.set_val(
                Aircraft.Engine.ADDITIONAL_MASS,
                input_values.get_val(Aircraft.Engine.ADDITIONAL_MASS_FRACTION),
                'lbm',
            )
            input_values.set_val(Aircraft.Engine.ADDITIONAL_MASS_FRACTION, [0.0])

    # Miscellaneous propulsion mass trigger point 1 instead of 5
    if Aircraft.Propulsion.MISC_MASS_SCALER in input_values:
        if input_values.get_val(Aircraft.Propulsion.MISC_MASS_SCALER)[0] >= 1:
            input_values.set_val(
                Aircraft.Propulsion.TOTAL_MISC_MASS,
                input_values.get_val(Aircraft.Propulsion.MISC_MASS_SCALER),
                'lbm',
            )
            input_values.set_val(Aircraft.Propulsion.MISC_MASS_SCALER, [0.0])

    vehicle_data['input_values'] = input_values
    return vehicle_data


def update_aviary_options(vehicle_data):
    """
    Special handling for variables that occurs for either legacy code
    """
    input_values: NamedValues = vehicle_data['input_values']

    # if reference + scaled thrust both provided, set scale factor
    try:
        ref_thrust = input_values.get_val(Aircraft.Engine.REFERENCE_SLS_THRUST, 'lbf')[
            0
        ]
        scaled_thrust = input_values.get_val(Aircraft.Engine.SCALED_SLS_THRUST, 'lbf')[
            0
        ]
    except KeyError:
        pass
    else:
        scale_factor = scaled_thrust / ref_thrust
        input_values.set_val(Aircraft.Engine.SCALE_FACTOR, [scale_factor])

    vehicle_data['input_values'] = input_values
    return vehicle_data


def update_flops_scaler_variables(var_name, input_values: NamedValues):
    """
    The following parameters are used to modify or override
    internally computed weights and areas for various components as follows:
    < 0., negative of starting weight which will be modified
    as appropriate during optimization or parametric variation, lb or ft**2
    = 0., no weight for that component
    > 0. but < 5., scale factor applied to internally computed weight or area
    > 5., actual fixed weight for component, lb or ft**2
    Same rules also applied to various other FLOPS scaler parameters
    """
    scaler_name = var_name + '_scaler'
    if scaler_name not in input_values:
        return
    scaler_value = input_values.get_val(scaler_name)[0]
    if scaler_value <= 0:
        input_values.delete(scaler_name)
    elif scaler_value < 5:
        return
    elif scaler_value > 5:
        if "area" in var_name.lower():
            input_values.set_val(var_name, [scaler_value], 'ft**2')
        else:
            input_values.set_val(var_name, [scaler_value], 'lbm')
        input_values.delete(scaler_name)


def update_gasp_scaler_variables(var_name, input_values: NamedValues):
    """
    The following parameters are used to modify or override
    internally computed weights and areas for various components as follows:
    < 0., negative of starting weight which will be modified
    as appropriate during optimization or parametric variation, lb or ft**2
    = 0., no weight/area for that component
    > 0. but < 10., scale factor applied to internally computed weight
    > 10., actual fixed weight for component, lb or ft**2
    Same rules also applied to various other FLOPS scaler parameters
    """
    scaler_name = var_name + '_scaler'
    if scaler_name not in input_values:
        return
    scaler_value = input_values.get_val(scaler_name)[0]
    if scaler_value <= 0:
        input_values.delete(scaler_name)
    elif scaler_value < 10:
        return
    elif scaler_value > 10:
        if "area" in var_name.lower():
            input_values.set_val(var_name, [scaler_value], 'ft**2')
        else:
            input_values.set_val(var_name, [scaler_value], 'lbm')
        input_values.delete(scaler_name)


# list storing information on Aviary variables that are split from single
# FLOPS variables that use the same value-based branching behavior
flops_scaler_variables = [
    Aircraft.AirConditioning.MASS,
    Aircraft.AntiIcing.MASS,
    Aircraft.APU.MASS,
    Aircraft.Avionics.MASS,
    Aircraft.Canard.MASS,
    Aircraft.Canard.WETTED_AREA,
    Aircraft.CrewPayload.CARGO_CONTAINER_MASS,
    Aircraft.CrewPayload.FLIGHT_CREW_MASS,
    Aircraft.CrewPayload.NON_FLIGHT_CREW_MASS,
    Aircraft.CrewPayload.PASSENGER_SERVICE_MASS,
    Aircraft.Design.EMPTY_MASS_MARGIN,
    Aircraft.Electrical.MASS,
    Aircraft.Engine.THRUST_REVERSERS_MASS,
    Aircraft.Fins.MASS,
    Aircraft.Fuel.FUEL_SYSTEM_MASS,
    Aircraft.Fuel.UNUSABLE_FUEL_MASS,
    Aircraft.Furnishings.MASS,
    Aircraft.Fuselage.MASS,
    Aircraft.Fuselage.WETTED_AREA,
    Aircraft.HorizontalTail.MASS,
    Aircraft.HorizontalTail.WETTED_AREA,
    Aircraft.Hydraulics.MASS,
    Aircraft.Instruments.MASS,
    Aircraft.LandingGear.MAIN_GEAR_MASS,
    Aircraft.LandingGear.NOSE_GEAR_MASS,
    Aircraft.Nacelle.MASS,
    Aircraft.Nacelle.WETTED_AREA,
    Aircraft.Propulsion.TOTAL_ENGINE_OIL_MASS,
    Aircraft.VerticalTail.MASS_SCALER,
    Aircraft.VerticalTail.WETTED_AREA,
    Aircraft.Wing.MASS,
    Aircraft.Wing.SHEAR_CONTROL_MASS,
    Aircraft.Wing.SURFACE_CONTROL_MASS,
    Aircraft.Wing.WETTED_AREA,
]

# GASP variables that use the same value-based branching behavior
gasp_scaler_variables = [
    Aircraft.Fuselage.WETTED_AREA,
]

initialization_guesses = {
    # initialization_guesses is a dictionary that contains values used to initialize the trajectory
    'actual_takeoff_mass': 0,
    'rotation_mass': 0,
    'fuel_burn_per_passenger_mile': 0,
    'cruise_mass_final': 0,
    'flight_duration': 0,
    'time_to_climb': 0,
    'climb_range': 0,
    'reserves': 0,
}


def _setup_F2A_parser(parser):
    '''
    Set up the subparser for the Fortran_to_aviary tool.

    Parameters
    ----------
    parser : argparse subparser
        The parser we're adding options to.
    '''
    parser.add_argument(
        "input_deck",
        type=str,
        nargs=1,
        help="Filename of vehicle input deck, including partial or complete path.",
    )
    parser.add_argument(
        "-o",
        "--out_file",
        default=None,
        help="Filename for converted input deck, including partial or complete path.",
    )
    parser.add_argument(
        "-l",
        "--legacy_code",
        type=LegacyCode,
        help="Name of the legacy code the deck originated from",
        choices=set(LegacyCode),
        required=True,
    )
    parser.add_argument(
        "-d",
        "--defaults_deck",
        default=None,
        help="Deck of default values for unspecified variables",
    )
    parser.add_argument(
        "--force",
        action="store_true",
        help="Allow overwriting existing output files",
    )
    parser.add_argument(
        "-v",
        "--verbosity",
        type=int,
        choices=Verbosity.values(),
        default=1,
        help="Set level of print statements",
    )


def _exec_F2A(args, user_args):
    # check if args.input_deck is a list, if so, use the first element
    if isinstance(args.input_deck, list):
        args.input_deck = args.input_deck[0]
    filepath = args.input_deck

    # convert verbosity from int to enum
    verbosity = Verbosity(args.verbosity)

    create_aviary_deck(
        filepath,
        args.legacy_code,
        args.defaults_deck,
        args.out_file,
        args.force,
        verbosity,
    )<|MERGE_RESOLUTION|>--- conflicted
+++ resolved
@@ -305,17 +305,14 @@
     var_ind = data_units = None
     skip_variable = False
     # skip any variables that shouldn't get converted
-<<<<<<< HEAD
     if re.search(current_namelist + var_name + '\\Z', str(unused_vars), re.IGNORECASE):
-=======
-    if re.search(current_namelist + var_name + '\Z', str(unused_vars), re.IGNORECASE):
->>>>>>> 06ec618d
         return vehicle_data
     # remove any elements that are empty (caused by trailing commas or extra commas)
     data_list = [dat for dat in data.split(',') if dat != '']
     if len(data_list) > 0:
         if valid_units(data_list[-1]):
-            # if the last element is a unit, remove it from the list and update the variable's units
+            # if the last element is a unit, remove it from the list and update the
+            # variable's units
             data_units = data_list.pop()
         var_values = convert_strings_to_data(data_list)
     else:
@@ -392,7 +389,7 @@
     if not units:
         units = 'unitless'
 
-    if var_ind != None:
+    if var_ind is not None:
         # if an index is specified, use it, otherwise store the input as the whole value
         if isinstance(current_value, list):
             max_ind = len(current_value) - 1
@@ -403,8 +400,9 @@
         current_value[var_ind] = var_value[0]
         value_dict.set_val(var_name, current_value, units)
     else:
-        if current_value != None and isinstance(current_value[0], bool):
-            # if a variable is defined as boolean but is read in as number, set as boolean
+        if current_value is not None and isinstance(current_value[0], bool):
+            # if a variable is defined as boolean but is read in as number, set as
+            # boolean
             if var_value[0] == 1:
                 var_value = ['True']
             elif var_value[0] == 0:
@@ -490,7 +488,8 @@
     ]
 
     ## PROBLEM TYPE ##
-    # if multiple values of target_range are specified, use the one that corresponds to the problem_type
+    # if multiple values of target_range are specified, use the one that
+    # corresponds to the problem_type
     design_range, distance_units = input_values.get_item(Mission.Design.RANGE)
     try:
         problem_type = input_values.get_val(Settings.PROBLEM_TYPE)[0]
@@ -792,7 +791,8 @@
 ]
 
 initialization_guesses = {
-    # initialization_guesses is a dictionary that contains values used to initialize the trajectory
+    # initialization_guesses is a dictionary that contains values used to
+    # initialize the trajectory
     'actual_takeoff_mass': 0,
     'rotation_mass': 0,
     'fuel_burn_per_passenger_mile': 0,
