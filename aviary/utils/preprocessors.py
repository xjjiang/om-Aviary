"""
Preprocessors are utility functions that handle issues with Aviary inputs before model
setup and execution. These tasks include consistency checking between related variables,.

"""

import warnings

import numpy as np

from aviary.utils.aviary_values import AviaryValues
from aviary.utils.named_values import get_keys
from aviary.utils.test_utils.variable_test import get_names_from_hierarchy
from aviary.utils.utils import isiterable
from aviary.variable_info.enums import LegacyCode, ProblemType, Verbosity
from aviary.variable_info.variable_meta_data import _MetaData
from aviary.variable_info.variables import Aircraft, Mission, Settings


# TODO document what kwargs are used, and by which preprocessors in docstring?
# TODO preprocess needed for design range vs phase_info range in sizing missions? (should be the same)
def preprocess_options(aviary_options: AviaryValues, meta_data=_MetaData, verbosity=None, **kwargs):
    """
    Run all preprocessors on provided AviaryValues object.

    Parameters
    ----------
    aviary_options : AviaryValues
        Options to be updated

    meta_data : dict
        Variable metadata being used with this set of aviary_options
    """
    try:
        engine_models = kwargs['engine_models']
    except KeyError:
        engine_models = None

    if verbosity is None:
        if Settings.VERBOSITY in aviary_options:
            verbosity = aviary_options.get_val(Settings.VERBOSITY)
        else:
            verbosity = meta_data[Settings.VERBOSITY]['default_value']
            aviary_options.set_val(Settings.VERBOSITY, verbosity)

    preprocess_crewpayload(aviary_options, meta_data, verbosity)
    preprocess_fuel_capacities(aviary_options, verbosity)

    if engine_models is not None:
        preprocess_propulsion(aviary_options, engine_models, meta_data, verbosity)


def remove_preprocessed_options(aviary_options):
    """
    Remove options whose values will be computed in the preprocessors.

    Parameters
    ----------
    aviary_options : AviaryValues
        Options to be updated
    """
    pre_opt = [
        Aircraft.CrewPayload.NUM_FLIGHT_CREW,
        Aircraft.CrewPayload.NUM_FLIGHT_ATTENDANTS,
        Aircraft.CrewPayload.NUM_GALLEY_CREW,
        Aircraft.CrewPayload.BAGGAGE_MASS_PER_PASSENGER,
    ]

    for option in pre_opt:
        aviary_options.delete(option)


def preprocess_crewpayload(aviary_options: AviaryValues, meta_data=_MetaData, verbosity=None):
    """
    Calculates option values that are derived from other options, and are not direct inputs.
    This function modifies the entries in the supplied collection, and for convenience also
    returns the modified collection.

    Parameters
    ----------
    aviary_options : AviaryValues
        Options to be updated

    meta_data : dict
        Variable metadata being used with this set of aviary_options

    Verbosity, optional
        Sets level of printouts for this function.
    """
    if verbosity is not None:
        # compatibility with being passed int for verbosity
        verbosity = Verbosity(verbosity)
    else:
        verbosity = aviary_options.get_val(Settings.VERBOSITY)
    pax_provided = False
    design_pax_provided = False

    pax_keys = [
        Aircraft.CrewPayload.NUM_PASSENGERS,
        Aircraft.CrewPayload.NUM_FIRST_CLASS,
        Aircraft.CrewPayload.NUM_BUSINESS_CLASS,
        Aircraft.CrewPayload.NUM_TOURIST_CLASS,
    ]

    design_pax_keys = [
        Aircraft.CrewPayload.Design.NUM_PASSENGERS,
        Aircraft.CrewPayload.Design.NUM_FIRST_CLASS,
        Aircraft.CrewPayload.Design.NUM_BUSINESS_CLASS,
        Aircraft.CrewPayload.Design.NUM_TOURIST_CLASS,
    ]

    for key in pax_keys:
        if key in aviary_options:
            # mark that the user provided any information on mission passenger count
            pax_provided = True
        else:
            # default all non-provided passenger info to 0
            aviary_options.set_val(key, 0)

    for key in design_pax_keys:
        if key in aviary_options:
            # mark that the user provided any information on design passenger count
            design_pax_provided = True
        else:
            # default all non-provided passenger info to 0
            aviary_options.set_val(key, 0)

    # no passenger info provided
    if not pax_provided and not design_pax_provided:
        if verbosity >= 1:
            UserWarning(
                'No passenger information has been provided for the aircraft, assuming '
                'that this aircraft is not designed to carry passengers.'
            )
    # only mission passenger info provided
    if pax_provided and not design_pax_provided:
        if verbosity >= 1:
            UserWarning(
                'Passenger information for the aircraft as designed was not provided. '
                'Assuming that the design passenger count is the same as the passenger '
                'count for the flown mission.'
            )
<<<<<<< HEAD
        # set design passengers to mission passenger values
        for i in range(len(pax_keys)):
            mission_val = aviary_options.get_val(pax_keys[i])
            aviary_options.set_val(design_pax_keys[i], mission_val)
    # only design passenger info provided
    if not pax_provided and design_pax_provided:
        if verbosity >= 1:
            UserWarning(
                'Passenger information for the flown mission was not provided. '
                'Assuming that the mission passenger count is the same as the design '
                'passenger count.'
=======

    num_pax = aviary_options.get_val(Aircraft.CrewPayload.NUM_PASSENGERS)
    design_num_pax = aviary_options.get_val(Aircraft.CrewPayload.Design.NUM_PASSENGERS)

    # Check summary data against individual data if individual data was entered
    if passenger_count != 0 and num_pax != passenger_count:
        if verbosity > verbosity.BRIEF:
            warnings.warn(
                'Total passenger count ('
                f'{aviary_options.get_val(Aircraft.CrewPayload.NUM_PASSENGERS)}) does not '
                'equal the sum of first class + business class + tourist class passengers '
                f'(total of {passenger_count}). Setting total number of passengers to '
                f'{passenger_count}.'
            )
        aviary_options.set_val(Aircraft.CrewPayload.NUM_PASSENGERS, passenger_count)
    if design_passenger_count != 0 and design_num_pax != design_passenger_count:
        if verbosity > verbosity.BRIEF:
            warnings.warn(
                'Design total passenger count ('
                f'{aviary_options.get_val(Aircraft.CrewPayload.Design.NUM_PASSENGERS)}) '
                'does not equal the sum of design first class + business class + tourist '
                f'class passengers (total of {design_passenger_count}). Setting total number of '
                f'design passengers to {design_passenger_count}.'
            )
        aviary_options.set_val(Aircraft.CrewPayload.Design.NUM_PASSENGERS, design_passenger_count)

    # TODO these don't have to be errors, we can recover in some cases, for example
    # defaulting to all economy class if passenger seat info is not provided. See the
    # engine count checks for an example of this.
    # Fail if incorrect data sets were provided:
    # have you give us enough info to determine where people were sitting vs. designed seats
    if num_pax != 0 and design_passenger_count != 0 and passenger_count == 0:
        raise UserWarning(
            'The user has specified CrewPayload.NUM_PASSENGERS, and how many of what '
            'types of seats are on the aircraft. However, the user has not specified '
            'where those passengers are sitting. User must specify '
            'CrewPayload.FIRST_CLASS, CrewPayload.NUM_BUSINESS_CLASS, NUM_TOURIST_CLASS '
            'in aviary_values.'
        )
        # where are the people sitting? is first class full? We know how many seats are in each class.
    if design_num_pax != 0 and passenger_count != 0 and design_passenger_count == 0:
        raise UserWarning(
            'The user has specified Design.NUM_PASSENGERS, and has specified how many '
            'people are sitting in each class of seats. However, the user has not '
            'specified how many seats of each class exist in the aircraft. User must '
            'specify Design.FIRST_CLASS, Design.NUM_BUSINESS_CLASS, '
            'Design.NUM_TOURIST_CLASS in aviary_values.'
        )
        # we don't know which classes this aircraft has been design for. How many 1st class seats are there?

    # Copy data over if only one set of data exists
    # User has given detailed values for as-flown and NO design values at all
    if passenger_count != 0 and design_num_pax == 0 and design_passenger_count == 0:
        if verbosity >= Verbosity.VERBOSE:
            warnings.warn(
                'User has not input design passengers data. Assuming design is equal to '
                'as-flown passenger data.'
>>>>>>> 9462945e
            )
        # set mission passengers to design passenger values
        for i in range(len(pax_keys)):
            design_val = aviary_options.get_val(design_pax_keys[i])
            aviary_options.set_val(pax_keys[i], design_val)

    # check that passenger sums match individual seat class values
    design_pax = aviary_options.get_val(Aircraft.CrewPayload.Design.NUM_PASSENGERS)
    mission_pax = aviary_options.get_val(Aircraft.CrewPayload.NUM_PASSENGERS)

    mission_sum = 0
    design_sum = 0
    for i in range(1, len(pax_keys)):
        mission_sum += aviary_options.get_val(pax_keys[i])
        design_sum += aviary_options.get_val(design_pax_keys[i])

    # Resolve conflicts between seat class totals and num_passengers
    # Specific beats general - trust the individual class counts over the total provided, unless
    #    the class counts are all zero, in which case trust the total provided and assume all economy
    # design num_passengers does not match sum of seat classes for design
    if design_pax != design_sum:
        # if sum of seat classes is zero (design pax is not), assume all economy
        if design_sum == 0:
            if verbosity >= 1:
                UserWarning(
                    'Information on seat class distribution for aircraft design was '
                    'not provided - assuming that all passengers are economy class.'
                )
            aviary_options.set_val(Aircraft.CrewPayload.Design.NUM_TOURIST_CLASS, design_pax)
        else:
            if verbosity >= 1:
                UserWarning(
                    'Sum of all passenger classes does not equal total number of '
                    'passengers provided for aircraft design. Overriding '
                    'Aircraft.CrewPayload.Design.NUM_PASSENGERS with the sum of '
                    'passenger classes for design.'
                )
            aviary_options.set_val(Aircraft.CrewPayload.Design.NUM_PASSENGERS, design_sum)

    # mission num_passengers does not match sum of seat classes for mission
    if mission_pax != mission_sum:
        # if sum of seat classes is zero (mission pax is not), assume all economy
        if mission_sum == 0:
            if verbosity >= 1:
                UserWarning(
                    'Information on seat class distribution for current mission was '
                    'not provided - assuming that all passengers are economy class.'
                )
            aviary_options.set_val(Aircraft.CrewPayload.NUM_TOURIST_CLASS, mission_pax)
        else:
            if verbosity >= 1:
                UserWarning(
                    'Sum of all passenger classes does not equal total number of '
                    'passengers provided for current mission. Overriding '
                    'Aircraft.CrewPayload.NUM_PASSENGERS with the sum of '
                    'passenger classes for the flown mission.'
                )
            aviary_options.set_val(Aircraft.CrewPayload.NUM_PASSENGERS, mission_sum)

    # Check cases where mission passengers are greater than design passengers
    design_pax = aviary_options.get_val(Aircraft.CrewPayload.Design.NUM_PASSENGERS)
    mission_pax = aviary_options.get_val(Aircraft.CrewPayload.NUM_PASSENGERS)
    if mission_pax > design_pax:
        if verbosity >= 1:
            # TODO Should this be an error?
            UserWarning(
                f'The aircraft is designed for {design_pax} passengers but the current '
                f'mission is being flown with {mission_pax} passengers. The mission '
                'will be flown using the mass of these extra passengers and baggage, '
                'but this mission may not be realistic due to lack of room.'
            )
    # First Class
    if aviary_options.get_val(Aircraft.CrewPayload.Design.NUM_FIRST_CLASS) < aviary_options.get_val(
        Aircraft.CrewPayload.NUM_FIRST_CLASS
    ):
        if verbosity >= 1:
            UserWarning(
                'More first class passengers are flying in this mission than there are '
                'available first class seats on the aircraft. Assuming these passengers '
                'have the same mass as other first class passengers, but are sitting in '
                'different seats.'
            )
    # Business Class
    if aviary_options.get_val(
        Aircraft.CrewPayload.Design.NUM_BUSINESS_CLASS
    ) < aviary_options.get_val(Aircraft.CrewPayload.NUM_BUSINESS_CLASS):
        if verbosity >= 1:
            UserWarning(
                'More business class passengers are flying in this mission than there are '
                'available business class seats on the aircraft. Assuming these passengers '
                'have the same mass as other business class passengers, but are sitting in '
                'different seats.'
            )
    # Economy Class
    if aviary_options.get_val(
        Aircraft.CrewPayload.Design.NUM_TOURIST_CLASS
    ) < aviary_options.get_val(Aircraft.CrewPayload.NUM_TOURIST_CLASS):
        if verbosity >= 1:
            UserWarning(
                'More tourist class passengers are flying in this mission than there are '
                'available tourist class seats on the aircraft. Assuming these passengers '
                'have the same mass as other tourist class passengers, but are sitting in '
                'different seats.'
            )

    # Check and process cargo variables - confirm mass method
    if Settings.MASS_METHOD in aviary_options:
        mass_method = aviary_options.get_val(Settings.MASS_METHOD)
    else:
        raise UserWarning('MASS_METHOD not specified. Cannot preprocess cargo inputs.')

    # Process GASP based cargo variables
    if mass_method == LegacyCode.GASP:
        try:
            cargo = aviary_options.get_val(Aircraft.CrewPayload.CARGO_MASS, 'lbm')
        except KeyError:
            cargo = None
        try:
            max_cargo = aviary_options.get_val(Aircraft.CrewPayload.Design.MAX_CARGO_MASS, 'lbm')
        except KeyError:
            max_cargo = None
        try:
            des_cargo = aviary_options.get_val(Aircraft.CrewPayload.Design.CARGO_MASS, 'lbm')
        except KeyError:
            des_cargo = None

        if Settings.PROBLEM_TYPE in aviary_options:
            problem_type = aviary_options.get_val(Settings.PROBLEM_TYPE)
        else:
            problem_type = ProblemType.SIZING

        if cargo is not None:
            if max_cargo is not None:
                if des_cargo is not None:
                    if problem_type == ProblemType.SIZING and cargo != des_cargo:
                        # user has set all three check if self consistent
                        cargo = des_cargo
                        if verbosity >= Verbosity.BRIEF:  # BRIEF, VERBOSE, DEBUG
                            warnings.warn(
                                f'Aircraft.CrewPayload.CARGO_MASS ({cargo}) does not equal '
                                f'Aircraft.CrewPayload.Design.CARGO_MASS ({des_cargo}) for SIZING '
                                'mission. Setting as-flown CARGO_MASS equal to Design.CARGO_MASS '
                                f'({des_cargo})'
                            )
                else:
                    # user has set cargo & max: assume des = max
                    des_cargo = max_cargo
                    if verbosity >= Verbosity.BRIEF:  # BRIEF, VERBOSE, DEBUG
                        warnings.warn(
                            'Aircraft.CrewPayload.Design.CARGO_MASS missing, assume '
                            f'Design.CARGO_MASS = Design.MAX_CARGO_MASS ({max_cargo})'
                        )
            elif des_cargo is not None:
                # user has set cargo & des: assume max = des
                max_cargo = des_cargo
                if verbosity >= Verbosity.BRIEF:  # BRIEF, VERBOSE, DEBUG
                    warnings.warn(
                        'Aircraft.CrewPayload.Design.MAX_CARGO_MASS is missing, assuming '
                        f'Design.MAX_CARGO_MASS equals Design.CARGO_MASS ({des_cargo})'
                    )
            else:
                # user has set cargo only: assume design and max cargo is equal to flown cargo
                des_cargo = max_cargo = cargo

        elif max_cargo is not None:
            if des_cargo is not None:
                # user has set max & des: assume flown = 0
                cargo = 0
                if verbosity >= Verbosity.BRIEF:  # BRIEF, VERBOSE, DEBUG:
                    warnings.warn(
                        'Aircraft.CrewPayload.CARGO_MASS is missing, assuming CARGO_MASS = 0'
                    )
            else:
                # user has set max only: assume flown = des = 0
                cargo = des_cargo = 0
                if verbosity >= Verbosity.BRIEF:  # BRIEF, VERBOSE, DEBUG:
                    warnings.warn(
                        'Aircraft.CrewPayload.CARGO_MASS and Aircraft.CrewPayload.Design.CARGO_MASS '
                        'missing, assume CARGO_MASS and Design.CARGO_MASS = 0. No Cargo is flown on '
                        'mission.'
                    )

        elif des_cargo is not None:
            # user has only input des: assume max = des and flown = 0
            max_cargo = des_cargo
            cargo = 0
            if verbosity >= Verbosity.BRIEF:  # BRIEF, VERBOSE, DEBUG:
                warnings.warn(
                    'Aircraft.CrewPayload.CARGO_MASS and Aircraft.CrewPayload.Design.MAX_CARGO_MASS '
                    'missing, assume CARGO_MASS = 0 and Design.MAX_CARGO_MASS = Design.CARGO_MASS '
                    f'({des_cargo}).'
                )

        else:
            # user has input no cargo information
            cargo = max_cargo = des_cargo = 0
            if verbosity >= Verbosity.BRIEF:  # BRIEF, VERBOSE, DEBUG:
                warnings.warn(
                    'No CARGO variables detected, assume CARGO_MASS, Design.MAX_CARGO_MASS, and '
                    'Design.CARGO_MASS equal to 0.'
                )

        if cargo > max_cargo or des_cargo > max_cargo:
            raise UserWarning(
                f'Aircraft.CrewPayload.CARGO_MASS ({cargo}) and/or '
                f'Aircraft.CrewPayload.Design.CARGO_MASS ({des_cargo}) is greater than'
                f'Aircraft.CrewPayload.Design.MAX_CARGO_MASS ({max_cargo})'
            )

        # calculate passenger mass with bags based on user inputs.
        try:
            pax_mass_with_bag = aviary_options.get_val(
                Aircraft.CrewPayload.PASSENGER_MASS_WITH_BAGS, 'lbm'
            )
        except KeyError:
            pax_mass = aviary_options.get_val(Aircraft.CrewPayload.MASS_PER_PASSENGER, 'lbm')
            bag_mass = aviary_options.get_val(
                Aircraft.CrewPayload.BAGGAGE_MASS_PER_PASSENGER, 'lbm'
            )
            pax_mass_with_bag = pax_mass + bag_mass
            aviary_options.set_val(
                Aircraft.CrewPayload.PASSENGER_MASS_WITH_BAGS, pax_mass_with_bag, 'lbm'
            )

        # calculate and check total payload
        # NOTE this is only used for error messaging the calculations for analysis are subsystems/mass/gasp_based
<<<<<<< HEAD
        design_passenger_payload_mass = design_pax * pax_mass_with_bag
        des_payload = design_passenger_payload_mass + des_cargo
        as_flown_passenger_payload_mass = mission_pax * pax_mass_with_bag
=======
        design_passenger_payload_mass = design_num_pax * pax_mass_with_bag
        max_payload = design_passenger_payload_mass + max_cargo
        num_pax = aviary_options.get_val(Aircraft.CrewPayload.NUM_PASSENGERS)
        as_flown_passenger_payload_mass = num_pax * pax_mass_with_bag
>>>>>>> 9462945e
        as_flown_payload = as_flown_passenger_payload_mass + cargo
        if as_flown_payload > max_payload and verbosity >= Verbosity.BRIEF:  # BRIEF, VERBOSE, DEBUG
            warnings.warn(
                f'As-flown payload ({as_flown_payload}) is greater than maximum payload '
                f'({max_payload}). The aircraft will be undersized for this payload!'
            )

        # set assumed cargo mass variables:
        aviary_options.set_val(Aircraft.CrewPayload.CARGO_MASS, cargo, 'lbm')
        aviary_options.set_val(Aircraft.CrewPayload.Design.MAX_CARGO_MASS, max_cargo, 'lbm')
        aviary_options.set_val(Aircraft.CrewPayload.Design.CARGO_MASS, des_cargo, 'lbm')

    # Check flight attendants
    if Aircraft.CrewPayload.NUM_FLIGHT_ATTENDANTS not in aviary_options:
        flight_attendants_count = 0  # assume no passengers

        if 0 < design_pax:
            if design_pax < 51:
                flight_attendants_count = 1

            else:
                flight_attendants_count = design_pax // 40 + 1

        aviary_options.set_val(Aircraft.CrewPayload.NUM_FLIGHT_ATTENDANTS, flight_attendants_count)

    if Aircraft.CrewPayload.NUM_GALLEY_CREW not in aviary_options:
        galley_crew_count = 0  # assume no passengers

        if 150 < design_pax:
            galley_crew_count = design_pax // 250 + 1

        aviary_options.set_val(Aircraft.CrewPayload.NUM_GALLEY_CREW, galley_crew_count)

    if Aircraft.CrewPayload.NUM_FLIGHT_CREW not in aviary_options:
        flight_crew_count = 3

        if design_pax < 151:
            flight_crew_count = 2

        aviary_options.set_val(Aircraft.CrewPayload.NUM_FLIGHT_CREW, flight_crew_count)

    if (
        Aircraft.CrewPayload.BAGGAGE_MASS_PER_PASSENGER not in aviary_options
        and Mission.Design.RANGE in aviary_options
    ):
        design_range = aviary_options.get_val(Mission.Design.RANGE, 'nmi')

        if design_range <= 900.0:
            baggage_mass_per_pax = 35.0
        elif design_range <= 2900.0:
            baggage_mass_per_pax = 40.0
        else:
            baggage_mass_per_pax = 44.0

        aviary_options.set_val(
            Aircraft.CrewPayload.BAGGAGE_MASS_PER_PASSENGER,
            val=baggage_mass_per_pax,
            units='lbm',
        )

    return aviary_options


def preprocess_fuel_capacities(aviary_options: AviaryValues, verbosity=None):
    """
    Preprocesses the AviaryValues object to ensure the user has provided a consistent set of fuel capacity overrides.

    Parameters
    ----------
    aviary_options : AviaryValues
        Options to be updated

    """
    if verbosity is not None:
        # compatibility with being passed int for verbosity
        verbosity = Verbosity(verbosity)
    else:
        verbosity = aviary_options.get_val(Settings.VERBOSITY)

    if Settings.MASS_METHOD in aviary_options:
        mass_method = aviary_options.get_val(Settings.MASS_METHOD)
    else:
        raise UserWarning('MASS_METHOD not specified. Cannot preprocess fuel capacity inputs.')

    if mass_method == LegacyCode.FLOPS:
        # find which fuel capacity variables the user has set:
        if Aircraft.Fuel.TOTAL_CAPACITY not in aviary_options:
            # Aviary will need to calculate the total capacity and can only do so if we assume any missing subsystem capacities are zero
            if Aircraft.Fuel.FUSELAGE_FUEL_CAPACITY not in aviary_options:
                aviary_options.set_val(Aircraft.Fuel.FUSELAGE_FUEL_CAPACITY, 0.0, 'lbm')
                if verbosity >= Verbosity.VERBOSE:
                    warnings.warn(f'Aircraft.Fuel.FUSELAGE_FUEL_CAPACITY is missing assume = 0')

            if Aircraft.Fuel.AUXILIARY_FUEL_CAPACITY not in aviary_options:
                aviary_options.set_val(Aircraft.Fuel.AUXILIARY_FUEL_CAPACITY, 0.0, 'lbm')
                if verbosity >= Verbosity.VERBOSE:
                    warnings.warn(f'Aircraft.Fuel.AUXILIARY_FUEL_CAPACITY is missing assume = 0')
        else:
            total_capacity = aviary_options.get_val(Aircraft.Fuel.TOTAL_CAPACITY, 'lbm')
            try:
                wing_capacity = aviary_options.get_val(Aircraft.Fuel.WING_FUEL_CAPACITY, 'lbm')
            except KeyError:
                wing_capacity = None
            try:
                fuselage_capacity = aviary_options.get_val(
                    Aircraft.Fuel.FUSELAGE_FUEL_CAPACITY, 'lbm'
                )
            except KeyError:
                fuselage_capacity = None
            try:
                auxiliary_capacity = aviary_options.get_val(
                    Aircraft.Fuel.AUXILIARY_FUEL_CAPACITY, 'lbm'
                )
            except KeyError:
                auxiliary_capacity = None

            capacity_count = sum(
                1
                for capacity in [wing_capacity, fuselage_capacity, auxiliary_capacity]
                if capacity is not None
            )
            capacity_check = sum(
                capacity
                for capacity in [wing_capacity, fuselage_capacity, auxiliary_capacity]
                if capacity is not None
            )

            # check if the user inputs are self consistent (as far as possible at this stage!) Aviary can still calculate -ve outputs at runtime.
            if capacity_count == 3 and capacity_check != total_capacity:
                raise UserWarning(
                    f'Aircraft.Fuel.TOTAL_CAPACITY ({total_capacity}) != Aircraft.Fuel.WING_FUEL_CAPACITY ({wing_capacity})'
                    f'+ Aircraft.Fuel.FUSELAGE_FUEL_CAPACITY ({fuselage_capacity}) + Aircraft.Fuel.AUXILIARY_FUEL_CAPACITY ({auxiliary_capacity})'
                    f' = {capacity_check}'
                )
            elif capacity_count < 3 and capacity_check > total_capacity:
                raise UserWarning(
                    f'Aircraft.Fuel.TOTAL_CAPACITY ({total_capacity}) < Aircraft.Fuel.WING_FUEL_CAPACITY ({wing_capacity})'
                    f' + Aircraft.Fuel.FUSELAGE_FUEL_CAPACITY ({fuselage_capacity}) + Aircraft.Fuel.AUXILIARY_FUEL_CAPACITY ({auxiliary_capacity})'
                    f' = {capacity_check}'
                )

    return aviary_options


def preprocess_propulsion(
    aviary_options: AviaryValues,
    engine_models: list = None,
    meta_data=_MetaData,
    verbosity=None,
):
    """
    Updates AviaryValues object with values taken from provided EngineModels.

    Vectorizes variables in aviary_options in the correct order for vehicles with
    heterogeneous engines.

    Performs basic sanity checks on inputs that are universal to all EngineModels.

    !!! WARNING !!!
    Values in aviary_options can be overwritten with corresponding values from
    engine_models!

    Parameters
    ----------
    aviary_options : AviaryValues
        Options to be updated. EngineModels (provided or generated) are added, and
        Aircraft:Engine:* and Aircraft:Nacelle:* variables are vectorized as numpy arrays

    engine_models : <list of EngineModels> (optional)
        EngineModel objects to be added to aviary_options. Replaced existing EngineModels
        in aviary_options
    """
    if verbosity is not None:
        # compatibility with being passed int for verbosity
        verbosity = Verbosity(verbosity)
    else:
        if verbosity in aviary_options:
            verbosity = aviary_options.get_val(Settings.VERBOSITY)
        else:
            verbosity = Verbosity.BRIEF

    ##############################
    # Vectorize Engine Variables #
    ##############################
    # Only vectorize variables user has defined in some way or engine model has calculated
    # Combine aviary_options and all engine options into single AviaryValues
    # It is assumed that all EngineModels are up-to-date at this point and will NOT
    # be changed later on (otherwise preprocess_propulsion must be run again)
    num_engine_type = len(engine_models)

    complete_options_list = AviaryValues(aviary_options)
    for engine in engine_models:
        complete_options_list.update(engine.options)

    # update_list has keys of all variables that are already defined, and must
    # be vectorized
    update_list = list(get_keys(complete_options_list))

    # Vectorize engine variables. Only update variables in update_list that are relevant
    # to engines (defined by _get_engine_variables())
    for var in _get_engine_variables():
        if var in update_list:
            dtype = meta_data[var]['types']
            default_value = meta_data[var]['default_value']
            multivalue = meta_data[var]['multivalue']
            units = meta_data[var]['units']

            # If dtype has multiple options, prefer type of default value
            # Otherwise, use the first type in the tuple
            if isinstance(dtype, tuple):
                if default_value is not None:
                    dtype = type(default_value)
                else:
                    dtype = dtype[0]

            if isiterable(meta_data[var]['types']):
                typeset = meta_data[var]['types']
            else:
                typeset = (meta_data[var]['types'],)

            # Variables are multidimensional if their base types have iterables, and are
            # flagged as `multivalue`
            multidimensional = set(typeset) & set((list, tuple, np.ndarray)) and multivalue

            # vec is where the vectorized engine data is stored - always a list right
            # now, converted to other types like np array later
            vec = []

            # Vectorize variable "var" from available sources #

            # If var is supposed to be a unique array per engine model, assemble flat
            # vector manually to avoid ragged arrays (such as for wing engine locations)

            # Priority order is (checked per engine):
            # 1. EngineModel.options
            # 2. aviary_options
            # 3. default value from metadata
            for i, engine in enumerate(engine_models):
                # test to see if engine has this variable - if so, use it
                try:
                    # variables in engine models are trusted to be "safe", and only
                    # contain data for that engine
                    engine_val = engine.get_val(var, units)
                # if the variable is not in the engine model, pull from aviary options
                except KeyError:
                    # check if variable is defined in aviary options (for this engine's
                    # index) - if so, use it
                    try:
                        aviary_val = aviary_options.get_val(var, units)
                    # if the variable is not in aviary_options, use default from metadata
                    except (KeyError, IndexError):
                        vec.append(default_value)
                    else:
                        # save value from aviary_options
                        if isiterable(aviary_val):
                            if multidimensional:
                                vec.extend(aviary_val)
                            else:
                                # if aviary_val is an iterable, just grab val for this engine
                                vec.append(aviary_val[i])
                        else:
                            vec.append(aviary_val)
                else:
                    # save value from EngineModel
                    if isiterable(engine_val) and multidimensional:
                        vec.extend(engine_val)
                    else:
                        vec.append(engine_val)
                # TODO update each engine's options with "new" values? Allows each engine
                #      to have a copy of all options/inputs, beyond what it was
                #      originally initialized with

            # Update aviary options with new vectors
            # If data is numerical, store in a numpy array, else use a list
            # Some machines default to specific-bit np array types, so we have to
            # check for those too
            if type(vec[0]) in (int, float, np.int32, np.int64, np.float32, np.float64):
                vec = np.array(vec, dtype=dtype)
            aviary_options.set_val(var, vec, units)

    ###################################
    # Input/Option Consistency Checks #
    ###################################
    # Make sure number of engines based on mount location match expected total
    try:
        num_engines_all = aviary_options.get_val(Aircraft.Engine.NUM_ENGINES)
    except KeyError:
        num_engines_all = np.zeros(num_engine_type).astype(int)
    try:
        num_fuse_engines_all = aviary_options.get_val(Aircraft.Engine.NUM_FUSELAGE_ENGINES)
    except KeyError:
        num_fuse_engines_all = np.zeros(num_engine_type).astype(int)
    try:
        num_wing_engines_all = aviary_options.get_val(Aircraft.Engine.NUM_WING_ENGINES)
    except KeyError:
        num_wing_engines_all = np.zeros(num_engine_type).astype(int)

    for i, engine in enumerate(engine_models):
        eng_name = engine.name
        num_engines = num_engines_all[i]
        num_fuse_engines = num_fuse_engines_all[i]
        num_wing_engines = num_wing_engines_all[i]
        total_engines_calc = num_fuse_engines + num_wing_engines

        # If engine mount type is not specified at all, default to wing (unless there is
        # only one engine, in which case default to fuselage)
        if total_engines_calc == 0:
            if num_engines > 1:
                num_wing_engines_all[i] = num_engines
                if verbosity >= Verbosity.BRIEF:  # BRIEF, VERBOSE, DEBUG
                    warnings.warn(
                        f'Mount location for engines of type <{eng_name}> not '
                        'specified. Wing-mounted engines are assumed.'
                    )
            else:
                num_fuse_engines_all[i] = num_engines
                if verbosity >= Verbosity.BRIEF:  # BRIEF, VERBOSE, DEBUG
                    warnings.warn(
                        f'Mount location for single engine of type <{eng_name}> not '
                        'specified. Assuming it is fuselage-mounted.'
                    )

        # If wing mount type are specified but inconsistent, handle it
        elif total_engines_calc > num_engines:
            # more defined engine locations than number of engines - increase num engines
            num_engines_all[i] = total_engines_calc
            if verbosity >= Verbosity.BRIEF:  # BRIEF, VERBOSE, DEBUG
                warnings.warn(
                    'Sum of user-specified fuselage-mounted and wing-mounted engines do '
                    f'not match total number of engines for EngineModel <{eng_name}>. '
                    'Overwriting total number of engines with the sum of wing and '
                    'fuselage mounted engines.'
                )
        elif total_engines_calc < num_engines:
            # fewer defined locations than num_engines - assume rest are wing mounted
            # (unless there is just one prospective wing engine, then fuselage mount it)
            num_unspecified_engines = num_engines - num_fuse_engines - num_wing_engines
            if num_unspecified_engines > 1:
                num_wing_engines_all[i] = num_wing_engines + num_unspecified_engines
                if verbosity >= Verbosity.BRIEF:  # BRIEF, VERBOSE, DEBUG
                    warnings.warn(
                        'Mount location was not defined for all engines of EngineModel '
                        f'<{eng_name}> - unspecified engines are assumed wing-mounted.'
                    )
            elif num_unspecified_engines == 1 and num_wing_engines != 0:
                num_fuse_engines_all[i] = num_fuse_engines + num_unspecified_engines
                if verbosity >= Verbosity.BRIEF:  # BRIEF, VERBOSE, DEBUG
                    warnings.warn(
                        'Mount location was not defined for all engine of EngineModel '
                        f'<{eng_name}> - unspecified engine is assumed fuselage-mounted.'
                    )

        if num_wing_engines % 2 == 1:
            if verbosity >= Verbosity.VERBOSE:  # VERBOSE, DEBUG
                warnings.warn(
                    'Odd number of wing engines are specified for EngineModel '
                    f'<{eng_name}> - this may cause issues with some mass and geometry '
                    'components that assume symmetric wing engine distribution.'
                )

    aviary_options.set_val(Aircraft.Engine.NUM_ENGINES, num_engines_all)
    aviary_options.set_val(Aircraft.Engine.NUM_WING_ENGINES, num_wing_engines_all)
    aviary_options.set_val(Aircraft.Engine.NUM_FUSELAGE_ENGINES, num_fuse_engines_all)

    if Mission.Summary.FUEL_FLOW_SCALER not in aviary_options:
        aviary_options.set_val(Mission.Summary.FUEL_FLOW_SCALER, 1.0)

    num_engines = aviary_options.get_val(Aircraft.Engine.NUM_ENGINES)
    total_num_engines = int(sum(num_engines_all))
    total_num_fuse_engines = int(sum(num_fuse_engines_all))
    total_num_wing_engines = int(sum(num_wing_engines_all))

    # compute propulsion-level engine count totals here
    aviary_options.set_val(Aircraft.Propulsion.TOTAL_NUM_ENGINES, total_num_engines)
    aviary_options.set_val(Aircraft.Propulsion.TOTAL_NUM_FUSELAGE_ENGINES, total_num_fuse_engines)
    aviary_options.set_val(Aircraft.Propulsion.TOTAL_NUM_WING_ENGINES, total_num_wing_engines)


def _get_engine_variables():
    """Yields all propulsion-related variables in Aircraft that need to be vectorized."""
    for item in get_names_from_hierarchy(Aircraft.Engine):
        yield item

    for item in get_names_from_hierarchy(Aircraft.Nacelle):
        yield item<|MERGE_RESOLUTION|>--- conflicted
+++ resolved
@@ -140,7 +140,6 @@
                 'Assuming that the design passenger count is the same as the passenger '
                 'count for the flown mission.'
             )
-<<<<<<< HEAD
         # set design passengers to mission passenger values
         for i in range(len(pax_keys)):
             mission_val = aviary_options.get_val(pax_keys[i])
@@ -152,65 +151,6 @@
                 'Passenger information for the flown mission was not provided. '
                 'Assuming that the mission passenger count is the same as the design '
                 'passenger count.'
-=======
-
-    num_pax = aviary_options.get_val(Aircraft.CrewPayload.NUM_PASSENGERS)
-    design_num_pax = aviary_options.get_val(Aircraft.CrewPayload.Design.NUM_PASSENGERS)
-
-    # Check summary data against individual data if individual data was entered
-    if passenger_count != 0 and num_pax != passenger_count:
-        if verbosity > verbosity.BRIEF:
-            warnings.warn(
-                'Total passenger count ('
-                f'{aviary_options.get_val(Aircraft.CrewPayload.NUM_PASSENGERS)}) does not '
-                'equal the sum of first class + business class + tourist class passengers '
-                f'(total of {passenger_count}). Setting total number of passengers to '
-                f'{passenger_count}.'
-            )
-        aviary_options.set_val(Aircraft.CrewPayload.NUM_PASSENGERS, passenger_count)
-    if design_passenger_count != 0 and design_num_pax != design_passenger_count:
-        if verbosity > verbosity.BRIEF:
-            warnings.warn(
-                'Design total passenger count ('
-                f'{aviary_options.get_val(Aircraft.CrewPayload.Design.NUM_PASSENGERS)}) '
-                'does not equal the sum of design first class + business class + tourist '
-                f'class passengers (total of {design_passenger_count}). Setting total number of '
-                f'design passengers to {design_passenger_count}.'
-            )
-        aviary_options.set_val(Aircraft.CrewPayload.Design.NUM_PASSENGERS, design_passenger_count)
-
-    # TODO these don't have to be errors, we can recover in some cases, for example
-    # defaulting to all economy class if passenger seat info is not provided. See the
-    # engine count checks for an example of this.
-    # Fail if incorrect data sets were provided:
-    # have you give us enough info to determine where people were sitting vs. designed seats
-    if num_pax != 0 and design_passenger_count != 0 and passenger_count == 0:
-        raise UserWarning(
-            'The user has specified CrewPayload.NUM_PASSENGERS, and how many of what '
-            'types of seats are on the aircraft. However, the user has not specified '
-            'where those passengers are sitting. User must specify '
-            'CrewPayload.FIRST_CLASS, CrewPayload.NUM_BUSINESS_CLASS, NUM_TOURIST_CLASS '
-            'in aviary_values.'
-        )
-        # where are the people sitting? is first class full? We know how many seats are in each class.
-    if design_num_pax != 0 and passenger_count != 0 and design_passenger_count == 0:
-        raise UserWarning(
-            'The user has specified Design.NUM_PASSENGERS, and has specified how many '
-            'people are sitting in each class of seats. However, the user has not '
-            'specified how many seats of each class exist in the aircraft. User must '
-            'specify Design.FIRST_CLASS, Design.NUM_BUSINESS_CLASS, '
-            'Design.NUM_TOURIST_CLASS in aviary_values.'
-        )
-        # we don't know which classes this aircraft has been design for. How many 1st class seats are there?
-
-    # Copy data over if only one set of data exists
-    # User has given detailed values for as-flown and NO design values at all
-    if passenger_count != 0 and design_num_pax == 0 and design_passenger_count == 0:
-        if verbosity >= Verbosity.VERBOSE:
-            warnings.warn(
-                'User has not input design passengers data. Assuming design is equal to '
-                'as-flown passenger data.'
->>>>>>> 9462945e
             )
         # set mission passengers to design passenger values
         for i in range(len(pax_keys)):
@@ -437,16 +377,9 @@
 
         # calculate and check total payload
         # NOTE this is only used for error messaging the calculations for analysis are subsystems/mass/gasp_based
-<<<<<<< HEAD
         design_passenger_payload_mass = design_pax * pax_mass_with_bag
-        des_payload = design_passenger_payload_mass + des_cargo
+        max_payload = design_passenger_payload_mass + max_cargo
         as_flown_passenger_payload_mass = mission_pax * pax_mass_with_bag
-=======
-        design_passenger_payload_mass = design_num_pax * pax_mass_with_bag
-        max_payload = design_passenger_payload_mass + max_cargo
-        num_pax = aviary_options.get_val(Aircraft.CrewPayload.NUM_PASSENGERS)
-        as_flown_passenger_payload_mass = num_pax * pax_mass_with_bag
->>>>>>> 9462945e
         as_flown_payload = as_flown_passenger_payload_mass + cargo
         if as_flown_payload > max_payload and verbosity >= Verbosity.BRIEF:  # BRIEF, VERBOSE, DEBUG
             warnings.warn(
