--- conflicted
+++ resolved
@@ -43,12 +43,8 @@
             aviary_options.set_val(Settings.VERBOSITY, verbosity)
 
     preprocess_crewpayload(aviary_options, meta_data, verbosity)
-<<<<<<< HEAD
+    preprocess_fuel_capacities(aviary_options, verbosity)
     if engine_models is not None:
-=======
-    preprocess_fuel_capacities(aviary_options, verbosity)
-    if not engine_models is None:
->>>>>>> cd4d81b8
         preprocess_propulsion(aviary_options, engine_models, meta_data, verbosity)
 
 
