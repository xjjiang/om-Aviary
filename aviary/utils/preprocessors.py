"""
Preprocessors are utility functions that handle issues with Aviary inputs before model
setup and execution. These tasks include consistency checking between related variables,.

"""

import warnings

import numpy as np

from aviary.utils.aviary_values import AviaryValues
from aviary.utils.named_values import get_keys
from aviary.utils.test_utils.variable_test import get_names_from_hierarchy
from aviary.utils.utils import isiterable
from aviary.variable_info.enums import LegacyCode, ProblemType, Verbosity
from aviary.variable_info.variable_meta_data import _MetaData
from aviary.variable_info.variables import Aircraft, Mission, Settings


# TODO document what kwargs are used, and by which preprocessors in docstring?
# TODO preprocess needed for design range vs phase_info range in sizing missions? (should be the same)
def preprocess_options(aviary_options: AviaryValues, meta_data=_MetaData, verbosity=None, **kwargs):
    """
    Run all preprocessors on provided AviaryValues object.

    Parameters
    ----------
    aviary_options : AviaryValues
        Options to be updated

    meta_data : dict
        Variable metadata being used with this set of aviary_options
    """
    try:
        engine_models = kwargs['engine_models']
    except KeyError:
        engine_models = None

    if verbosity is None:
        if Settings.VERBOSITY in aviary_options:
            verbosity = aviary_options.get_val(Settings.VERBOSITY)
        else:
            verbosity = meta_data[Settings.VERBOSITY]['default_value']
            aviary_options.set_val(Settings.VERBOSITY, verbosity)

    preprocess_crewpayload(aviary_options, meta_data, verbosity)
    preprocess_fuel_capacities(aviary_options, verbosity)
<<<<<<< HEAD
=======

>>>>>>> 5465c172
    if engine_models is not None:
        preprocess_propulsion(aviary_options, engine_models, meta_data, verbosity)


def remove_preprocessed_options(aviary_options):
    """
    Remove options whose values will be computed in the preprocessors.

    Parameters
    ----------
    aviary_options : AviaryValues
        Options to be updated
    """
    pre_opt = [
        Aircraft.CrewPayload.NUM_FLIGHT_CREW,
        Aircraft.CrewPayload.NUM_FLIGHT_ATTENDANTS,
        Aircraft.CrewPayload.NUM_GALLEY_CREW,
        Aircraft.CrewPayload.BAGGAGE_MASS_PER_PASSENGER,
    ]

    for option in pre_opt:
        aviary_options.delete(option)


def preprocess_crewpayload(aviary_options: AviaryValues, meta_data=_MetaData, verbosity=None):
    """
    Calculates option values that are derived from other options, and are not direct inputs.
    This function modifies the entries in the supplied collection, and for convenience also
    returns the modified collection.

    Parameters
    ----------
    aviary_options : AviaryValues
        Options to be updated

    meta_data : dict
        Variable metadata being used with this set of aviary_options

    Verbosity, optional
        Sets level of printouts for this function.
    """
    if verbosity is not None:
        # compatibility with being passed int for verbosity
        verbosity = Verbosity(verbosity)
    else:
        verbosity = aviary_options.get_val(Settings.VERBOSITY)

    # Some tests, but not all, do not correctly set default values
    # # so we need to ensure all these values are available.

    for key in (
        Aircraft.CrewPayload.NUM_PASSENGERS,
        Aircraft.CrewPayload.NUM_FIRST_CLASS,
        Aircraft.CrewPayload.NUM_BUSINESS_CLASS,
        Aircraft.CrewPayload.NUM_TOURIST_CLASS,
        Aircraft.CrewPayload.Design.NUM_PASSENGERS,
        Aircraft.CrewPayload.Design.NUM_FIRST_CLASS,
        Aircraft.CrewPayload.Design.NUM_BUSINESS_CLASS,
        Aircraft.CrewPayload.Design.NUM_TOURIST_CLASS,
    ):
        if key not in aviary_options:
            aviary_options.set_val(key, meta_data[key]['default_value'])

    # Sum passenger Counts for later checks and assignments
    passenger_count = 0
    for key in (
        Aircraft.CrewPayload.NUM_FIRST_CLASS,
        Aircraft.CrewPayload.NUM_BUSINESS_CLASS,
        Aircraft.CrewPayload.NUM_TOURIST_CLASS,
    ):
        passenger_count += aviary_options.get_val(key)
    design_passenger_count = 0
    for key in (
        Aircraft.CrewPayload.Design.NUM_FIRST_CLASS,
        Aircraft.CrewPayload.Design.NUM_BUSINESS_CLASS,
        Aircraft.CrewPayload.Design.NUM_TOURIST_CLASS,
    ):
        design_passenger_count += aviary_options.get_val(key)

    # Create summary value (num_pax) if it was not assigned by the user
    # or if it was set to it's default value of zero
    if passenger_count != 0 and aviary_options.get_val(Aircraft.CrewPayload.NUM_PASSENGERS) == 0:
        aviary_options.set_val(Aircraft.CrewPayload.NUM_PASSENGERS, passenger_count)
        if verbosity >= Verbosity.VERBOSE:
            warnings.warn(
                'User has specified supporting values for NUM_PASSENGERS but has left '
                'NUM_PASSENGERS=0. Replacing NUM_PASSENGERS with passenger_count.'
            )
    if (
        design_passenger_count != 0
        and aviary_options.get_val(Aircraft.CrewPayload.Design.NUM_PASSENGERS) == 0
    ):
        aviary_options.set_val(Aircraft.CrewPayload.Design.NUM_PASSENGERS, design_passenger_count)
        if verbosity >= Verbosity.VERBOSE:
            warnings.warn(
                'User has specified supporting values for Design.NUM_PASSENGERS but has '
                'left Design.NUM_PASSENGERS=0. Replacing Design.NUM_PASSENGERS with '
                'design_passenger_count.'
            )

    num_pax = aviary_options.get_val(Aircraft.CrewPayload.NUM_PASSENGERS)
    design_num_pax = aviary_options.get_val(Aircraft.CrewPayload.Design.NUM_PASSENGERS)

    # Check summary data against individual data if individual data was entered
    if passenger_count != 0 and num_pax != passenger_count:
        if verbosity > verbosity.BRIEF:
            warnings.warn(
                'Total passenger count ('
                f'{aviary_options.get_val(Aircraft.CrewPayload.NUM_PASSENGERS)}) does not '
                'equal the sum of first class + business class + tourist class passengers '
                f'(total of {passenger_count}). Setting total number of passengers to '
                f'{passenger_count}.'
            )
        aviary_options.set_val(Aircraft.CrewPayload.NUM_PASSENGERS, passenger_count)
    if design_passenger_count != 0 and design_num_pax != design_passenger_count:
        if verbosity > verbosity.BRIEF:
            warnings.warn(
                'Design total passenger count ('
                f'{aviary_options.get_val(Aircraft.CrewPayload.Design.NUM_PASSENGERS)}) '
                'does not equal the sum of design first class + business class + tourist '
                f'class passengers (total of {design_passenger_count}). Setting total number of '
                f'design passengers to {design_passenger_count}.'
            )
        aviary_options.set_val(Aircraft.CrewPayload.Design.NUM_PASSENGERS, design_passenger_count)

    # TODO these don't have to be errors, we can recover in some cases, for example
    # defaulting to all economy class if passenger seat info is not provided. See the
    # engine count checks for an example of this.
    # Fail if incorrect data sets were provided:
    # have you give us enough info to determine where people were sitting vs. designed seats
    if num_pax != 0 and design_passenger_count != 0 and passenger_count == 0:
        raise UserWarning(
            'The user has specified CrewPayload.NUM_PASSENGERS, and how many of what '
            'types of seats are on the aircraft. However, the user has not specified '
            'where those passengers are sitting. User must specify '
            'CrewPayload.FIRST_CLASS, CrewPayload.NUM_BUSINESS_CLASS, NUM_TOURIST_CLASS '
            'in aviary_values.'
        )
        # where are the people sitting? is first class full? We know how many seats are in each class.
    if design_num_pax != 0 and passenger_count != 0 and design_passenger_count == 0:
        raise UserWarning(
            'The user has specified Design.NUM_PASSENGERS, and has specified how many '
            'people are sitting in each class of seats. However, the user has not '
            'specified how many seats of each class exist in the aircraft. User must '
            'specify Design.FIRST_CLASS, Design.NUM_BUSINESS_CLASS, '
            'Design.NUM_TOURIST_CLASS in aviary_values.'
        )
        # we don't know which classes this aircraft has been design for. How many 1st class seats are there?

    # Copy data over if only one set of data exists
    # User has given detailed values for as-flown and NO design values at all
    if passenger_count != 0 and design_num_pax == 0 and design_passenger_count == 0:
        if verbosity >= Verbosity.VERBOSE:
            warnings.warn(
                'User has not input design passengers data. Assuming design is equal to '
                'as-flown passenger data.'
            )
        aviary_options.set_val(Aircraft.CrewPayload.Design.NUM_PASSENGERS, passenger_count)
        aviary_options.set_val(
            Aircraft.CrewPayload.Design.NUM_FIRST_CLASS,
            aviary_options.get_val(Aircraft.CrewPayload.NUM_FIRST_CLASS),
        )
        aviary_options.set_val(
            Aircraft.CrewPayload.Design.NUM_BUSINESS_CLASS,
            aviary_options.get_val(Aircraft.CrewPayload.NUM_BUSINESS_CLASS),
        )
        aviary_options.set_val(
            Aircraft.CrewPayload.Design.NUM_TOURIST_CLASS,
            aviary_options.get_val(Aircraft.CrewPayload.NUM_TOURIST_CLASS),
        )
    # user has not supplied detailed information on design but has supplied summary information on passengers
    elif num_pax != 0 and design_num_pax == 0:
        if verbosity >= Verbosity.VERBOSE:
            warnings.warn(
                'User has specified as-flown NUM_PASSENGERS but not how many passengers '
                'the aircraft was designed for in Design.NUM_PASSENGERS. Assuming they '
                'are equal.'
            )
        aviary_options.set_val(Aircraft.CrewPayload.Design.NUM_PASSENGERS, num_pax)
    elif design_passenger_count != 0 and num_pax == 0 and passenger_count == 0:
        if verbosity >= Verbosity.VERBOSE:
            warnings.warn(
                'User has specified Design.NUM_* passenger values but CrewPyaload.NUM_* '
                'category has been left blank or set to zero. Assuming they are equal '
                'to maintain backwards compatibility with converted GASP and FLOPS. '
                'If you intended to have no passengers on this flight, set '
                'Aircraft.CrewPayload.TOTAL_PAYLOAD_MASS to zero in aviary_values.'
            )
        aviary_options.set_val(Aircraft.CrewPayload.NUM_PASSENGERS, design_passenger_count)
        aviary_options.set_val(
            Aircraft.CrewPayload.NUM_FIRST_CLASS,
            aviary_options.get_val(Aircraft.CrewPayload.Design.NUM_FIRST_CLASS),
        )
        aviary_options.set_val(
            Aircraft.CrewPayload.NUM_BUSINESS_CLASS,
            aviary_options.get_val(Aircraft.CrewPayload.Design.NUM_BUSINESS_CLASS),
        )
        aviary_options.set_val(
            Aircraft.CrewPayload.NUM_TOURIST_CLASS,
            aviary_options.get_val(Aircraft.CrewPayload.Design.NUM_TOURIST_CLASS),
        )
    # user has not supplied detailed information on design but has supplied summary information on passengers
    elif design_num_pax != 0 and num_pax == 0:
        if verbosity >= Verbosity.VERBOSE:
            warnings.warn(
                'User has specified Design.NUM_PASSENGERS but '
                'CrewPayload.NUM_PASSENGERS has been left blank or set to zero. '
                'Assuming they are equal to maintain backwards compatibility with '
                'converted GASP and FLOPS files. If you intended to have no passengers '
                'on this flight, set Aircraft.CrewPayload.TOTAL_PAYLOAD_MASS to zero in '
                'aviary_values'
            )
        aviary_options.set_val(Aircraft.CrewPayload.NUM_PASSENGERS, design_num_pax)

    # Perform checks on the final data tables to ensure Design is always larger then As-Flown
    if aviary_options.get_val(Aircraft.CrewPayload.Design.NUM_FIRST_CLASS) < aviary_options.get_val(
        Aircraft.CrewPayload.NUM_FIRST_CLASS
    ):
        raise UserWarning(
            'NUM_FIRST_CLASS ('
            f'{aviary_options.get_val(Aircraft.CrewPayload.NUM_FIRST_CLASS)}) is larger '
            'than the number of seats set by Design.NUM_FIRST_CLASS ('
            f'{aviary_options.get_val(Aircraft.CrewPayload.Design.NUM_FIRST_CLASS)})'
        )
    if aviary_options.get_val(
        Aircraft.CrewPayload.Design.NUM_BUSINESS_CLASS
    ) < aviary_options.get_val(Aircraft.CrewPayload.NUM_BUSINESS_CLASS):
        raise UserWarning(
            'NUM_BUSINESS_CLASS ('
            f'{aviary_options.get_val(Aircraft.CrewPayload.NUM_BUSINESS_CLASS)}) is '
            'larger than the number of seats set by Design.NUM_BUSINESS_CLASS ('
            f'{aviary_options.get_val(Aircraft.CrewPayload.Design.NUM_BUSINESS_CLASS)})'
        )
    if aviary_options.get_val(
        Aircraft.CrewPayload.Design.NUM_TOURIST_CLASS
    ) < aviary_options.get_val(Aircraft.CrewPayload.NUM_TOURIST_CLASS):
        raise UserWarning(
            'NUM_TOURIST_CLASS ('
            f'{aviary_options.get_val(Aircraft.CrewPayload.NUM_TOURIST_CLASS)}) is '
            'larger than the number of seats set by Design.NUM_TOURIST_CLASS ('
            f'{aviary_options.get_val(Aircraft.CrewPayload.Design.NUM_TOURIST_CLASS)})'
        )
    if aviary_options.get_val(Aircraft.CrewPayload.Design.NUM_PASSENGERS) < aviary_options.get_val(
        Aircraft.CrewPayload.NUM_PASSENGERS
    ):
        raise UserWarning(
            'NUM_PASSENGERS ('
            f'{aviary_options.get_val(Aircraft.CrewPayload.NUM_PASSENGERS)}) is larger '
            'than the number of seats set by Design.NUM_PASSENGERS ('
            f'{aviary_options.get_val(Aircraft.CrewPayload.Design.NUM_PASSENGERS)})'
        )

    # Check and process cargo variables - confirm mass method
    if Settings.MASS_METHOD in aviary_options:
        mass_method = aviary_options.get_val(Settings.MASS_METHOD)
    else:
        raise UserWarning('MASS_METHOD not specified. Cannot preprocess cargo inputs.')

    # Process GASP based cargo variables
    if mass_method == LegacyCode.GASP:
        try:
            cargo = aviary_options.get_val(Aircraft.CrewPayload.CARGO_MASS, 'lbm')
        except KeyError:
            cargo = None
        try:
            max_cargo = aviary_options.get_val(Aircraft.CrewPayload.Design.MAX_CARGO_MASS, 'lbm')
        except KeyError:
            max_cargo = None
        try:
            des_cargo = aviary_options.get_val(Aircraft.CrewPayload.Design.CARGO_MASS, 'lbm')
        except KeyError:
            des_cargo = None

        if Settings.PROBLEM_TYPE in aviary_options:
            problem_type = aviary_options.get_val(Settings.PROBLEM_TYPE)
        else:
            problem_type = ProblemType.SIZING

        if cargo is not None:
            if max_cargo is not None:
                if des_cargo is not None:
                    if problem_type == ProblemType.SIZING and cargo != des_cargo:
                        # user has set all three check if self consistent
                        cargo = des_cargo
                        if verbosity >= Verbosity.BRIEF:  # BRIEF, VERBOSE, DEBUG
                            warnings.warn(
                                f'Aircraft.CrewPayload.CARGO_MASS ({cargo}) does not equal '
                                f'Aircraft.CrewPayload.Design.CARGO_MASS ({des_cargo}) for SIZING '
                                'mission. Setting as-flown CARGO_MASS equal to Design.CARGO_MASS '
                                f'({des_cargo})'
                            )
                else:
                    # user has set cargo & max: assume des = max
                    des_cargo = max_cargo
                    if verbosity >= Verbosity.BRIEF:  # BRIEF, VERBOSE, DEBUG
                        warnings.warn(
                            'Aircraft.CrewPayload.Design.CARGO_MASS missing, assume '
                            f'Design.CARGO_MASS = Design.MAX_CARGO_MASS ({max_cargo})'
                        )
            elif des_cargo is not None:
                # user has set cargo & des: assume max = des
                max_cargo = des_cargo
                if verbosity >= Verbosity.BRIEF:  # BRIEF, VERBOSE, DEBUG
                    warnings.warn(
                        'Aircraft.CrewPayload.Design.MAX_CARGO_MASS is missing, assuming '
                        f'Design.MAX_CARGO_MASS equals Design.CARGO_MASS ({des_cargo})'
                    )
            else:
                # user has set cargo only: assume design and max cargo is equal to flown cargo
                des_cargo = max_cargo = cargo

        elif max_cargo is not None:
            if des_cargo is not None:
                # user has set max & des: assume flown = 0
                cargo = 0
                if verbosity >= Verbosity.BRIEF:  # BRIEF, VERBOSE, DEBUG:
                    warnings.warn(
                        'Aircraft.CrewPayload.CARGO_MASS is missing, assuming CARGO_MASS = 0'
                    )
            else:
                # user has set max only: assume flown = des = 0
                cargo = des_cargo = 0
                if verbosity >= Verbosity.BRIEF:  # BRIEF, VERBOSE, DEBUG:
                    warnings.warn(
                        'Aircraft.CrewPayload.CARGO_MASS and Aircraft.CrewPayload.Design.CARGO_MASS '
                        'missing, assume CARGO_MASS and Design.CARGO_MASS = 0. No Cargo is flown on '
                        'mission.'
                    )

        elif des_cargo is not None:
            # user has only input des: assume max = des and flown = 0
            max_cargo = des_cargo
            cargo = 0
            if verbosity >= Verbosity.BRIEF:  # BRIEF, VERBOSE, DEBUG:
                warnings.warn(
                    'Aircraft.CrewPayload.CARGO_MASS and Aircraft.CrewPayload.Design.MAX_CARGO_MASS '
                    'missing, assume CARGO_MASS = 0 and Design.MAX_CARGO_MASS = Design.CARGO_MASS '
                    f'({des_cargo}).'
                )

        else:
            # user has input no cargo information
            cargo = max_cargo = des_cargo = 0
            if verbosity >= Verbosity.BRIEF:  # BRIEF, VERBOSE, DEBUG:
                warnings.warn(
                    'No CARGO variables detected, assume CARGO_MASS, Design.MAX_CARGO_MASS, and '
                    'Design.CARGO_MASS equal to 0.'
                )

        if cargo > max_cargo or des_cargo > max_cargo:
            raise UserWarning(
                f'Aircraft.CrewPayload.CARGO_MASS ({cargo}) and/or '
                f'Aircraft.CrewPayload.Design.CARGO_MASS ({des_cargo}) is greater than'
                f'Aircraft.CrewPayload.Design.MAX_CARGO_MASS ({max_cargo})'
            )

        # calculate passenger mass with bags based on user inputs.
        try:
            pax_mass_with_bag = aviary_options.get_val(
                Aircraft.CrewPayload.PASSENGER_MASS_WITH_BAGS, 'lbm'
            )
        except KeyError:
            pax_mass = aviary_options.get_val(Aircraft.CrewPayload.MASS_PER_PASSENGER, 'lbm')
            bag_mass = aviary_options.get_val(
                Aircraft.CrewPayload.BAGGAGE_MASS_PER_PASSENGER, 'lbm'
            )
            pax_mass_with_bag = pax_mass + bag_mass
            aviary_options.set_val(
                Aircraft.CrewPayload.PASSENGER_MASS_WITH_BAGS, pax_mass_with_bag, 'lbm'
            )

        # calculate and check total payload
        # NOTE this is only used for error messaging the calculations for analysis are subsystems/mass/gasp_based
        design_passenger_payload_mass = design_num_pax * pax_mass_with_bag
        max_payload = design_passenger_payload_mass + max_cargo
        num_pax = aviary_options.get_val(Aircraft.CrewPayload.NUM_PASSENGERS)
        as_flown_passenger_payload_mass = num_pax * pax_mass_with_bag
        as_flown_payload = as_flown_passenger_payload_mass + cargo
        if as_flown_payload > max_payload and verbosity >= Verbosity.BRIEF:  # BRIEF, VERBOSE, DEBUG
            warnings.warn(
                f'As-flown payload ({as_flown_payload}) is greater than maximum payload '
                f'({max_payload}). The aircraft will be undersized for this payload!'
            )

        # set assumed cargo mass variables:
        aviary_options.set_val(Aircraft.CrewPayload.CARGO_MASS, cargo, 'lbm')
        aviary_options.set_val(Aircraft.CrewPayload.Design.MAX_CARGO_MASS, max_cargo, 'lbm')
        aviary_options.set_val(Aircraft.CrewPayload.Design.CARGO_MASS, des_cargo, 'lbm')

    if Aircraft.CrewPayload.NUM_FLIGHT_ATTENDANTS not in aviary_options:
        flight_attendants_count = 0  # assume no passengers

        if 0 < passenger_count:
            if passenger_count < 51:
                flight_attendants_count = 1

            else:
                flight_attendants_count = passenger_count // 40 + 1

        aviary_options.set_val(Aircraft.CrewPayload.NUM_FLIGHT_ATTENDANTS, flight_attendants_count)

    if Aircraft.CrewPayload.NUM_GALLEY_CREW not in aviary_options:
        galley_crew_count = 0  # assume no passengers

        if 150 < passenger_count:
            galley_crew_count = passenger_count // 250 + 1

        aviary_options.set_val(Aircraft.CrewPayload.NUM_GALLEY_CREW, galley_crew_count)

    if Aircraft.CrewPayload.NUM_FLIGHT_CREW not in aviary_options:
        flight_crew_count = 3

        if passenger_count < 151:
            flight_crew_count = 2

        aviary_options.set_val(Aircraft.CrewPayload.NUM_FLIGHT_CREW, flight_crew_count)

    if (
        Aircraft.CrewPayload.BAGGAGE_MASS_PER_PASSENGER not in aviary_options
        and Mission.Design.RANGE in aviary_options
    ):
        design_range = aviary_options.get_val(Mission.Design.RANGE, 'nmi')

        if design_range <= 900.0:
            baggage_mass_per_pax = 35.0
        elif design_range <= 2900.0:
            baggage_mass_per_pax = 40.0
        else:
            baggage_mass_per_pax = 44.0

        aviary_options.set_val(
            Aircraft.CrewPayload.BAGGAGE_MASS_PER_PASSENGER,
            val=baggage_mass_per_pax,
            units='lbm',
        )

    return aviary_options


def preprocess_fuel_capacities(aviary_options: AviaryValues, verbosity=None):
    """
    Preprocesses the AviaryValues object to ensure the user has provided a consistent set of fuel capacity overrides.

    Parameters
    ----------
    aviary_options : AviaryValues
        Options to be updated

    """
    if verbosity is not None:
        # compatibility with being passed int for verbosity
        verbosity = Verbosity(verbosity)
    else:
        verbosity = aviary_options.get_val(Settings.VERBOSITY)

    if Settings.MASS_METHOD in aviary_options:
        mass_method = aviary_options.get_val(Settings.MASS_METHOD)
    else:
        raise UserWarning('MASS_METHOD not specified. Cannot preprocess fuel capacity inputs.')

    if mass_method == LegacyCode.FLOPS:
        # find which fuel capacity variables the user has set:
        if Aircraft.Fuel.TOTAL_CAPACITY not in aviary_options:
            # Aviary will need to calculate the total capacity and can only do so if we assume any missing subsystem capacities are zero
            if Aircraft.Fuel.FUSELAGE_FUEL_CAPACITY not in aviary_options:
                aviary_options.set_val(Aircraft.Fuel.FUSELAGE_FUEL_CAPACITY, 0.0, 'lbm')
                if verbosity >= Verbosity.VERBOSE:
                    warnings.warn(f'Aircraft.Fuel.FUSELAGE_FUEL_CAPACITY is missing assume = 0')

            if Aircraft.Fuel.AUXILIARY_FUEL_CAPACITY not in aviary_options:
                aviary_options.set_val(Aircraft.Fuel.AUXILIARY_FUEL_CAPACITY, 0.0, 'lbm')
                if verbosity >= Verbosity.VERBOSE:
                    warnings.warn(f'Aircraft.Fuel.AUXILIARY_FUEL_CAPACITY is missing assume = 0')
        else:
            total_capacity = aviary_options.get_val(Aircraft.Fuel.TOTAL_CAPACITY, 'lbm')
            try:
                wing_capacity = aviary_options.get_val(Aircraft.Fuel.WING_FUEL_CAPACITY, 'lbm')
            except KeyError:
                wing_capacity = None
            try:
                fuselage_capacity = aviary_options.get_val(
                    Aircraft.Fuel.FUSELAGE_FUEL_CAPACITY, 'lbm'
                )
            except KeyError:
                fuselage_capacity = None
            try:
                auxiliary_capacity = aviary_options.get_val(
                    Aircraft.Fuel.AUXILIARY_FUEL_CAPACITY, 'lbm'
                )
            except KeyError:
                auxiliary_capacity = None

            capacity_count = sum(
                1
                for capacity in [wing_capacity, fuselage_capacity, auxiliary_capacity]
                if capacity is not None
            )
            capacity_check = sum(
                capacity
                for capacity in [wing_capacity, fuselage_capacity, auxiliary_capacity]
                if capacity is not None
            )

            # check if the user inputs are self consistent (as far as possible at this stage!) Aviary can still calculate -ve outputs at runtime.
            if capacity_count == 3 and capacity_check != total_capacity:
                raise UserWarning(
                    f'Aircraft.Fuel.TOTAL_CAPACITY ({total_capacity}) != Aircraft.Fuel.WING_FUEL_CAPACITY ({wing_capacity})'
                    f'+ Aircraft.Fuel.FUSELAGE_FUEL_CAPACITY ({fuselage_capacity}) + Aircraft.Fuel.AUXILIARY_FUEL_CAPACITY ({auxiliary_capacity})'
                    f' = {capacity_check}'
                )
            elif capacity_count < 3 and capacity_check > total_capacity:
                raise UserWarning(
                    f'Aircraft.Fuel.TOTAL_CAPACITY ({total_capacity}) < Aircraft.Fuel.WING_FUEL_CAPACITY ({wing_capacity})'
                    f' + Aircraft.Fuel.FUSELAGE_FUEL_CAPACITY ({fuselage_capacity}) + Aircraft.Fuel.AUXILIARY_FUEL_CAPACITY ({auxiliary_capacity})'
                    f' = {capacity_check}'
                )

    return aviary_options


def preprocess_propulsion(
    aviary_options: AviaryValues,
    engine_models: list = None,
    meta_data=_MetaData,
    verbosity=None,
):
    """
    Updates AviaryValues object with values taken from provided EngineModels.

    Vectorizes variables in aviary_options in the correct order for vehicles with
    heterogeneous engines.

    Performs basic sanity checks on inputs that are universal to all EngineModels.

    !!! WARNING !!!
    Values in aviary_options can be overwritten with corresponding values from
    engine_models!

    Parameters
    ----------
    aviary_options : AviaryValues
        Options to be updated. EngineModels (provided or generated) are added, and
        Aircraft:Engine:* and Aircraft:Nacelle:* variables are vectorized as numpy arrays

    engine_models : <list of EngineModels> (optional)
        EngineModel objects to be added to aviary_options. Replaced existing EngineModels
        in aviary_options
    """
    if verbosity is not None:
        # compatibility with being passed int for verbosity
        verbosity = Verbosity(verbosity)
    else:
        if verbosity in aviary_options:
            verbosity = aviary_options.get_val(Settings.VERBOSITY)
        else:
            verbosity = Verbosity.BRIEF

    ##############################
    # Vectorize Engine Variables #
    ##############################
    # Only vectorize variables user has defined in some way or engine model has calculated
    # Combine aviary_options and all engine options into single AviaryValues
    # It is assumed that all EngineModels are up-to-date at this point and will NOT
    # be changed later on (otherwise preprocess_propulsion must be run again)
    num_engine_type = len(engine_models)

    complete_options_list = AviaryValues(aviary_options)
    for engine in engine_models:
        complete_options_list.update(engine.options)

    # update_list has keys of all variables that are already defined, and must
    # be vectorized
    update_list = list(get_keys(complete_options_list))

    # Vectorize engine variables. Only update variables in update_list that are relevant
    # to engines (defined by _get_engine_variables())
    for var in _get_engine_variables():
        if var in update_list:
            dtype = meta_data[var]['types']
            default_value = meta_data[var]['default_value']
            multivalue = meta_data[var]['multivalue']
            units = meta_data[var]['units']

            # If dtype has multiple options, prefer type of default value
            # Otherwise, use the first type in the tuple
            if isinstance(dtype, tuple):
                if default_value is not None:
                    dtype = type(default_value)
                else:
                    dtype = dtype[0]

            if isiterable(meta_data[var]['types']):
                typeset = meta_data[var]['types']
            else:
                typeset = (meta_data[var]['types'],)

            # Variables are multidimensional if their base types have iterables, and are
            # flagged as `multivalue`
            multidimensional = set(typeset) & set((list, tuple, np.ndarray)) and multivalue

            # vec is where the vectorized engine data is stored - always a list right
            # now, converted to other types like np array later
            vec = []

            # Vectorize variable "var" from available sources #

            # If var is supposed to be a unique array per engine model, assemble flat
            # vector manually to avoid ragged arrays (such as for wing engine locations)

            # Priority order is (checked per engine):
            # 1. EngineModel.options
            # 2. aviary_options
            # 3. default value from metadata
            for i, engine in enumerate(engine_models):
                # test to see if engine has this variable - if so, use it
                try:
                    # variables in engine models are trusted to be "safe", and only
                    # contain data for that engine
                    engine_val = engine.get_val(var, units)
                # if the variable is not in the engine model, pull from aviary options
                except KeyError:
                    # check if variable is defined in aviary options (for this engine's
                    # index) - if so, use it
                    try:
                        aviary_val = aviary_options.get_val(var, units)
                    # if the variable is not in aviary_options, use default from metadata
                    except (KeyError, IndexError):
                        vec.append(default_value)
                    else:
                        # save value from aviary_options
                        if isiterable(aviary_val):
                            if multidimensional:
                                vec.extend(aviary_val)
                            else:
                                # if aviary_val is an iterable, just grab val for this engine
                                vec.append(aviary_val[i])
                        else:
                            vec.append(aviary_val)
                else:
                    # save value from EngineModel
                    if isiterable(engine_val) and multidimensional:
                        vec.extend(engine_val)
                    else:
                        vec.append(engine_val)
                # TODO update each engine's options with "new" values? Allows each engine
                #      to have a copy of all options/inputs, beyond what it was
                #      originally initialized with

            # Update aviary options with new vectors
            # If data is numerical, store in a numpy array, else use a list
            # Some machines default to specific-bit np array types, so we have to
            # check for those too
            if type(vec[0]) in (int, float, np.int32, np.int64, np.float32, np.float64):
                vec = np.array(vec, dtype=dtype)
            aviary_options.set_val(var, vec, units)

    ###################################
    # Input/Option Consistency Checks #
    ###################################
    # Make sure number of engines based on mount location match expected total
    try:
        num_engines_all = aviary_options.get_val(Aircraft.Engine.NUM_ENGINES)
    except KeyError:
        num_engines_all = np.zeros(num_engine_type).astype(int)
    try:
        num_fuse_engines_all = aviary_options.get_val(Aircraft.Engine.NUM_FUSELAGE_ENGINES)
    except KeyError:
        num_fuse_engines_all = np.zeros(num_engine_type).astype(int)
    try:
        num_wing_engines_all = aviary_options.get_val(Aircraft.Engine.NUM_WING_ENGINES)
    except KeyError:
        num_wing_engines_all = np.zeros(num_engine_type).astype(int)

    for i, engine in enumerate(engine_models):
        eng_name = engine.name
        num_engines = num_engines_all[i]
        num_fuse_engines = num_fuse_engines_all[i]
        num_wing_engines = num_wing_engines_all[i]
        total_engines_calc = num_fuse_engines + num_wing_engines

        # If engine mount type is not specified at all, default to wing (unless there is
        # only one engine, in which case default to fuselage)
        if total_engines_calc == 0:
            if num_engines > 1:
                num_wing_engines_all[i] = num_engines
                if verbosity >= Verbosity.BRIEF:  # BRIEF, VERBOSE, DEBUG
                    warnings.warn(
                        f'Mount location for engines of type <{eng_name}> not '
                        'specified. Wing-mounted engines are assumed.'
                    )
            else:
                num_fuse_engines_all[i] = num_engines
                if verbosity >= Verbosity.BRIEF:  # BRIEF, VERBOSE, DEBUG
                    warnings.warn(
                        f'Mount location for single engine of type <{eng_name}> not '
                        'specified. Assuming it is fuselage-mounted.'
                    )

        # If wing mount type are specified but inconsistent, handle it
        elif total_engines_calc > num_engines:
            # more defined engine locations than number of engines - increase num engines
            num_engines_all[i] = total_engines_calc
            if verbosity >= Verbosity.BRIEF:  # BRIEF, VERBOSE, DEBUG
                warnings.warn(
                    'Sum of user-specified fuselage-mounted and wing-mounted engines do '
                    f'not match total number of engines for EngineModel <{eng_name}>. '
                    'Overwriting total number of engines with the sum of wing and '
                    'fuselage mounted engines.'
                )
        elif total_engines_calc < num_engines:
            # fewer defined locations than num_engines - assume rest are wing mounted
            # (unless there is just one prospective wing engine, then fuselage mount it)
            num_unspecified_engines = num_engines - num_fuse_engines - num_wing_engines
            if num_unspecified_engines > 1:
                num_wing_engines_all[i] = num_wing_engines + num_unspecified_engines
                if verbosity >= Verbosity.BRIEF:  # BRIEF, VERBOSE, DEBUG
                    warnings.warn(
                        'Mount location was not defined for all engines of EngineModel '
                        f'<{eng_name}> - unspecified engines are assumed wing-mounted.'
                    )
            elif num_unspecified_engines == 1 and num_wing_engines != 0:
                num_fuse_engines_all[i] = num_fuse_engines + num_unspecified_engines
                if verbosity >= Verbosity.BRIEF:  # BRIEF, VERBOSE, DEBUG
                    warnings.warn(
                        'Mount location was not defined for all engine of EngineModel '
                        f'<{eng_name}> - unspecified engine is assumed fuselage-mounted.'
                    )

        if num_wing_engines % 2 == 1:
            if verbosity >= Verbosity.VERBOSE:  # VERBOSE, DEBUG
                warnings.warn(
                    'Odd number of wing engines are specified for EngineModel '
                    f'<{eng_name}> - this may cause issues with some mass and geometry '
                    'components that assume symmetric wing engine distribution.'
                )

    aviary_options.set_val(Aircraft.Engine.NUM_ENGINES, num_engines_all)
    aviary_options.set_val(Aircraft.Engine.NUM_WING_ENGINES, num_wing_engines_all)
    aviary_options.set_val(Aircraft.Engine.NUM_FUSELAGE_ENGINES, num_fuse_engines_all)

    if Mission.Summary.FUEL_FLOW_SCALER not in aviary_options:
        aviary_options.set_val(Mission.Summary.FUEL_FLOW_SCALER, 1.0)

    num_engines = aviary_options.get_val(Aircraft.Engine.NUM_ENGINES)
    total_num_engines = int(sum(num_engines_all))
    total_num_fuse_engines = int(sum(num_fuse_engines_all))
    total_num_wing_engines = int(sum(num_wing_engines_all))

    # compute propulsion-level engine count totals here
    aviary_options.set_val(Aircraft.Propulsion.TOTAL_NUM_ENGINES, total_num_engines)
    aviary_options.set_val(Aircraft.Propulsion.TOTAL_NUM_FUSELAGE_ENGINES, total_num_fuse_engines)
    aviary_options.set_val(Aircraft.Propulsion.TOTAL_NUM_WING_ENGINES, total_num_wing_engines)


def _get_engine_variables():
    """Yields all propulsion-related variables in Aircraft that need to be vectorized."""
    for item in get_names_from_hierarchy(Aircraft.Engine):
        yield item

    for item in get_names_from_hierarchy(Aircraft.Nacelle):
        yield item<|MERGE_RESOLUTION|>--- conflicted
+++ resolved
@@ -45,10 +45,7 @@
 
     preprocess_crewpayload(aviary_options, meta_data, verbosity)
     preprocess_fuel_capacities(aviary_options, verbosity)
-<<<<<<< HEAD
-=======
-
->>>>>>> 5465c172
+
     if engine_models is not None:
         preprocess_propulsion(aviary_options, engine_models, meta_data, verbosity)
 
