--- conflicted
+++ resolved
@@ -5,18 +5,14 @@
 from datetime import datetime
 from enum import Enum
 from pathlib import Path
-<<<<<<< HEAD
-=======
-from packaging import version
->>>>>>> 5e2ba65c
 
 import dymos as dm
 import numpy as np
 import openmdao
 import openmdao.api as om
-from openmdao.utils.om_warnings import warn_deprecation
 from openmdao.utils.reports_system import _default_reports
 from openmdao.utils.units import convert_units
+from packaging import version
 
 from aviary.core.aviary_group import AviaryGroup
 from aviary.interface.utils import set_warning_format
@@ -919,7 +915,7 @@
         # adding composite execComp to super problem
         self.model.add_subsystem(
             'composite_function',
-            om.ExecComp('composite_objective = ' + final_expr, **kwargs),
+            om.ExecComp('composite_objective = ' + final_expr, has_diag_partials=True),
             promotes_outputs=['composite_objective'],
         )
 
@@ -1249,232 +1245,8 @@
             with open('output_list.txt', 'w') as outfile:
                 self.model.list_outputs(out_stream=outfile)
 
-<<<<<<< HEAD
-        self.problem_ran_successfully = not failed
-
         if self.generate_payload_range:
-            if not self.problem_ran_successfully and verbosity > Verbosity.QUIET:
-=======
-        # Checks of the payload/range toggle in the aviary inputs csv file has been set and that the current problem is a sizing mission.
-        if payload_range_bool:
             self.run_payload_range()
-
-    def run_payload_range(self, verbosity=None):
-        """
-        This function runs Payload/Range analysis for the aircraft model.
-
-        Assuming that the aircraft model has been sized and the mission has been run and has successfully converged,
-        This function will adjust the given phase information by assumming firstly that there is a phase named 'cruise'
-        and elongates the duration bounds to allow the optimizer to arrive at a local maximum for the max_fuel_plus_payload and ferry ranges.
-        """
-        # `self.verbosity` is "true" verbosity for entire run. `verbosity` is verbosity
-        # override for just this method
-        if verbosity is not None:
-            # compatibility with being passed int for verbosity
-            verbosity = Verbosity(verbosity)
-        else:
-            verbosity = self.verbosity  # defaults to BRIEF
-
-        # Checks if the sizing mission has run successfully.
-        # If the problem is both a sizing problem has run successfully, if not, we do not run the payload/range function.
-        if self.result.success and self.problem_type is ProblemType.SIZING:
-            # Off-design missions do not currently work for GASP masses or missions.
-            mass_method = self.aviary_inputs.get_val(Settings.MASS_METHOD)
-            equations_of_motion = self.aviary_inputs.get_val(Settings.EQUATIONS_OF_MOTION)
-            # Checks to determine that both the mass and mission methods are set to FLOPS and Height Energy.
-            if (
-                mass_method == LegacyCode.FLOPS
-                and equations_of_motion is EquationsOfMotion.HEIGHT_ENERGY
-            ):
-                # Ensure proper transfer of json files.
-                self.save_sizing_to_json(json_filename='payload_range_sizing.json')
-
-                # make a copy of the phase_info to avoid modifying the original.
-                phase_info = self.model.phase_info
-                phase_info['pre_mission'] = self.model.pre_mission_info
-                phase_info['post_mission'] = self.model.post_mission_info
-                # This checks if the 'cruise' phase exists, then automatically adjusts duration bounds of the cruise stage
-                # to allow the optimizer to arrive at a local maxim for the max_fuel_plus_payload and the ferry ranges.
-                if phase_info['cruise']:
-                    min_duration = phase_info['cruise']['user_options']['time_duration_bounds'][0][
-                        0
-                    ]
-                    max_duration = phase_info['cruise']['user_options']['time_duration_bounds'][0][
-                        1
-                    ]
-                    cruise_units = phase_info['cruise']['user_options']['time_duration_bounds'][1]
-
-                    # Simply doubling the amount of time the optimizer is allowed to stay in the cruise phase, as well as ensure cruise is optimized
-                    phase_info['cruise']['user_options'].update(
-                        {'time_duration_bounds': ((min_duration, 2 * max_duration), cruise_units)}
-                    )
-
-                # point 1 along the y axis (range=0)
-                payload_1 = float(self.get_val(Aircraft.CrewPayload.TOTAL_PAYLOAD_MASS)[0])
-                range_1 = 0
-
-                # point 2, sizing mission which is assumed to be the point of max payload + fuel on the payload and range diagram
-                payload_2 = payload_1
-                range_2 = float(self.get_val(Mission.Summary.RANGE)[0])
-
-                # check if fuel capacity does not exceed sizing mission design gross mass
-                gross_mass = float(self.get_val(Mission.Summary.GROSS_MASS)[0])
-                operating_mass = float(self.get_val(Aircraft.Design.OPERATING_MASS)[0])
-                fuel_capacity = float(self.get_val(Aircraft.Fuel.TOTAL_CAPACITY)[0])
-                max_payload = float(self.get_val(Aircraft.CrewPayload.TOTAL_PAYLOAD_MASS)[0])
-
-                # When a mission is run with a target range significantly shorter than the aircraft's design range,
-                # the "design" mission may not accurately represent the aircraft's sizing requirements. In this scenario,
-                # the aircraft would be sized based on gross mass and operating mass values where adding the full fuel
-                # capacity to the operating mass would exceed the originally designed gross mass limit.
-                #
-                # Under these conditions, we will still generate a payload/range diagram, but the max_fuel_plus_payload
-                # and max_payload_plus_fuel missions will be identical since the aircraft cannot utilize its full
-                # fuel capacity without exceeding design constraints.
-
-                if operating_mass + fuel_capacity < gross_mass:
-                    # point 3, fallout mission with max fuel and payload
-                    # The payload allowed is the payload that fits on the aircraft at maximum fuel capacity
-                    max_fuel_plus_payload_total_payload = (
-                        gross_mass - operating_mass - fuel_capacity
-                    )
-
-                    payload_frac = max_fuel_plus_payload_total_payload / max_payload
-
-                    # Calculates Different payload quantities
-                    max_fuel_plus_payload_wing_cargo = (
-                        int(self.aviary_inputs.get_val(Aircraft.CrewPayload.WING_CARGO, 'lbm'))
-                        * payload_frac
-                    )
-                    max_fuel_plus_payload_misc_cargo = (
-                        int(self.aviary_inputs.get_val(Aircraft.CrewPayload.MISC_CARGO, 'lbm'))
-                        * payload_frac
-                    )
-                    max_fuel_plus_payload_num_first = int(
-                        (self.aviary_inputs.get_val(Aircraft.CrewPayload.Design.NUM_FIRST_CLASS))
-                        * payload_frac
-                    )
-                    max_fuel_plus_payload_num_bus = int(
-                        (self.aviary_inputs.get_val(Aircraft.CrewPayload.Design.NUM_BUSINESS_CLASS))
-                        * payload_frac
-                    )
-                    max_fuel_plus_payload_num_tourist = int(
-                        (self.aviary_inputs.get_val(Aircraft.CrewPayload.Design.NUM_TOURIST_CLASS))
-                        * payload_frac
-                    )
-
-                    prob_fallout_max_fuel_plus_payload = self.fallout_mission(
-                        json_filename='payload_range_sizing.json',
-                        num_first=max_fuel_plus_payload_num_first,
-                        num_business=max_fuel_plus_payload_num_bus,
-                        num_tourist=max_fuel_plus_payload_num_tourist,
-                        wing_cargo=max_fuel_plus_payload_wing_cargo,
-                        misc_cargo=max_fuel_plus_payload_misc_cargo,
-                        phase_info=phase_info,
-                    )
-
-                    # Pull the payload and range values from the fallout mission
-                    payload_3 = float(
-                        prob_fallout_max_fuel_plus_payload.get_val(
-                            Aircraft.CrewPayload.TOTAL_PAYLOAD_MASS
-                        )
-                    )
-
-                    range_3 = float(
-                        prob_fallout_max_fuel_plus_payload.get_val(Mission.Summary.RANGE)
-                    )
-
-                    prob_3_skip = False
-                else:
-                    # If the fuel capacity from the aviary_inputs csv file plus the sized operating mass exceeds the gross mass
-                    # the fuel_capacity will be adjusted to equal the difference between the gross mass and the operating mass
-                    prob_3_skip = True
-                    fuel_capacity = gross_mass - operating_mass
-
-                # Point 4, ferry mission with maximum fuel and 0 payload
-                max_fuel_zero_payload_payload = operating_mass + fuel_capacity
-                # Aviary does not currently allow for off-design missions of 0 passengers, therefore 1 will be used
-                prob_fallout_ferry = self.fallout_mission(
-                    json_filename='payload_range_sizing.json',
-                    num_first=0,
-                    num_business=0,
-                    num_tourist=1,
-                    num_pax=1,
-                    wing_cargo=0,
-                    misc_cargo=0,
-                    cargo_mass=0,
-                    mission_mass=max_fuel_zero_payload_payload,
-                    phase_info=phase_info,
-                )
-
-                payload_4 = float(
-                    prob_fallout_ferry.get_val(Aircraft.CrewPayload.TOTAL_PAYLOAD_MASS)
-                )
-                range_4 = float(prob_fallout_ferry.get_val(Mission.Summary.RANGE))
-
-                # if problem 3 was skipped, prob_falloout_fuel_plus_payload is redefined so it still exists despite being the same as prob_fallout_ferry
-                if prob_3_skip:
-                    prob_fallout_max_fuel_plus_payload = prob_fallout_ferry
-                    payload_3 = payload_4
-                    range_3 = range_4
-
-                # Check if fallout missions ran successfully before writing to csv file
-                # If both missions ran successfully, writes the payload/range data to a csv file
-                if (
-                    prob_fallout_ferry.result.success
-                    and prob_fallout_max_fuel_plus_payload.result.success
-                ):
-                    # TODO Temporary csv writing for payload/range data, should be replaced with a more robust solution
-                    csv_filepath = Path(self.get_reports_dir()) / 'payload_range_data.csv'
-                    with open(csv_filepath, 'w', newline='') as csvfile:
-                        writer = csv.writer(csvfile)
-
-                        # Write header row
-                        writer.writerow(['Point', 'Payload (lbs)', 'Range (NM)'])
-
-                        # Write the four points directly
-                        writer.writerow(['Max Payload Zero Fuel', payload_1, range_1])
-                        writer.writerow(['Max Payload Plus Fuel', payload_2, range_2])
-                        writer.writerow(['Max Fuel Plus Payload', payload_3, range_3])
-                        writer.writerow(['Ferry Mission', payload_4, range_4])
-
-                    # Prints the payload/range data to the console if verbosity is set to VERBOSE or DEBUG
-                    if verbosity >= Verbosity.VERBOSE:
-                        payload_points = [
-                            'Payload (lbs)',
-                            payload_1,
-                            payload_2,
-                            payload_3,
-                            payload_4,
-                        ]
-                        range_points = ['Range (NM)', range_1, range_2, range_3, range_4]
-
-                        print(range_points)
-                        print(payload_points)
-
-                    return (prob_fallout_max_fuel_plus_payload, prob_fallout_ferry)
-                else:
-                    warnings.warn(
-                        'One or both of the fallout missions did not run successfully; payload/range diagram was not generated.'
-                    )
-            else:
->>>>>>> 5e2ba65c
-                warnings.warn(
-                    'Payload Range Diagrams cannot be generated for unconverged Aviary problems.'
-                )
-<<<<<<< HEAD
-            elif self.problem_type is ProblemType.MULTI_MISSION and verbosity > Verbosity.QUIET:
-=======
-        else:
-            if self.problem_type is ProblemType.SIZING:
->>>>>>> 5e2ba65c
-                warnings.warn(
-                    'Payload Range Diagrams currently cannot be generated for aircraft designed '
-                    'using multimission capability.'
-                )
-
-            else:
-                self.run_payload_range()
 
     def run_off_design_mission(
         self,
@@ -1696,6 +1468,18 @@
 
         TODO currently does not account for reserve fuel
         """
+        if not self.result.success and verbosity > Verbosity.QUIET:
+            warnings.warn(
+                'Payload Range Diagrams cannot be generated for unconverged Aviary problems.'
+            )
+            return ()
+        elif self.problem_type is ProblemType.MULTI_MISSION and verbosity > Verbosity.QUIET:
+            warnings.warn(
+                'Payload Range Diagrams currently cannot be generated for aircraft designed '
+                'using multimission capability.'
+            )
+            return ()
+
         # `self.verbosity` is "true" verbosity for entire run. `verbosity` is verbosity
         # override for just this method
         if verbosity is not None:
@@ -1839,10 +1623,7 @@
 
             # Check if fallout missions ran successfully before writing to csv file
             # If both missions ran successfully, writes the payload/range data to a csv file
-            if (
-                ferry_range_prob.problem_ran_successfully
-                and economic_range_prob.problem_ran_successfully
-            ):
+            if ferry_range_prob.result.success and economic_range_prob.result.success:
                 self.payload_range_data = payload_range_data = NamedValues()
                 payload_range_data.set_val(
                     'Mission Name',
