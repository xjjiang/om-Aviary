--- conflicted
+++ resolved
@@ -92,11 +92,7 @@
         phase_info=None,
         engine_builders=None,
         problem_configurator=None,
-<<<<<<< HEAD
         meta_data=BaseMetaData.copy(),
-=======
-        meta_data=None,
->>>>>>> 6114c3cd
         verbosity=None,
     ):
         """
@@ -163,20 +159,10 @@
 
     def _update_metadata_from_subsystems(self, group):
         """Merge metadata from user-defined subsystems into problem metadata."""
-<<<<<<< HEAD
         # loop through phase_info and external subsystems
-        for phase_name in self.model.mission_info:
-            # TODO: phase_info now resides in AviaryGroup. Accessing it as self.model.mission_info is just a temporary stop-gap
-            # it will be necessary to combine multiple self.models
-            external_subsystems = self.model.get_all_subsystems(
-                self.model.mission_info[phase_name]['external_subsystems']
-=======
-
-        # loop through phase_info and external subsystems
-        for phase_name in group.phase_info:
+        for phase_name in group.mission_info:
             external_subsystems = group.get_all_subsystems(
-                group.phase_info[phase_name]['external_subsystems']
->>>>>>> 6114c3cd
+                group.mission_info[phase_name]['external_subsystems']
             )
 
             for subsystem in external_subsystems:
@@ -1074,15 +1060,6 @@
             kwargs.pop('verbosity')
         # Use OpenMDAO's model options to pass all options through the system hierarchy.
 
-<<<<<<< HEAD
-        # suppress warnings:
-        # "input variable '...' promoted using '*' was already promoted using 'aircraft:*'
-        # TODO: will need to setup warnings on each AviaryGroup()
-        with warnings.catch_warnings():
-            self.model.options['aviary_options'] = self.aviary_inputs
-            self.model.options['aviary_metadata'] = self.meta_data
-            self.model.options['phase_info'] = self.model.mission_info
-=======
         if self.problem_type == ProblemType.MULTI_MISSION:
             for name, group in self.aviary_groups_dict.items():
                 setup_model_options(
@@ -1102,7 +1079,6 @@
                 )  # <- there is only one aviary_inputs in this case
                 self.model.meta_data = self.meta_data
                 # self.model.phase_info is already set
->>>>>>> 6114c3cd
 
         with warnings.catch_warnings():
             warnings.simplefilter('ignore', om.OpenMDAOWarning)
@@ -1202,15 +1178,12 @@
             with open('input_list.txt', 'w') as outfile:
                 self.model.list_inputs(out_stream=outfile)
 
-<<<<<<< HEAD
-=======
         # Creates a flag to determine if the user would or would not like a payload/range diagram
         payload_range_bool = False
         if self.problem_type is not ProblemType.MULTI_MISSION:
             if Settings.PAYLOAD_RANGE in self.aviary_inputs:
                 payload_range_bool = self.aviary_inputs.get_val(Settings.PAYLOAD_RANGE)
 
->>>>>>> 6114c3cd
         if suppress_solver_print:
             self.set_solver_print(level=0)
 
@@ -1381,6 +1354,14 @@
         # changes must come after load_inputs
         if problem_type is ProblemType.ALTERNATE:
             off_design_prob.aviary_inputs.set_val(Mission.Summary.RANGE, mission_range, units='NM')
+            # set initial guess for Mission.Summary.GROSS_MASS to help optimizer with new design
+            # variable bounds.
+            mass_initial_guess = (
+                off_design_prob.aviary_inputs.get_val(Mission.Design.GROSS_MASS, 'lbm') * 0.9
+            )
+            off_design_prob.aviary_inputs.set_val(
+                Mission.Summary.GROSS_MASS, mass_initial_guess, units='lbm'
+            )
 
         elif problem_type is ProblemType.FALLOUT:
             # Set mission fuel and calculate gross weight, aviary will calculate range
@@ -1396,7 +1377,6 @@
                 Mission.Summary.GROSS_MASS, mission_gross_mass, units='lbm'
             )
 
-<<<<<<< HEAD
         off_design_prob.check_and_preprocess_inputs(verbosity=verbosity)
         off_design_prob.add_pre_mission_systems(verbosity=verbosity)
         off_design_prob.add_phases(verbosity=verbosity)
@@ -1416,37 +1396,6 @@
         return off_design_prob
 
     def run_payload_range(self, verbosity=None):
-=======
-        # TODO: All these methods will need to be updated
-        prob_alternate.check_and_preprocess_inputs()
-        prob_alternate.build_model()
-        prob_alternate.add_driver(optimizer, verbosity=verbosity)
-        prob_alternate.options = self.options
-        prob_alternate.driver.options = self.driver.options
-        prob_alternate.driver.opt_settings = self.driver.opt_settings
-        prob_alternate.add_design_variables()
-        prob_alternate.add_objective()
-        prob_alternate.setup()
-        if run_mission:
-            prob_alternate.run_aviary_problem()
-        return prob_alternate
-
-    def fallout_mission(
-        self,
-        run_mission=True,
-        json_filename='sizing_problem.json',
-        num_first=None,
-        num_business=None,
-        num_tourist=None,
-        num_pax=None,
-        wing_cargo=None,
-        misc_cargo=None,
-        cargo_mass=None,
-        mission_mass=None,
-        phase_info=None,
-        verbosity=None,
-    ):
->>>>>>> 6114c3cd
         """
         This function runs Payload/Range analysis for the aircraft model.
 
@@ -1547,7 +1496,6 @@
                     * payload_frac
                 )
 
-<<<<<<< HEAD
                 economic_range_prob = self.run_off_design_mission(
                     problem_type=ProblemType.FALLOUT,
                     phase_info=phase_info,
@@ -1639,56 +1587,6 @@
             )
 
     def save_results(self, json_filename='sizing_results.json'):
-=======
-        if phase_info is None:
-            # Somewhere between the sizing and off-design self.pre_mission_info gets deleted
-            phase_info = self.model.phase_info
-            phase_info['pre_mission'] = self.model.pre_mission_info
-            phase_info['post_mission'] = self.model.post_mission_info
-        if mission_mass is None:
-            # mission mass is sliced from a column vector numpy array, i.e. it is a len 1
-            # numpy array
-            mission_mass = self.get_val(Mission.Design.GROSS_MASS)[0]
-        elif mission_mass > self.get_val(Mission.Design.GROSS_MASS)[0]:
-            raise ValueError(
-                f'Fallout Mission aircraft gross mass {mission_mass} lbm cannot be greater than Mission.Design.GROSS_MASS {self.get_val(Mission.Design.GROSS_MASS)[0]}'
-            )
-
-        optimizer = self.driver.options['optimizer']
-
-        prob_fallout = _load_off_design(
-            json_filename,
-            ProblemType.FALLOUT,
-            equations_of_motion,
-            mass_method,
-            phase_info,
-            num_first,
-            num_business,
-            num_tourist,
-            num_pax,
-            wing_cargo,
-            misc_cargo,
-            cargo_mass,
-            None,
-            mission_mass,
-            verbosity=verbosity,
-        )
-
-        prob_fallout.check_and_preprocess_inputs()
-        prob_fallout.build_model()
-        prob_fallout.add_driver(optimizer, verbosity=verbosity)
-        prob_fallout.options = self.options
-        prob_fallout.driver.options = self.driver.options
-        prob_fallout.driver.opt_settings = self.driver.opt_settings
-        prob_fallout.add_design_variables()
-        prob_fallout.add_objective()
-        prob_fallout.setup()
-        if run_mission:
-            prob_fallout.run_aviary_problem()
-        return prob_fallout
-
-    def save_sizing_to_json(self, json_filename='sizing_problem.json'):
->>>>>>> 6114c3cd
         """
         This function saves an aviary problem object into a json file.
 
@@ -1906,57 +1804,6 @@
 
     filename = get_path(filename)
 
-<<<<<<< HEAD
     prob.aviary_inputs = _read_sizing_json(filename, metadata, verbosity)
-=======
-    # Setup Payload
-    if mass_method == LegacyCode.FLOPS:
-        prob.aviary_inputs.set_val(
-            Aircraft.CrewPayload.NUM_FIRST_CLASS, num_first, units='unitless'
-        )
-        prob.aviary_inputs.set_val(
-            Aircraft.CrewPayload.NUM_BUSINESS_CLASS, num_business, units='unitless'
-        )
-        prob.aviary_inputs.set_val(
-            Aircraft.CrewPayload.NUM_TOURIST_CLASS, num_tourist, units='unitless'
-        )
-        num_pax = num_first + num_business + num_tourist
-        prob.aviary_inputs.set_val(Aircraft.CrewPayload.MISC_CARGO, misc_cargo, 'lbm')
-        prob.aviary_inputs.set_val(Aircraft.CrewPayload.WING_CARGO, wing_cargo, 'lbm')
-        cargo_mass = misc_cargo + wing_cargo
-
-    prob.aviary_inputs.set_val(Aircraft.CrewPayload.NUM_PASSENGERS, num_pax, units='unitless')
-    prob.aviary_inputs.set_val(Aircraft.CrewPayload.CARGO_MASS, cargo_mass, 'lbm')
-
-    if problem_type == ProblemType.ALTERNATE:
-        # Set mission range, aviary will calculate required fuel
-        if mission_range is None:
-            if verbosity > Verbosity.BRIEF:  # VERBOSE, DEBUG
-                # TODO text says this is an "ERROR" but methods continues to run, this
-                #      might be confusion
-                warnings.warn(
-                    'ERROR in _load_off_design - Alternate problem type requested with '
-                    'no specified Range'
-                )
-        else:
-            """prob.aviary_inputs.set_val(Mission.Design.RANGE, mission_range, units='NM')"""
-            prob.aviary_inputs.set_val(Mission.Summary.RANGE, mission_range, units='NM')
-            phase_info['post_mission']['target_range'] = (mission_range, 'nmi')
-        # set initial guess for Mission.Summary.GROSS_MASS to help optimizer with new design variable bounds.
-        prob.aviary_inputs.set_val(
-            Mission.Summary.GROSS_MASS, mission_gross_mass * 0.9, units='lbm'
-        )
-
-    elif problem_type == ProblemType.FALLOUT:
-        # Set mission fuel and calculate gross weight, aviary will calculate range
-        if mission_gross_mass is None:
-            if verbosity > Verbosity.BRIEF:  # VERBOSE, DEBUG
-                warnings.warn(
-                    'Error in _load_off_design - Fallout problem type requested with no '
-                    'specified Gross Mass'
-                )
-        else:
-            prob.aviary_inputs.set_val(Mission.Summary.GROSS_MASS, mission_gross_mass, units='lbm')
->>>>>>> 6114c3cd
 
     return prob