import unittest
from copy import deepcopy

import openmdao.api as om
from openmdao.utils.testing_utils import use_tempdirs

from aviary.interface.methods_for_level2 import AviaryProblem
from aviary.models.test_aircraft.GwFm_phase_info import phase_info as ph_in
from aviary.subsystems.subsystem_builder_base import SubsystemBuilderBase
from aviary.utils.functions import get_aviary_resource_path
from aviary.variable_info.variables import Aircraft


class WingWeightSubsys(om.ExplicitComponent):
    def setup(self):
        self.add_input(Aircraft.Engine.MASS, 1.0, units='lbm')
        self.add_output(Aircraft.Canard.ASPECT_RATIO, 1.0, units='unitless')
        self.add_output('Tail', 1.0, units='unitless')

        self.declare_partials(Aircraft.Canard.ASPECT_RATIO, Aircraft.Engine.MASS, val=2.0)
        self.declare_partials('Tail', Aircraft.Engine.MASS, val=0.7)

    def compute(self, inputs, outputs):
        outputs[Aircraft.Canard.ASPECT_RATIO] = 2.0 * inputs[Aircraft.Engine.MASS]
        outputs['Tail'] = 0.7 * inputs[Aircraft.Engine.MASS]


class WingWeightBuilder(SubsystemBuilderBase):
    """Prototype of a subsystem that overrides an aviary internally computed var."""

    def __init__(self, name='wing_weight'):
        super().__init__(name)

    def build_post_mission(self, aviary_inputs, phase_info, phase_mission_bus_lengths):
        """
        Build an OpenMDAO system for the pre-mission computations of the subsystem.

        Returns
        -------
        pre_mission_sys : openmdao.core.System
            An OpenMDAO system containing all computations that need to happen in
            the pre-mission part of the Aviary problem. This
            includes sizing, design, and other non-mission parameters.
        """
        wing_group = om.Group()
        wing_group.add_subsystem(
            'aerostructures',
            WingWeightSubsys(),
            promotes_inputs=['aircraft:*'],
            promotes_outputs=[
                Aircraft.Canard.ASPECT_RATIO,
                ('Tail', Aircraft.Canard.WETTED_AREA_SCALER),
            ],
        )
        return wing_group


@use_tempdirs
class PreMissionGroupTest(unittest.TestCase):
    def test_post_mission_promotion(self):
        phase_info = deepcopy(ph_in)
        phase_info['post_mission'] = {}
        phase_info['post_mission']['include_landing'] = False
        phase_info['post_mission']['external_subsystems'] = [
            WingWeightBuilder(name='wing_external')
        ]

        prob = AviaryProblem()

        csv_path = get_aviary_resource_path('models/test_aircraft/aircraft_for_bench_GwFm.csv')
        prob.load_inputs(csv_path, phase_info)

        # Preprocess inputs
        prob.check_and_preprocess_inputs()

        prob.add_pre_mission_systems()

        prob.add_phases()

        prob.add_post_mission_systems()

        # Link phases and variables
        prob.link_phases()

        prob.add_driver('SLSQP', verbosity=0)

        prob.add_design_variables()

        prob.add_objective(objective_type='mass', ref=-1e5)

        prob.setup()

    def test_serial_phase_group(self):
        phase_info = deepcopy(ph_in)
        phase_info['post_mission'] = {}
        phase_info['post_mission']['include_landing'] = False
        phase_info['post_mission']['external_subsystems'] = [
            WingWeightBuilder(name='wing_external')
        ]

        prob = AviaryProblem()

        csv_path = get_aviary_resource_path('models/test_aircraft/aircraft_for_bench_GwFm.csv')
        prob.load_inputs(csv_path, phase_info)

        # Preprocess inputs
        prob.check_and_preprocess_inputs()

        prob.add_pre_mission_systems()

        prob.add_phases(parallel_phases=False)

        prob.add_post_mission_systems()

        # Link phases and variables
        prob.link_phases()

        prob.add_driver('SLSQP', verbosity=0)

        prob.add_design_variables()

        prob.add_objective(objective_type='mass', ref=-1e5)

        prob.setup()

<<<<<<< HEAD
        assert not isinstance(prob.model.traj.phases, om.ParallelGroup)  # TODO: redo for multimissions
=======
        assert not isinstance(
            prob.model.traj.phases, om.ParallelGroup
        )  # TODO: redo for multimissions
>>>>>>> 29e3ecd3


if __name__ == '__main__':
    unittest.main()<|MERGE_RESOLUTION|>--- conflicted
+++ resolved
@@ -123,13 +123,9 @@
 
         prob.setup()
 
-<<<<<<< HEAD
-        assert not isinstance(prob.model.traj.phases, om.ParallelGroup)  # TODO: redo for multimissions
-=======
         assert not isinstance(
             prob.model.traj.phases, om.ParallelGroup
         )  # TODO: redo for multimissions
->>>>>>> 29e3ecd3
 
 
 if __name__ == '__main__':
