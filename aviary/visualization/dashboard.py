--- conflicted
+++ resolved
@@ -669,23 +669,10 @@
 
     ####### Results Tab #######
     results_tabs_list = []
-
-<<<<<<< HEAD
+    
     # Aircraft 3d model display
     if problem_recorder:
         if os.path.exists(problem_recorder):
-=======
-    status_pane = create_table_pane_from_json(f"{reports_dir}/status.json")
-    if status_pane:
-        results_tabs_list.append(("Run status pane", status_pane))
-
-    # Mission Summary
-    mission_summary_pane = create_report_frame(
-        "markdown", f"{reports_dir}/mission_summary.md", "A report of mission results from an Aviary problem")
-    if mission_summary_pane:
-        results_tabs_list.append(("Mission Summary", mission_summary_pane))
->>>>>>> b346d6b2
-
             try:
                 create_aircraft_3d_file(
                     problem_recorder, reports_dir, f"{reports_dir}/aircraft_3d.html"
@@ -739,9 +726,29 @@
 
     # Mission Summary
     mission_summary_pane = create_report_frame(
-        "markdown", f"{reports_dir}/mission_summary.md", "A report of mission results from an Aviary problem.")
+        "markdown", f"{reports_dir}/mission_summary.md", "A report of mission results from an Aviary problem")
     if mission_summary_pane:
         results_tabs_list.append(("Mission Summary", mission_summary_pane))
+
+    # Run status pane
+    status_pane = create_table_pane_from_json(f"{reports_dir}/status.json")
+    if status_pane:
+        results_tabs_list.append(("Run status pane", status_pane))
+        run_status_pane_tab_number = len(results_tabs_list) - 1
+    else:
+        run_status_pane_tab_number = None
+    
+    # Timeseries Mission Output Report
+    mission_timeseries_pane = create_csv_frame(
+        f"{reports_dir}/mission_timeseries_data.csv", '''
+        The outputs of the aircraft trajectory.
+        Any value that is included in the timeseries data is included in this report.
+        This data is useful for post-processing, especially those used for acoustic analysis.
+        ''')
+    if mission_timeseries_pane:
+        results_tabs_list.append(
+            ("Timeseries Mission Output", mission_timeseries_pane)
+        )
 
     # Trajectory results
     traj_results_report_pane = create_report_frame(
@@ -760,18 +767,6 @@
             ("Trajectory Results", traj_results_report_pane)
         )
 
-    # Timeseries Mission Output Report
-    mission_timeseries_pane = create_csv_frame(
-        f"{reports_dir}/mission_timeseries_data.csv", '''
-        The outputs of the aircraft trajectory.
-        Any value that is included in the timeseries data is included in this report.
-        This data is useful for post-processing, especially those used for acoustic analysis.
-        ''')
-    if mission_timeseries_pane:
-        results_tabs_list.append(
-            ("Timeseries Mission Output", mission_timeseries_pane)
-        )
-
     ####### Subsystems Tab #######
     subsystem_tabs_list = []
 
@@ -793,7 +788,8 @@
         *optimization_tabs_list, stylesheets=["assets/aviary_styles.css"]
     )
     results_tabs = pn.Tabs(*results_tabs_list, stylesheets=["assets/aviary_styles.css"])
-    results_tabs.active = 2  # make the Results tab active initially
+    if run_status_pane_tab_number:
+        results_tabs.active = run_status_pane_tab_number  # make the run status tab active initially
     if subsystem_tabs_list:
         subsystem_tabs = pn.Tabs(
             *subsystem_tabs_list, stylesheets=["assets/aviary_styles.css"]
@@ -807,14 +803,10 @@
     high_level_tabs.append(("Model", model_tabs))
     high_level_tabs.append(("Optimization", optimization_tabs))
     tabs = pn.Tabs(*high_level_tabs, stylesheets=["assets/aviary_styles.css"])
-<<<<<<< HEAD
     tabs.active = 0  # make the Results tab active initially
-=======
-    tabs.active = 2  # make the Results tab active initially
 
     # get status of run for display in the header of each page
     status_string_for_header = get_run_status(f"{reports_dir}/status.json")
->>>>>>> b346d6b2
 
     template = pn.template.FastListTemplate(
         title=f"Aviary Dashboard for {script_name}:  {status_string_for_header}",
