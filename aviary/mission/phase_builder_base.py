'''
Define utilities for building phases.

Classes
-------
PhaseBuilderBase : the interface for a phase builder
'''
from abc import ABC
from collections import namedtuple

from aviary.mission.initial_guess_builders import InitialGuess
from aviary.variable_info.variables import Dynamic

import dymos as dm
import openmdao.api as om

from aviary.mission.flops_based.ode.mission_ODE import MissionODE
from aviary.utils.aviary_values import AviaryValues, get_keys
from aviary.variable_info.variable_meta_data import _MetaData

_require_new_meta_data_class_attr_ = \
    namedtuple('_require_new_meta_data_class_attr_', ())


_require_new_initial_guesses_meta_data_class_attr_ = \
    namedtuple('_require_new_initial_guesses_meta_data_class_attr_', ())


class PhaseBuilderBase(ABC):
    '''
    Define the interface for a phase builder.

    Attributes
    ----------
    name : str ('<unknown phase>')
        object label

    core_subsystems : (None)
        list of SubsystemBuilderBase objects that will be added to the phase ODE

    user_options : AviaryValues (<empty>)
        state/path constraint values and flags

    initial_guesses : AviaryValues (<empty>)
        state/path beginning values to be set on the problem

    ode_class : type (None)
        advanced: the type of system defining the ODE

    transcription : "Dymos transcription object" (None)
        advanced: an object providing the transcription technique of the
        optimal control problem

    subsystem_options : dict (None)
        dictionary of parameters to be passed to the subsystem builders

    default_name : str
        class attribute: derived type customization point; the default value
        for name

    default_ode_class : type
        class attribute: derived type customization point; the default value
        for ode_class used by build_phase

    is_analytic_phase : bool (False)
        class attribute: derived type customization point; if True, build_phase
        will return an AnalyticPhase instead of a Phase

    num_nodes : int (5)
        class attribute: derived type customization point; the default value
        for num_nodes used by build_phase, only for AnalyticPhases

    Methods
    -------
    build_phase
    make_default_transcription
    validate_options
    assign_default_options
    '''
    __slots__ = (
        'name',  'core_subsystems', 'subsystem_options', 'user_options',
        'initial_guesses', 'ode_class', 'transcription',
        'is_analytic_phase', 'num_nodes', 'external_subsystems', 'meta_data',
    )

    # region : derived type customization points
    _meta_data_ = _require_new_meta_data_class_attr_()

    _initial_guesses_meta_data_ = _require_new_initial_guesses_meta_data_class_attr_()

    default_name = '<unknown phase>'

    default_ode_class = MissionODE

    default_meta_data = _MetaData
    # endregion : derived type customization points

    def __init__(
        self, name=None, core_subsystems=None, user_options=None, initial_guesses=None,
        ode_class=None, transcription=None, subsystem_options=None, is_analytic_phase=False, num_nodes=5, external_subsystems=None, meta_data=None,
    ):
        if name is None:
            name = self.default_name

        self.name = name

        if core_subsystems is None:
            core_subsystems = []

        self.core_subsystems = core_subsystems

        if subsystem_options is None:
            subsystem_options = {}

        self.subsystem_options = subsystem_options

        self.user_options = user_options
        self.validate_options()
        self.assign_default_options()

        if initial_guesses is None:
            initial_guesses = AviaryValues()

        self.initial_guesses = initial_guesses
        self.validate_initial_guesses()

        self.ode_class = ode_class
        self.transcription = transcription
        self.is_analytic_phase = is_analytic_phase
        self.num_nodes = num_nodes

        if external_subsystems is None:
            external_subsystems = []

        self.external_subsystems = external_subsystems

        if meta_data is None:
            meta_data = self.default_meta_data

        self.meta_data = meta_data

    def build_phase(self, aviary_options=None):
        '''
        Return a new phase object for analysis using these constraints.

        If ode_class is None, default_ode_class is used.

        If transcription is None, the return value from calling
        make_default_transcription is used.

        Parameters
        ----------
        aviary_options : AviaryValues (emtpy)
            collection of Aircraft/Mission specific options

        Returns
        -------
        dymos.Phase
        '''
        ode_class = self.ode_class

        if ode_class is None:
            ode_class = self.default_ode_class

        transcription = self.transcription

        if transcription is None and not self.is_analytic_phase:
            transcription = self.make_default_transcription()

        if aviary_options is None:
            aviary_options = AviaryValues()

        kwargs = self._extra_ode_init_kwargs()

        kwargs = {
            'aviary_options': aviary_options,
            **kwargs
        }

        subsystem_options = self.subsystem_options

        if subsystem_options is not None:
            kwargs['subsystem_options'] = subsystem_options

        kwargs['core_subsystems'] = self.core_subsystems

        if self.is_analytic_phase:
            phase = dm.AnalyticPhase(
                ode_class=ode_class,
                ode_init_kwargs=kwargs,
                num_nodes=self.num_nodes,
            )
        else:
            phase = dm.Phase(
                ode_class=ode_class, transcription=transcription,
                ode_init_kwargs=kwargs
            )

        # overrides should add state, controls, etc.
        return phase

    def make_default_transcription(self):
        '''
        Return a transcription object to be used by default in build_phase.
        '''
        user_options = self.user_options

        num_segments, _ = user_options.get_item('num_segments')
        order, _ = user_options.get_item('order')

        transcription = dm.Radau(
            num_segments=num_segments, order=order, compressed=True)

        return transcription

    def validate_options(self):
        '''
        Raise TypeError if an unsupported option is found.

        Users can call this method when updating options after initialization.
        '''
        user_options = self.user_options

        if not user_options:
            return  # acceptable

        meta_data = self._meta_data_

        for key in get_keys(user_options):
            if key not in meta_data:
                raise TypeError(
                    f'{self.__class__.__name__}: {self.name}:'
                    f' unsupported option: {key}'
                )

    def assign_default_options(self):
        '''
        Update missing options with default values.

        If user_options is None, start with an empty AviaryValues.

        Users can call this method when replacing the user_options member after
        initialization.
        '''
        user_options = self.user_options

        if user_options is None:
            user_options = self.user_options = AviaryValues()

        meta_data = self._meta_data_

        for key in meta_data:
            if key not in user_options:
                item = meta_data[key]

                val = item['val']
                units = item['units']

                user_options.set_val(key, val, units)

    def validate_initial_guesses(self):
        '''
        Raise TypeError if an unsupported initial guess is found.

        Users can call this method when updating initial guesses after initialization.
        '''
        initial_guesses = self.initial_guesses

        if not initial_guesses:
            return  # acceptable

        meta_data = self._initial_guesses_meta_data_

        for key in get_keys(initial_guesses):
            if key not in meta_data:
                raise TypeError(
                    f'{self.__class__.__name__}: {self.name}:'
                    f' unsupported initial guess: {key}'
                )

    def apply_initial_guesses(
        self, prob: om.Problem, traj_name, phase: dm.Phase
    ):
        '''
        Apply any stored initial guesses; return a list of guesses not applied.
        '''
        not_applied = []

        phase_name = self.name
        meta_data = self._initial_guesses_meta_data_
        initial_guesses: AviaryValues = self.initial_guesses

        for key in meta_data:
            if key in initial_guesses:
                apply_initial_guess = meta_data[key]['apply_initial_guess']
                val, units = initial_guesses.get_item(key)

                apply_initial_guess(prob, traj_name, phase, phase_name, val, units)

            else:
                not_applied.append(key)

        return not_applied

    def _extra_ode_init_kwargs(self):
        """
        Return extra kwargs required for initializing the ODE.
        """
        return {}

    def to_phase_info(self):
        '''
        Return the stored settings as phase info.

        Returns
        -------
        tuple
            name : str
                object label
            phase_info : dict
                stored settings
        '''
        subsystem_options = self.subsystem_options  # TODO: aero info?
        user_options = dict(self.user_options)
        initial_guesses = dict(self.initial_guesses)

        # TODO some of these may be purely programming API hooks, rather than for use
        # with phase info
        # - ode_class
        # - transcription
        # - external_subsystems
        # - meta_data

        phase_info = dict(
            subsystem_options=subsystem_options, user_options=user_options,
            initial_guesses=initial_guesses)

        return (self.name, phase_info)

    @classmethod
    def from_phase_info(cls, name, phase_info: dict, core_subsystems=None, meta_data=None, transcription=None):
        '''
        Return a new phase builder based on the specified phase info.

        Note, calling code is responsible for matching phase info to the correct phase
        builder type, or the behavior is undefined.

        Parameters
        ----------
        name : str
            object label
        phase_info : dict
            stored settings
        '''
        # loop over user_options dict entries
        # if the value is not a tuple, wrap it in a tuple with the second entry of 'unitless'
        for key, value in phase_info['user_options'].items():
            if not isinstance(value, tuple):
                phase_info['user_options'][key] = (value, 'unitless')

        subsystem_options = phase_info.get(
            'subsystem_options', {})  # TODO: aero info?
        user_options = AviaryValues(phase_info.get('user_options', ()))
        initial_guesses = AviaryValues(phase_info.get('initial_guesses', ()))
        external_subsystems = phase_info.get('external_subsystems', [])
        # TODO core subsystems in phase info?

        # TODO some of these may be purely programming API hooks, rather than for use
        # with phase info
        # - ode_class
        # - transcription
        # - external_subsystems
        # - meta_data

        phase_builder = cls(
            name, subsystem_options=subsystem_options, user_options=user_options,
            initial_guesses=initial_guesses, meta_data=meta_data,
            core_subsystems=core_subsystems, external_subsystems=external_subsystems, transcription=transcription)

        return phase_builder

    @classmethod
    def _add_meta_data(cls, name, *, val, units='unitless', desc=None):
        '''
        Update supported options with a new item.

        Raises
        ------
        ValueError
            if a repeat option is found
        '''
        meta_data = cls._meta_data_

        if name in meta_data:
            raise ValueError(
                f'{cls.__name__}": meta data: repeat option: {name}'
            )

        meta_data[name] = dict(val=val, units=units, desc=desc)

    @classmethod
    def _add_initial_guess_meta_data(cls, initial_guess: InitialGuess, desc=None):
        '''
        Update supported initial guesses with a new item.

        Raises
        ------
        ValueError
            if a repeat initial guess is found
        '''
        meta_data = cls._initial_guesses_meta_data_
        name = initial_guess.key

        if name in meta_data:
            raise ValueError(
                f'{cls.__name__}": meta data: repeat initial guess: {name}'
            )

        meta_data[name] = dict(
            apply_initial_guess=initial_guess.apply_initial_guess, desc=desc)

<<<<<<< HEAD
    def add_velocity_state(self, user_options):
        velocity_lower = user_options.get_val('velocity_lower', units='kn')
        velocity_upper = user_options.get_val('velocity_upper', units='kn')
        velocity_ref = user_options.get_val('velocity_ref', units='kn')
        velocity_ref0 = user_options.get_val('velocity_ref0', units='kn')
        velocity_defect_ref = user_options.get_val('velocity_defect_ref', units='kn')
=======
    def _add_user_defined_constraints(self, phase, constraints):
        # Add each constraint and its corresponding arguments to the phase
        for constraint_name, kwargs in constraints.items():
            if kwargs['type'] == 'boundary':
                kwargs.pop('type')
                phase.add_boundary_constraint(constraint_name, **kwargs)
            elif kwargs['type'] == 'path':
                kwargs.pop('type')
                phase.add_path_constraint(constraint_name, **kwargs)

    def set_time_options(self, user_options, targets=[]):
        fix_initial = user_options.get_val('fix_initial')
        duration_bounds = user_options.get_val('duration_bounds', units='s')
        duration_ref = user_options.get_val('duration_ref', units='s')

        self.phase.set_time_options(
            fix_initial=fix_initial,
            duration_bounds=duration_bounds,
            units="s",
            targets=targets,
            duration_ref=duration_ref,
        )

    def add_TAS_state(self, user_options):
        TAS_lower = user_options.get_val('TAS_lower', units='kn')
        TAS_upper = user_options.get_val('TAS_upper', units='kn')
        TAS_ref = user_options.get_val('TAS_ref', units='kn')
        TAS_ref0 = user_options.get_val('TAS_ref0', units='kn')
        TAS_defect_ref = user_options.get_val('TAS_defect_ref', units='kn')
>>>>>>> de86cdd9
        self.phase.add_state(
            Dynamic.Mission.VELOCITY,
            fix_initial=user_options.get_val('fix_initial'),
            fix_final=False,
            lower=velocity_lower,
            upper=velocity_upper,
            units="kn",
            rate_source=Dynamic.Mission.VELOCITY_RATE,
            targets=Dynamic.Mission.VELOCITY,
            ref=velocity_ref,
            ref0=velocity_ref0,
            defect_ref=velocity_defect_ref,
        )

    def add_mass_state(self, user_options):
        mass_lower = user_options.get_val('mass_lower', units='lbm')
        mass_upper = user_options.get_val('mass_upper', units='lbm')
        mass_ref = user_options.get_val('mass_ref', units='lbm')
        mass_ref0 = user_options.get_val('mass_ref0', units='lbm')
        mass_defect_ref = user_options.get_val('mass_defect_ref', units='lbm')
        self.phase.add_state(
            Dynamic.Mission.MASS,
            fix_initial=user_options.get_val('fix_initial'),
            fix_final=False,
            lower=mass_lower,
            upper=mass_upper,
            units="lbm",
            rate_source=Dynamic.Mission.FUEL_FLOW_RATE_NEGATIVE_TOTAL,
            targets=Dynamic.Mission.MASS,
            ref=mass_ref,
            ref0=mass_ref0,
            defect_ref=mass_defect_ref,
        )

    def add_distance_state(self, user_options, units='NM'):
        distance_lower = user_options.get_val('distance_lower', units=units)
        distance_upper = user_options.get_val('distance_upper', units=units)
        distance_ref = user_options.get_val('distance_ref', units=units)
        distance_ref0 = user_options.get_val('distance_ref0', units=units)
        distance_defect_ref = user_options.get_val('distance_defect_ref', units=units)
        self.phase.add_state(
            Dynamic.Mission.DISTANCE,
            fix_initial=user_options.get_val('fix_initial'),
            fix_final=False,
            lower=distance_lower,
            upper=distance_upper,
            units=units,
            rate_source=Dynamic.Mission.DISTANCE_RATE,
            ref=distance_ref,
            ref0=distance_ref0,
            defect_ref=distance_defect_ref,
        )

    def add_flight_path_angle_state(self, user_options):
        angle_lower = user_options.get_val('angle_lower', units='rad')
        angle_upper = user_options.get_val('angle_upper', units='rad')
        angle_ref = user_options.get_val('angle_ref', units='rad')
        angle_ref0 = user_options.get_val('angle_ref0', units='rad')
        angle_defect_ref = user_options.get_val('angle_defect_ref', units='rad')
        self.phase.add_state(
            Dynamic.Mission.FLIGHT_PATH_ANGLE,
            fix_initial=True,
            fix_final=False,
            lower=angle_lower,
            upper=angle_upper,
            units="rad",
            rate_source=Dynamic.Mission.FLIGHT_PATH_ANGLE_RATE,
            ref=angle_ref,
            defect_ref=angle_defect_ref,
            ref0=angle_ref0,
        )

    def add_altitude_state(self, user_options, units='ft'):
        alt_lower = user_options.get_val('alt_lower', units=units)
        alt_upper = user_options.get_val('alt_upper', units=units)
        alt_ref = user_options.get_val('alt_ref', units=units)
        alt_ref0 = user_options.get_val('alt_ref0', units=units)
        alt_defect_ref = user_options.get_val('alt_defect_ref', units=units)
        self.phase.add_state(
            Dynamic.Mission.ALTITUDE,
            fix_initial=True,
            fix_final=False,
            lower=alt_lower,
            upper=alt_upper,
            units=units,
            rate_source=Dynamic.Mission.ALTITUDE_RATE,
            ref=alt_ref,
            defect_ref=alt_defect_ref,
            ref0=alt_ref0,
        )

    def add_altitude_constraint(self, user_options):
        final_altitude = user_options.get_val('final_altitude', units='ft')
        alt_constraint_ref = user_options.get_val('alt_constraint_ref', units='ft')
        self.phase.add_boundary_constraint(
            Dynamic.Mission.ALTITUDE,
            loc="final",
            equals=final_altitude,
            units="ft",
            ref=alt_constraint_ref,
        )


_registered_phase_builder_types = []


def register(phase_builder_t=None, *, check_repeats=True):
    '''
    Register a new phase builder type.

    Note, this function qualifies as a class decorator for ease of use.

    Returns
    -------
    '''
    if phase_builder_t is None:
        def decorator(phase_builder_t):
            return register(phase_builder_t, check_repeats=check_repeats)

        return decorator

    if check_repeats and (phase_builder_t in _registered_phase_builder_types):
        raise ValueError('repeated phase builder type')

    _registered_phase_builder_types.append(phase_builder_t)

    return phase_builder_t


def phase_info_to_builder(name: str, phase_info: dict) -> PhaseBuilderBase:
    '''
    Return a new phase builder based on the specified phase info.

    Note, the type of phase builder will be determined by calling
    phase_builder_t.from_phase_info() for each registered type in order of registration;
    the first result that is not None will be returned. If a supported phase builder type
    cannot be determined, raise ValueError.

    Raises
    ------
    ValueError
        if a supported phase builder type cannot be determined
    '''
    phase_builder_t: PhaseBuilderBase = None

    for phase_builder_t in _registered_phase_builder_types:
        builder = phase_builder_t.from_phase_info(name, phase_info)

        if builder is not None:
            return builder

    raise ValueError(f'unsupported phase info: {name}')


if __name__ == '__main__':
    help(PhaseBuilderBase)

    try:
        PhaseBuilderBase._add_meta_data('test', val=0, units=None, desc='test')

    except Exception as error:
        print(error)<|MERGE_RESOLUTION|>--- conflicted
+++ resolved
@@ -419,14 +419,6 @@
         meta_data[name] = dict(
             apply_initial_guess=initial_guess.apply_initial_guess, desc=desc)
 
-<<<<<<< HEAD
-    def add_velocity_state(self, user_options):
-        velocity_lower = user_options.get_val('velocity_lower', units='kn')
-        velocity_upper = user_options.get_val('velocity_upper', units='kn')
-        velocity_ref = user_options.get_val('velocity_ref', units='kn')
-        velocity_ref0 = user_options.get_val('velocity_ref0', units='kn')
-        velocity_defect_ref = user_options.get_val('velocity_defect_ref', units='kn')
-=======
     def _add_user_defined_constraints(self, phase, constraints):
         # Add each constraint and its corresponding arguments to the phase
         for constraint_name, kwargs in constraints.items():
@@ -450,13 +442,12 @@
             duration_ref=duration_ref,
         )
 
-    def add_TAS_state(self, user_options):
-        TAS_lower = user_options.get_val('TAS_lower', units='kn')
-        TAS_upper = user_options.get_val('TAS_upper', units='kn')
-        TAS_ref = user_options.get_val('TAS_ref', units='kn')
-        TAS_ref0 = user_options.get_val('TAS_ref0', units='kn')
-        TAS_defect_ref = user_options.get_val('TAS_defect_ref', units='kn')
->>>>>>> de86cdd9
+    def add_velocity_state(self, user_options):
+        velocity_lower = user_options.get_val('velocity_lower', units='kn')
+        velocity_upper = user_options.get_val('velocity_upper', units='kn')
+        velocity_ref = user_options.get_val('velocity_ref', units='kn')
+        velocity_ref0 = user_options.get_val('velocity_ref0', units='kn')
+        velocity_defect_ref = user_options.get_val('velocity_defect_ref', units='kn')
         self.phase.add_state(
             Dynamic.Mission.VELOCITY,
             fix_initial=user_options.get_val('fix_initial'),
