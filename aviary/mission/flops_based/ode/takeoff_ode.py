'''
Define the ODE for takeoff.
'''

import numpy as np
import openmdao.api as om

from aviary.mission.flops_based.ode.takeoff_eom import StallSpeed, TakeoffEOM
from aviary.mission.gasp_based.ode.time_integration_base_classes import (
    add_SGM_required_inputs,
)
from aviary.subsystems.atmosphere.atmosphere import Atmosphere
from aviary.utils.aviary_values import AviaryValues
from aviary.mission.utils import ExternalSubsystemGroup
from aviary.variable_info.enums import AnalysisScheme
from aviary.variable_info.variables import Aircraft, Dynamic, Mission


class TakeoffODE(om.Group):
    '''
    Define the ODE for takeoff.
    '''

    # region : derived type customization points
    stall_speed_lift_coefficient_name = Mission.Takeoff.LIFT_COEFFICIENT_MAX
    # endregion : derived type customization points

    def initialize(self):
        options = self.options

        options.declare(
            'num_nodes',
            default=1,
            types=int,
            desc='Number of nodes to be evaluated in the RHS',
        )

        options.declare(
            'aviary_options',
            types=AviaryValues,
            desc='collection of Aircraft/Mission specific options',
        )

        self.options.declare(
            'subsystem_options',
            types=dict,
            default={},
            desc='dictionary of parameters to be passed to the subsystem builders',
        )

        self.options.declare(
            'core_subsystems',
            desc='list of core subsystem builder instances to be added to the ODE',
        )
        self.options.declare(
            'external_subsystems',
            default=[],
            desc='list of external subsystem builder instances to be added to the ODE',
        )

        options.declare(
            'friction_key',
            desc='current friction coefficient key, '
            'either rolling friction or braking friction',
        )

        options.declare(
            'climbing',
            default=False,
            types=bool,
            desc='mode of operation (ground roll or flight)',
        )

        self.options.declare(
            "analysis_scheme",
            default=AnalysisScheme.COLLOCATION,
            types=AnalysisScheme,
            desc="The analysis method that will be used to close the trajectory; for example collocation or time integration",
        )

    def setup(self):
        options = self.options

        nn = options["num_nodes"]
        analysis_scheme = options['analysis_scheme']
        aviary_options = options['aviary_options']
        subsystem_options = options['subsystem_options']
        core_subsystems = options['core_subsystems']

        if analysis_scheme is AnalysisScheme.SHOOTING:
            SGM_required_inputs = {
                't_curr': {'units': 's'},
                Dynamic.Mission.DISTANCE: {'units': 'm'},
            }
            add_SGM_required_inputs(self, SGM_required_inputs)

        self.add_subsystem(
            name='atmosphere', subsys=Atmosphere(num_nodes=nn), promotes=['*']
        )

        # NOTE: the following are potentially signficant differences in implementation
        # between FLOPS and Aviary:
        #    - FLOPS detailed takeoff/landing assumes constant mass for the duration of
        #      that specific analysis.
        #    - Aviary implementation of FLOPS based detailed takeoff/landing will allow
        #      mass to vary as needed as a function of time and variation in related
        #      optimization control variables.
        self.add_subsystem(
            "stall_speed",
            StallSpeed(num_nodes=nn),
            promotes_inputs=[
                "mass",
                Dynamic.Atmosphere.DENSITY,
                ('area', Aircraft.Wing.AREA),
                ("lift_coefficient_max", self.stall_speed_lift_coefficient_name),
            ],
            promotes_outputs=[("stall_speed", "v_stall")],
        )

        base_options = {'num_nodes': nn, 'aviary_inputs': aviary_options}

        for subsystem in core_subsystems:
            # check if subsystem_options has entry for a subsystem of this name
            if subsystem.name in subsystem_options:
                kwargs = subsystem_options[subsystem.name]
            else:
                kwargs = {}

            kwargs.update(base_options)
            system = subsystem.build_mission(**kwargs)

            if system is not None:
                self.add_subsystem(
                    subsystem.name,
                    system,
                    promotes_inputs=subsystem.mission_inputs(**kwargs),
                    promotes_outputs=subsystem.mission_outputs(**kwargs),
                )

        # Create a lightly modified version of an OM group to add external subsystems
        # to the ODE with a special configure() method that promotes
        # all aircraft:* and mission:* variables to the ODE.
        external_subsystem_group = ExternalSubsystemGroup()
        add_subsystem_group = False

        for subsystem in self.options['external_subsystems']:
            subsystem_mission = subsystem.build_mission(
                num_nodes=nn, aviary_inputs=aviary_options
            )
            if subsystem_mission is not None:
                add_subsystem_group = True
                external_subsystem_group.add_subsystem(
                    subsystem.name, subsystem_mission
                )

        # Only add the external subsystem group if it has at least one subsystem.
        # Without this logic there'd be an empty OM group added to the ODE.
        if add_subsystem_group:
            self.add_subsystem(
                name='external_subsystems',
                subsys=external_subsystem_group,
                promotes_inputs=['*'],
                promotes_outputs=['*'],
            )

        kwargs = {
            'num_nodes': nn,
            'climbing': options['climbing'],
            'friction_key': options['friction_key'],
            'aviary_options': options['aviary_options'],
        }

        self.add_subsystem(
            'takeoff_eom',
            TakeoffEOM(**kwargs),
            promotes_inputs=[
                Dynamic.Mission.FLIGHT_PATH_ANGLE,
                Dynamic.Mission.VELOCITY,
<<<<<<< HEAD
                Dynamic.Vehicle.MASS,
                Dynamic.Vehicle.LIFT,
                Dynamic.Vehicle.Propulsion.THRUST_TOTAL,
                Dynamic.Vehicle.DRAG,
=======
                Dynamic.Mission.MASS,
                Dynamic.Mission.LIFT,
                Dynamic.Mission.THRUST_TOTAL,
                Dynamic.Mission.DRAG,
>>>>>>> f56d89ab
                'angle_of_attack',
            ],
            promotes_outputs=[
                Dynamic.Mission.DISTANCE_RATE,
                Dynamic.Mission.ALTITUDE_RATE,
                Dynamic.Mission.VELOCITY_RATE,
                Dynamic.Mission.FLIGHT_PATH_ANGLE_RATE,
            ],
        )

        self.add_subsystem(
            'comp_v_ratio',
            om.ExecComp(
                'v_over_v_stall = v / v_stall',
                v_over_v_stall={'units': 'unitless', 'shape': nn},
                v={'units': 'm/s', 'shape': nn},
                # NOTE: FLOPS detailed takeoff stall speed is not dynamic - see above
                v_stall={'units': 'm/s', 'shape': nn},
            ),
            promotes_inputs=[('v', Dynamic.Mission.VELOCITY), 'v_stall'],
            promotes_outputs=['v_over_v_stall'],
        )

        self.set_input_defaults(Dynamic.Mission.ALTITUDE, np.zeros(nn), 'm')
        self.set_input_defaults(Dynamic.Mission.VELOCITY, np.zeros(nn), 'm/s')
        self.set_input_defaults(Aircraft.Wing.AREA, 1.0, 'm**2')<|MERGE_RESOLUTION|>--- conflicted
+++ resolved
@@ -176,17 +176,10 @@
             promotes_inputs=[
                 Dynamic.Mission.FLIGHT_PATH_ANGLE,
                 Dynamic.Mission.VELOCITY,
-<<<<<<< HEAD
                 Dynamic.Vehicle.MASS,
                 Dynamic.Vehicle.LIFT,
                 Dynamic.Vehicle.Propulsion.THRUST_TOTAL,
                 Dynamic.Vehicle.DRAG,
-=======
-                Dynamic.Mission.MASS,
-                Dynamic.Mission.LIFT,
-                Dynamic.Mission.THRUST_TOTAL,
-                Dynamic.Mission.DRAG,
->>>>>>> f56d89ab
                 'angle_of_attack',
             ],
             promotes_outputs=[
