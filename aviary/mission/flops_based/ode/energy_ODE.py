--- conflicted
+++ resolved
@@ -15,17 +15,7 @@
     def initialize(self):
         super().initialize()
 
-<<<<<<< HEAD
-        self.options.declare(
-            'use_actual_takeoff_mass',
-            default=False,
-            desc='flag to use actual takeoff mass in the climb phase, otherwise assume 100 kg fuel burn',
-        )
         # TODO throttle enforcement & allocation should be moved to BaseODE for use in 2DOF
-=======
-        # TODO throttle enforcement & allocation should be moved to BaseODE for
-        # use in 2DOF
->>>>>>> cd4d81b8
         self.options.declare(
             'throttle_enforcement',
             default='path_constraint',
