--- conflicted
+++ resolved
@@ -53,7 +53,7 @@
 
         supported options:
             - times
-            - range
+            - distance
             - altitude
             - velocity
             - velocity_rate
@@ -161,7 +161,7 @@
         final_mach = user_options.get_item('final_mach')[0]
         initial_altitude = user_options.get_item('initial_altitude')[0]
         final_altitude = user_options.get_item('final_altitude')[0]
-        solve_for_range = user_options.get_val('solve_for_range')
+        solve_for_distance = user_options.get_val('solve_for_distance')
         no_descent = user_options.get_val('no_descent')
         no_climb = user_options.get_val('no_climb')
 
@@ -194,18 +194,11 @@
         input_initial_distance = get_initial(input_initial, Dynamic.Mission.DISTANCE)
         fix_initial_distance = get_initial(fix_initial, Dynamic.Mission.DISTANCE, True)
         phase.add_state(
-<<<<<<< HEAD
-            Dynamic.Mission.RANGE, fix_initial=fix_initial_range, fix_final=False,
+            Dynamic.Mission.DISTANCE, fix_initial=fix_initial_distance, fix_final=False,
             lower=0.0, ref=1e6, defect_ref=1e8, units='m',
-            rate_source=Dynamic.Mission.RANGE_RATE,
-            input_initial=input_initial_range,
-            solve_segments='forward' if solve_for_range else None,
-=======
-            Dynamic.Mission.DISTANCE, fix_initial=fix_initial_distance, fix_final=fix_range,
-            lower=0.0, ref=1e6, defect_ref=1e6, units='m',
             rate_source=Dynamic.Mission.DISTANCE_RATE,
-            input_initial=input_initial_distance
->>>>>>> efae42ac
+            input_initial=input_initial_distance,
+            solve_segments='forward' if solve_for_distance else None,
         )
 
         phase = add_subsystem_variables_to_phase(
@@ -424,7 +417,7 @@
 
 EnergyPhase._add_meta_data('altitude_bounds', val=(0., 60.e3), units='ft')
 
-EnergyPhase._add_meta_data('solve_for_range', val=False)
+EnergyPhase._add_meta_data('solve_for_distance', val=False)
 
 EnergyPhase._add_initial_guess_meta_data(
     InitialGuessTime(),
