--- conflicted
+++ resolved
@@ -15,13 +15,8 @@
 
 InitialGuessState : a utility for setting an initial guess for a state on a problem
 
-<<<<<<< HEAD
-InitialGuessIntegrationVariable : a utility for setting guesses for initial time and duration on a
-problem
-=======
 InitialGuessIntegrationVariable : a utility for setting guesses for initial value and duration
 of an integration variable in a problem
->>>>>>> 107e086d
 '''
 from collections.abc import Sequence
 
