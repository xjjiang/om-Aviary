--- conflicted
+++ resolved
@@ -63,48 +63,20 @@
             If not None, subsystems that require a solver (subsystem.needs_mission_solver() == True)
             are placed inside solver_group.
 
-<<<<<<< HEAD
-            If None, all core subsystems are added to BaseODE regardless of if they request a
-            solver. TODO add solver compatibility to all ODEs
-=======
-            subsystem_mission = subsystem.build_mission(
-                num_nodes=nn, aviary_inputs=aviary_options, **kwargs
-            )
-
-            if subsystem_mission is not None:
-                if solver_group is not None:
-                    target = solver_group
-                else:
-                    target = self
-
-                target.add_subsystem(
-                    subsystem.name,
-                    subsystem_mission,
-                    promotes_inputs=subsystem.mission_inputs(**kwargs),
-                    promotes_outputs=subsystem.mission_outputs(**kwargs),
-                )
-
-    def add_external_subsystems(self, solver_group=None):
-        """
-        Adds all specified external subsystems to ODE in their own group.
-
-        Parameters
-        ----------
-        solver_group : om.Group
-            If not None, external subsystems that require a solver
-            (subsystem.needs_mission_solver() == True) are placed inside solver_group.
-            If None, all external subsystems are added to BaseODE regardless of if they
-            request a solver. TODO add solver compatibility to all ODEs
+            If None, all subsystems are added to BaseODE regardless of if they request a solver.
+            TODO add solver compatibility to all ODEs
 
         Returns
-        bool
-            True if any subsystem needs a solver.
->>>>>>> 3cbd5718
+        -------
+        use_mission_solver : bool
+            Flag that communicates that one or more subsystem requests to be placed inside a solver
+            (independent of the needs of an individual ODE's setup)
         """
         nn = self.options['num_nodes']
         aviary_options = self.options['aviary_options']
         all_subsystems = self.options['subsystems']
         subsystem_options = self.options['subsystem_options']
+        use_mission_solver = False
 
         for subsystem in all_subsystems:
             # check if subsystem_options has entry for a subsystem of this name
@@ -121,33 +93,13 @@
                 target = self
                 if subsystem.needs_mission_solver(aviary_options) and solver_group is not None:
                     target = solver_group
+                    use_mission_solver = True
 
                 target.add_subsystem(
                     subsystem.name,
                     subsystem_mission,
                     promotes_inputs=subsystem.mission_inputs(**kwargs),
                     promotes_outputs=subsystem.mission_outputs(**kwargs),
-<<<<<<< HEAD
-                )
-=======
                 )
 
-        # Only add the external subsystem group if it has at least one subsystem.
-        # Without this logic there'd be an empty OM group added to the ODE.
-        if add_subsystem_group:
-            self.add_subsystem(
-                name='external_subsystems',
-                subsys=external_subsystem_group,
-                promotes_inputs=['*'],
-                promotes_outputs=['*'],
-            )
-        if add_subsystem_group_solver:
-            solver_group.add_subsystem(
-                name='external_subsystems',
-                subsys=external_subsystem_group_solver,
-                promotes_inputs=['*'],
-                promotes_outputs=['*'],
-            )
-
-        return add_subsystem_group_solver
->>>>>>> 3cbd5718
+        return use_mission_solver