from aviary.subsystems.atmosphere.atmosphere import Atmosphere

from aviary.mission.gasp_based.ode.base_ode import BaseODE
from aviary.mission.gasp_based.ode.params import ParamPort
from aviary.mission.gasp_based.phases.landing_components import (
    GlideConditionComponent, LandingAltitudeComponent,
    LandingGroundRollComponent)
from aviary.subsystems.aerodynamics.aerodynamics_builder import AerodynamicsBuilderBase
from aviary.subsystems.propulsion.propulsion_builder import PropulsionBuilderBase
from aviary.variable_info.enums import SpeedType
from aviary.variable_info.variables import Aircraft, Dynamic, Mission


class LandingSegment(BaseODE):
    """
    Group for a 2-degree of freedom landing ODE.
    """

    def setup(self):
        aviary_options = self.options['aviary_options']
        core_subsystems = self.options['core_subsystems']

        # TODO: paramport
        self.add_subsystem("params", ParamPort(), promotes=["*"])

        self.add_subsystem(
            "approach_alt_comp",
            LandingAltitudeComponent(),
            promotes_inputs=[
                Mission.Landing.OBSTACLE_HEIGHT,
                Mission.Landing.AIRPORT_ALTITUDE,
            ],
            promotes_outputs=[Mission.Landing.INITIAL_ALTITUDE],
        )

        self.add_subsystem(
            name='atmosphere',
            subsys=Atmosphere(num_nodes=1, input_speed_type=SpeedType.MACH),
            promotes_inputs=[
                (Dynamic.Mission.ALTITUDE, Mission.Landing.INITIAL_ALTITUDE),
                (Dynamic.Atmosphere.MACH, Mission.Landing.INITIAL_MACH),
            ],
            promotes_outputs=[
                (Dynamic.Atmosphere.DENSITY, "rho_app"),
                (Dynamic.Atmosphere.SPEED_OF_SOUND, "sos_app"),
                (Dynamic.Atmosphere.TEMPERATURE, "T_app"),
                (Dynamic.Atmosphere.STATIC_PRESSURE, "P_app"),
                ("viscosity", "viscosity_app"),
                (Dynamic.Atmosphere.DYNAMIC_PRESSURE, "q_app"),
            ],
        )

        # collect the propulsion group names for later use with
        for subsystem in core_subsystems:
            if isinstance(subsystem, AerodynamicsBuilderBase):
                kwargs = {'method': 'low_speed'}
                aero_builder = subsystem
                aero_system = subsystem.build_mission(num_nodes=1,
                                                      aviary_inputs=aviary_options,
                                                      **kwargs)
                self.add_subsystem(
                    subsystem.name,
                    aero_system,
                    promotes_inputs=[
                        "*",
                        (
                            Dynamic.Mission.ALTITUDE,
                            Mission.Landing.INITIAL_ALTITUDE,
                        ),
                        (Dynamic.Atmosphere.DENSITY, "rho_app"),
                        (Dynamic.Atmosphere.SPEED_OF_SOUND, "sos_app"),
                        ("viscosity", "viscosity_app"),
                        ("airport_alt", Mission.Landing.AIRPORT_ALTITUDE),
                        (Dynamic.Atmosphere.MACH, Mission.Landing.INITIAL_MACH),
                        (Dynamic.Atmosphere.DYNAMIC_PRESSURE, "q_app"),
                        ("flap_defl", Aircraft.Wing.FLAP_DEFLECTION_LANDING),
                        ("t_init_flaps", "t_init_flaps_app"),
                        ("t_init_gear", "t_init_gear_app"),
                        ("CL_max_flaps", Mission.Landing.LIFT_COEFFICIENT_MAX),
                        (
                            "dCL_flaps_model",
                            Mission.Landing.LIFT_COEFFICIENT_FLAP_INCREMENT,
                        ),
                        (
                            "dCD_flaps_model",
                            Mission.Landing.DRAG_COEFFICIENT_FLAP_INCREMENT,
                        ),
                    ],
                    promotes_outputs=["CL_max"],
                )

            if isinstance(subsystem, PropulsionBuilderBase):
                propulsion_system = subsystem.build_mission(
                    num_nodes=1, aviary_inputs=aviary_options)
                propulsion_mission = self.add_subsystem(
                    subsystem.name,
                    propulsion_system,
                    promotes_inputs=[
                        "*",
                        (
                            Dynamic.Mission.ALTITUDE,
                            Mission.Landing.INITIAL_ALTITUDE,
                        ),
                        (Dynamic.Atmosphere.MACH, Mission.Landing.INITIAL_MACH),
                    ],
                    promotes_outputs=[
                        (Dynamic.Vehicle.Propulsion.THRUST_TOTAL, "thrust_idle")
                    ],
                )
                propulsion_mission.set_input_defaults(
                    Dynamic.Vehicle.Propulsion.THROTTLE, 0.0)

        self.add_subsystem(
            "glide",
            GlideConditionComponent(),
            promotes_inputs=[
                "rho_app",
                Mission.Landing.MAXIMUM_SINK_RATE,
                Dynamic.Vehicle.MASS,
                Aircraft.Wing.AREA,
                Mission.Landing.GLIDE_TO_STALL_RATIO,
                "CL_max",
                Mission.Landing.MAXIMUM_FLARE_LOAD_FACTOR,
                Mission.Landing.TOUCHDOWN_SINK_RATE,
                Mission.Landing.INITIAL_ALTITUDE,
                Mission.Landing.BRAKING_DELAY,
            ],
            promotes_outputs=[
                Mission.Landing.INITIAL_VELOCITY,
                Mission.Landing.STALL_VELOCITY,
                "TAS_touchdown",
                "density_ratio",
                "wing_loading_land",
                "theta",
                "glide_distance",
                "tr_distance",
                "delay_distance",
                "flare_alt",
            ],
        )

        self.add_subsystem(
            name='atmosphere_td',
            subsys=Atmosphere(num_nodes=1),
            promotes_inputs=[
                (Dynamic.Mission.ALTITUDE, Mission.Landing.AIRPORT_ALTITUDE),
                (Dynamic.Mission.VELOCITY, "TAS_touchdown"),
            ],
            promotes_outputs=[
<<<<<<< HEAD
                (Dynamic.Mission.DENSITY, "rho_td"),
                (Dynamic.Mission.SPEED_OF_SOUND, "sos_td"),
                (Dynamic.Mission.TEMPERATURE, "T_td"),
=======
                (Dynamic.Atmosphere.DENSITY, "rho_td"),
                (Dynamic.Atmosphere.SPEED_OF_SOUND, "sos_td"),
>>>>>>> 2652e691
                ("viscosity", "viscosity_td"),
                (Dynamic.Atmosphere.DYNAMIC_PRESSURE, "q_td"),
                (Dynamic.Atmosphere.MACH, "mach_td"),
            ],
        )

        kwargs = {'method': 'low_speed',
                  'retract_flaps': True,
                  'retract_gear': False}

        self.add_subsystem(
            "aero_td",
            aero_builder.build_mission(
                num_nodes=1, aviary_inputs=aviary_options, **kwargs
            ),
            promotes_inputs=[
                "*",
                (Dynamic.Mission.ALTITUDE, Mission.Landing.AIRPORT_ALTITUDE),
                (Dynamic.Atmosphere.DENSITY, "rho_td"),
                (Dynamic.Atmosphere.SPEED_OF_SOUND, "sos_td"),
                ("viscosity", "viscosity_td"),
                ("airport_alt", Mission.Landing.AIRPORT_ALTITUDE),
                (Dynamic.Atmosphere.MACH, "mach_td"),
                (Dynamic.Atmosphere.DYNAMIC_PRESSURE, "q_td"),
                ("alpha", Aircraft.Wing.INCIDENCE),
                ("flap_defl", Aircraft.Wing.FLAP_DEFLECTION_LANDING),
                ("CL_max_flaps", Mission.Landing.LIFT_COEFFICIENT_MAX),
                (
                    "dCL_flaps_model",
                    Mission.Landing.LIFT_COEFFICIENT_FLAP_INCREMENT,
                ),
                (
                    "dCD_flaps_model",
                    Mission.Landing.DRAG_COEFFICIENT_FLAP_INCREMENT,
                ),
                ("t_init_flaps", "t_init_flaps_td"),
                ("t_init_gear", "t_init_gear_td"),
            ],
            promotes_outputs=[("CD", "touchdown_CD"), ("CL", "touchdown_CL")],
        )
        # GASP seems to run groundroll with flaps up and gear down (IWLD=2)
        self.set_input_defaults("t_init_flaps_td", 1e10)  # never deploy
        self.set_input_defaults("t_init_gear_td", 1e10)  # ensure gear down

        self.add_subsystem(
            "landinggroundroll",
            LandingGroundRollComponent(),
            promotes_inputs=[
                "touchdown_CD",
                "touchdown_CL",
                "TAS_touchdown",
                "thrust_idle",
                "density_ratio",
                "wing_loading_land",
                "glide_distance",
                "tr_distance",
                "delay_distance",
                "CL_max",
                Dynamic.Vehicle.MASS,
                'mission:*',
            ],
            promotes_outputs=[
                "ground_roll_distance",
                "average_acceleration",
                'mission:*',
            ],
        )

        ParamPort.set_default_vals(self)

        self.set_input_defaults(Mission.Landing.INITIAL_MACH, val=0.1)

        # landing doesn't change flap or gear position
        self.set_input_defaults("t_init_flaps_app", val=1e10)
        self.set_input_defaults("t_init_gear_app", val=1e10)
        self.set_input_defaults(
            Mission.Landing.INITIAL_ALTITUDE, val=50, units="ft")
        self.set_input_defaults('aero_ramps.flap_factor:final_val', val=1.)
        self.set_input_defaults('aero_ramps.gear_factor:final_val', val=1.)
        self.set_input_defaults('aero_ramps.flap_factor:initial_val', val=0.)
        self.set_input_defaults('aero_ramps.gear_factor:initial_val', val=0.)

        self.set_input_defaults(Aircraft.Wing.AREA, val=1.0, units="ft**2")<|MERGE_RESOLUTION|>--- conflicted
+++ resolved
@@ -147,14 +147,9 @@
                 (Dynamic.Mission.VELOCITY, "TAS_touchdown"),
             ],
             promotes_outputs=[
-<<<<<<< HEAD
-                (Dynamic.Mission.DENSITY, "rho_td"),
-                (Dynamic.Mission.SPEED_OF_SOUND, "sos_td"),
-                (Dynamic.Mission.TEMPERATURE, "T_td"),
-=======
                 (Dynamic.Atmosphere.DENSITY, "rho_td"),
                 (Dynamic.Atmosphere.SPEED_OF_SOUND, "sos_td"),
->>>>>>> 2652e691
+                (Dynamic.Atmosphere.TEMPERATURE, "T_td"),
                 ("viscosity", "viscosity_td"),
                 (Dynamic.Atmosphere.DYNAMIC_PRESSURE, "q_td"),
                 (Dynamic.Atmosphere.MACH, "mach_td"),
