--- conflicted
+++ resolved
@@ -3,116 +3,6 @@
 from aviary.utils.aviary_values import AviaryValues
 from aviary.variable_info.variables import Dynamic
 from aviary.mission.gasp_based.ode.climb_ode import ClimbODE
-<<<<<<< HEAD
-from aviary.variable_info.variables import Mission, Dynamic
-from aviary.interface.default_phase_info.two_dof import default_mission_subsystems
-
-
-def get_climb(
-    ode_args=None,
-    transcription=None,
-    fix_initial=False,
-    EAS_target=0,
-    mach_cruise=0,
-    target_mach=False,
-    final_altitude=0,
-    required_available_climb_rate=None,
-    time_initial_bounds=(0, 0),
-    duration_bounds=(0, 0),
-    duration_ref=1,
-    alt_lower=0,
-    alt_upper=0,
-    alt_ref=1,
-    alt_ref0=0,
-    alt_defect_ref=None,
-    mass_lower=0,
-    mass_upper=0,
-    mass_ref=1,
-    mass_ref0=0,
-    mass_defect_ref=None,
-    distance_lower=0,
-    distance_upper=0,
-    distance_ref=1,
-    distance_ref0=0,
-    distance_defect_ref=None,
-):
-    ode_init_kwargs = dict(
-        EAS_target=EAS_target,
-        mach_cruise=mach_cruise,
-        core_subsystems=default_mission_subsystems
-    )
-    if ode_args:
-        ode_init_kwargs.update(ode_args)
-
-    climb = dm.Phase(
-        ode_class=ClimbODE,
-        transcription=transcription,
-        ode_init_kwargs=ode_init_kwargs,
-    )
-
-    climb.set_time_options(
-        fix_initial=fix_initial,
-        initial_bounds=time_initial_bounds,
-        duration_bounds=duration_bounds,
-        duration_ref=duration_ref,
-        units="s",
-    )
-
-    climb.add_state(
-        Dynamic.Mission.ALTITUDE,
-        fix_initial=fix_initial,
-        fix_final=False,
-        lower=alt_lower,
-        upper=alt_upper,
-        units="ft",
-        rate_source=Dynamic.Mission.ALTITUDE_RATE,
-        targets=Dynamic.Mission.ALTITUDE,
-        ref=alt_ref,
-        ref0=alt_ref0,
-        defect_ref=alt_defect_ref,
-    )
-
-    climb.add_state(
-        Dynamic.Mission.MASS,
-        fix_initial=fix_initial,
-        fix_final=False,
-        lower=mass_lower,
-        upper=mass_upper,
-        units="lbm",
-        rate_source=Dynamic.Mission.FUEL_FLOW_RATE_NEGATIVE_TOTAL,
-        targets=Dynamic.Mission.MASS,
-        ref=mass_ref,
-        ref0=mass_ref0,
-        defect_ref=mass_defect_ref,
-    )
-
-    climb.add_state(
-        Dynamic.Mission.DISTANCE,
-        fix_initial=fix_initial,
-        fix_final=False,
-        lower=distance_lower,
-        upper=distance_upper,
-        units="NM",
-        rate_source=Dynamic.Mission.DISTANCE_RATE,
-        ref=distance_ref,
-        ref0=distance_ref0,
-        defect_ref=distance_defect_ref,
-    )
-
-    climb.add_boundary_constraint(
-        Dynamic.Mission.ALTITUDE,
-        loc="final",
-        equals=final_altitude,
-        units="ft",
-        ref=final_altitude)
-    if required_available_climb_rate:
-        climb.add_boundary_constraint(
-            Dynamic.Mission.ALTITUDE_RATE,
-            loc="final",
-            lower=required_available_climb_rate,
-            units="ft/min",
-            ref=1,
-=======
 from aviary.variable_info.variable_meta_data import _MetaData
 
 
@@ -189,7 +79,7 @@
         fix_initial = user_options.get_val('fix_initial')
         mach_cruise = user_options.get_val('mach_cruise')
         target_mach = user_options.get_val('target_mach')
-        final_alt = user_options.get_val('final_alt', units='ft')
+        final_altitude = user_options.get_val('final_altitude', units='ft')
         required_available_climb_rate = user_options.get_val(
             'required_available_climb_rate', units='ft/min')
         time_initial_bounds = user_options.get_val('time_initial_bounds', units='s')
@@ -217,7 +107,6 @@
             duration_bounds=duration_bounds,
             duration_ref=duration_ref,
             units="s",
->>>>>>> 4f8f2b25
         )
 
         # States
@@ -266,9 +155,9 @@
         phase.add_boundary_constraint(
             Dynamic.Mission.ALTITUDE,
             loc="final",
-            equals=final_alt,
+            equals=final_altitude,
             units="ft",
-            ref=final_alt,
+            ref=final_altitude,
         )
 
         if required_available_climb_rate is not None:
@@ -322,7 +211,7 @@
 ClimbPhase._add_meta_data('EAS_target', val=0)
 ClimbPhase._add_meta_data('mach_cruise', val=0)
 ClimbPhase._add_meta_data('target_mach', val=False)
-ClimbPhase._add_meta_data('final_alt', val=0)
+ClimbPhase._add_meta_data('final_altitude', val=0)
 ClimbPhase._add_meta_data('required_available_climb_rate', val=None, units='ft/min')
 ClimbPhase._add_meta_data('time_initial_bounds', val=(0, 0), units='s')
 ClimbPhase._add_meta_data('duration_bounds', val=(0, 0), units='s')
