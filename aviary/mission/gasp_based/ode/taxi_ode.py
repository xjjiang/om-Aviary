import openmdao.api as om
import numpy as np

from aviary.subsystems.atmosphere.atmosphere import Atmosphere
from aviary.utils.aviary_values import AviaryValues
from aviary.utils.functions import add_opts2vals, create_opts2vals

from aviary.variable_info.enums import SpeedType
from aviary.mission.gasp_based.ode.base_ode import BaseODE
from aviary.mission.gasp_based.ode.params import ParamPort
from aviary.mission.gasp_based.ode.taxi_eom import TaxiFuelComponent
from aviary.subsystems.atmosphere.atmosphere import Atmosphere
from aviary.subsystems.propulsion.propulsion_builder import PropulsionBuilderBase
from aviary.utils.aviary_values import AviaryValues
from aviary.utils.functions import add_opts2vals, create_opts2vals
from aviary.variable_info.variables import Aircraft, Dynamic, Mission


class TaxiSegment(BaseODE):
    """ODE for taxi phase of a 2DOF mission"""

    def setup(self):
        options: AviaryValues = self.options['aviary_options']
        core_subsystems = self.options['core_subsystems']

        self.add_subsystem("params", ParamPort(), promotes=["*"])

        add_opts2vals(self, create_opts2vals([Mission.Taxi.MACH]), options)

        alias_comp = om.ExecComp(
            'alt=airport_alt',
            alt={
                'val': np.zeros(1),
                'units': 'ft',
            },
            airport_alt={'val': np.zeros(1), 'units': 'ft'},
            has_diag_partials=True,
        )

        alias_comp.add_expr(
            'mach=taxi_mach',
            mach={'val': np.zeros(1), 'units': 'unitless'},
            taxi_mach={'val': np.zeros(1), 'units': 'unitless'},
        )

        self.add_subsystem(
            'alias_taxi_phase',
            alias_comp,
            promotes_inputs=[
                ('airport_alt', Mission.Takeoff.AIRPORT_ALTITUDE),
                ('taxi_mach', Mission.Taxi.MACH),
            ],
            promotes_outputs=[
                ('alt', Dynamic.Mission.ALTITUDE),
                ('mach', Dynamic.Atmosphere.MACH),
            ],
        )

        self.add_subsystem(
            name='atmosphere',
            subsys=Atmosphere(num_nodes=1, input_speed_type=SpeedType.MACH),
            promotes=[
                '*',
            ],
        )

        for subsystem in core_subsystems:
            if isinstance(subsystem, PropulsionBuilderBase):
                system = subsystem.build_mission(num_nodes=1, aviary_inputs=options)

                self.add_subsystem(
                    subsystem.name,
                    system,
                    promotes_inputs=[
                        '*',
                        (Dynamic.Mission.ALTITUDE, Mission.Takeoff.AIRPORT_ALTITUDE),
                        (Dynamic.Atmosphere.MACH, Mission.Taxi.MACH),
                    ],
                    promotes_outputs=['*'],
                )

<<<<<<< HEAD
        self.add_subsystem("taxifuel", TaxiFuelComponent(), promotes=["*"])
=======
        self.add_subsystem(
            "taxifuel", TaxiFuelComponent(aviary_options=options), promotes=["*"]
        )
>>>>>>> 98cda9aa

        ParamPort.set_default_vals(self)
        self.set_input_defaults(Mission.Taxi.MACH, 0)

        # Throttle Idle
        num_engine_types = len(options.get_val(Aircraft.Engine.NUM_ENGINES))
        self.set_input_defaults(
            Dynamic.Vehicle.Propulsion.THROTTLE, np.zeros((1, num_engine_types))
        )<|MERGE_RESOLUTION|>--- conflicted
+++ resolved
@@ -79,13 +79,9 @@
                     promotes_outputs=['*'],
                 )
 
-<<<<<<< HEAD
-        self.add_subsystem("taxifuel", TaxiFuelComponent(), promotes=["*"])
-=======
         self.add_subsystem(
-            "taxifuel", TaxiFuelComponent(aviary_options=options), promotes=["*"]
+            "taxifuel", TaxiFuelComponent(), promotes=["*"]
         )
->>>>>>> 98cda9aa
 
         ParamPort.set_default_vals(self)
         self.set_input_defaults(Mission.Taxi.MACH, 0)
