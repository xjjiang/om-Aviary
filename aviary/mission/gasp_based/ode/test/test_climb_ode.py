import unittest

import numpy as np
import openmdao.api as om
from openmdao.utils.assert_utils import assert_check_partials

from aviary.mission.gasp_based.ode.climb_ode import ClimbODE
from aviary.mission.gasp_based.ode.params import set_params_for_unit_tests
from aviary.subsystems.propulsion.utils import build_engine_deck
from aviary.utils.test_utils.default_subsystems import get_default_mission_subsystems
from aviary.utils.test_utils.IO_test_util import check_prob_outputs
from aviary.variable_info.enums import Verbosity
from aviary.variable_info.options import get_option_defaults
from aviary.variable_info.variables import Aircraft, Dynamic
from aviary.variable_info.functions import setup_model_options


class ClimbODETestCase(unittest.TestCase):
    """
    Test 2-degree of freedom climb ODE
    """

    def setUp(self):
        self.prob = om.Problem()

        aviary_options = get_option_defaults()
        aviary_options.set_val('verbosity', Verbosity.QUIET)
        aviary_options.set_val(Aircraft.Engine.GLOBAL_THROTTLE, True)

        default_mission_subsystems = get_default_mission_subsystems(
            'GASP', build_engine_deck(aviary_options)
        )

        self.sys = self.prob.model = ClimbODE(
            num_nodes=1,
            EAS_target=250,
            mach_cruise=0.8,
            aviary_options=aviary_options,
            core_subsystems=default_mission_subsystems,
        )

        setup_model_options(self.prob, aviary_options)

    def test_start_of_climb(self):
        # Test against GASP start of climb at 250 kts EAS, check partials
        self.sys.options['EAS_target'] = 250

        self.prob.setup(check=False, force_alloc_complex=True)

        throttle_climb = 0.956
        self.prob.set_val(Dynamic.Vehicle.Propulsion.THROTTLE, throttle_climb, units='unitless')
        self.prob.set_val(Dynamic.Mission.ALTITUDE, 1000, units='ft')
        self.prob.set_val(Dynamic.Vehicle.MASS, 174845, units='lbm')
        self.prob.set_val('EAS', 250, units='kn')
        # slightly greater than zero to help check partials
<<<<<<< HEAD
        self.prob.set_val(Aircraft.Wing.INCIDENCE, 0.0000001, units="deg")
        self.prob.set_val(
            "interference_independent_of_shielded_area", 1.89927266)
        self.prob.set_val("drag_loss_due_to_shielded_wing_area", 68.02065834)
=======
        self.prob.set_val(Aircraft.Wing.INCIDENCE, 0.0000001, units='deg')
        self.prob.set_val('interference_independent_of_shielded_area', 1.89927266)
        self.prob.set_val('drag_loss_due_to_shielded_wing_area', 68.02065834)
>>>>>>> 1e29f27c
        self.prob.set_val(Aircraft.Wing.FORM_FACTOR, 1.25)
        self.prob.set_val(Aircraft.VerticalTail.FORM_FACTOR, 1.25)
        self.prob.set_val(Aircraft.HorizontalTail.FORM_FACTOR, 1.25)

        set_params_for_unit_tests(self.prob)

        self.prob.run_model()

        testvals = {
            Dynamic.Vehicle.ANGLE_OF_ATTACK: 5.16398,
            'CL': 0.59766664,
            'CD': 0.03070836,
<<<<<<< HEAD
            Dynamic.Mission.ALTITUDE_RATE: 56.90751948,  # ft/s
            # TAS (kts -> ft/s) * cos(gamma), 253.6827 * 1.68781 *
            # cos(0.13331060446181708)
            Dynamic.Mission.DISTANCE_RATE: 424.36918705874785,  # ft/s
            Dynamic.Vehicle.Propulsion.FUEL_FLOW_RATE_NEGATIVE_TOTAL: -13447.80297433,  # lbm/h
            'theta': 0.22343231,  # rad (12.8021 deg)
            # rad (7.638135 deg)
            Dynamic.Mission.FLIGHT_PATH_ANGLE: 0.13330381,
=======
            Dynamic.Mission.ALTITUDE_RATE: 3414.624 / 60,  # ft/s
            # TAS (kts -> ft/s) * cos(gamma), 253.6827 * 1.68781 *
            # cos(0.13331060446181708)
            Dynamic.Mission.DISTANCE_RATE: 424.36918705874785,  # ft/s
            Dynamic.Vehicle.Propulsion.FUEL_FLOW_RATE_NEGATIVE_TOTAL: -13448.29,  # lbm/h
            'theta': 0.22343906,  # rad (12.8021 deg)
            Dynamic.Mission.FLIGHT_PATH_ANGLE: 0.13331060446181708,  # rad (7.638135 deg)
>>>>>>> 1e29f27c
        }
        check_prob_outputs(self.prob, testvals, rtol=1e-6)

        partial_data = self.prob.check_partials(
            out_stream=None, method='cs', excludes=['*params*', '*aero*']
        )
        assert_check_partials(partial_data, atol=1e-8, rtol=1e-8)

    def test_end_of_climb(self):
        # Test against GASP at 270 kts EAS and at cruise Mach.
        self.sys.options['num_nodes'] = 2
        self.sys.options['EAS_target'] = 270

        self.prob.setup(check=False, force_alloc_complex=True)

        throttle_climb = 0.956
        self.prob.set_val(
            Dynamic.Vehicle.Propulsion.THROTTLE,
            np.array([throttle_climb, throttle_climb]),
            units='unitless',
        )
<<<<<<< HEAD
        self.prob.set_val(
            Dynamic.Mission.ALTITUDE, np.array([11000, 37000]), units="ft"
        )
        self.prob.set_val(Dynamic.Vehicle.MASS, np.array(
            [174149, 171592]), units="lbm")
        self.prob.set_val("EAS", np.array([270, 270]), units="kn")
        self.prob.set_val(
            "interference_independent_of_shielded_area", 1.89927266)
        self.prob.set_val("drag_loss_due_to_shielded_wing_area", 68.02065834)
=======
        self.prob.set_val(Dynamic.Mission.ALTITUDE, np.array([11000, 37000]), units='ft')
        self.prob.set_val(Dynamic.Vehicle.MASS, np.array([174149, 171592]), units='lbm')
        self.prob.set_val('EAS', np.array([270, 270]), units='kn')
        self.prob.set_val('interference_independent_of_shielded_area', 1.89927266)
        self.prob.set_val('drag_loss_due_to_shielded_wing_area', 68.02065834)
>>>>>>> 1e29f27c
        self.prob.set_val(Aircraft.Wing.FORM_FACTOR, 1.25)
        self.prob.set_val(Aircraft.VerticalTail.FORM_FACTOR, 1.25)
        self.prob.set_val(Aircraft.HorizontalTail.FORM_FACTOR, 1.25)

        set_params_for_unit_tests(self.prob)

        self.prob.run_model()

        testvals = {
<<<<<<< HEAD
            Dynamic.Vehicle.ANGLE_OF_ATTACK: [4.05571741, 4.06615387],
            'CL': [0.51262956, 0.61581904],
            'CD': [0.02692764, 0.0329958],
            Dynamic.Mission.ALTITUDE_RATE: [50.87984665, 7.13050668],  # ft/s
=======
            Dynamic.Vehicle.ANGLE_OF_ATTACK: [4.0557, 4.06615],
            'CL': [0.512628, 0.615819],
            'CD': [0.02692759, 0.03299578],
            Dynamic.Mission.ALTITUDE_RATE: [3053.64 / 60, 430.746 / 60],  # ft/s
>>>>>>> 1e29f27c
            # TAS (kts -> ft/s) * cos(gamma), [319, 459] kts
            # ft/s
            Dynamic.Mission.DISTANCE_RATE: [536.23580232, 774.40129424],
            Dynamic.Vehicle.Propulsion.FUEL_FLOW_RATE_NEGATIVE_TOTAL: [
                -11417.86519196,
                -6042.88107957,
            ],
<<<<<<< HEAD
            'theta': [0.16538576, 0.08017528],  # rad ([9.47740, 4.59730] deg),
            # rad, gamma
            Dynamic.Mission.FLIGHT_PATH_ANGLE: [0.09460013, 0.00920751],
            Dynamic.Vehicle.Propulsion.THRUST_TOTAL: [25556.83497662, 10773.48189764],
=======
            'theta': [0.16541191, 0.08023799],  # rad ([9.47740, 4.59730] deg),
            Dynamic.Mission.FLIGHT_PATH_ANGLE: [0.09462652, 0.00927027],  # rad, gamma
            Dynamic.Vehicle.Propulsion.THRUST_TOTAL: [25561.393, 10784.245],
>>>>>>> 1e29f27c
        }
        check_prob_outputs(self.prob, testvals, 1e-6)


if __name__ == '__main__':
    unittest.main()
    # test = ClimbODETestCase()
    # test.setUp()
    # test.test_end_of_climb()<|MERGE_RESOLUTION|>--- conflicted
+++ resolved
@@ -53,16 +53,9 @@
         self.prob.set_val(Dynamic.Vehicle.MASS, 174845, units='lbm')
         self.prob.set_val('EAS', 250, units='kn')
         # slightly greater than zero to help check partials
-<<<<<<< HEAD
-        self.prob.set_val(Aircraft.Wing.INCIDENCE, 0.0000001, units="deg")
-        self.prob.set_val(
-            "interference_independent_of_shielded_area", 1.89927266)
-        self.prob.set_val("drag_loss_due_to_shielded_wing_area", 68.02065834)
-=======
         self.prob.set_val(Aircraft.Wing.INCIDENCE, 0.0000001, units='deg')
         self.prob.set_val('interference_independent_of_shielded_area', 1.89927266)
         self.prob.set_val('drag_loss_due_to_shielded_wing_area', 68.02065834)
->>>>>>> 1e29f27c
         self.prob.set_val(Aircraft.Wing.FORM_FACTOR, 1.25)
         self.prob.set_val(Aircraft.VerticalTail.FORM_FACTOR, 1.25)
         self.prob.set_val(Aircraft.HorizontalTail.FORM_FACTOR, 1.25)
@@ -75,7 +68,6 @@
             Dynamic.Vehicle.ANGLE_OF_ATTACK: 5.16398,
             'CL': 0.59766664,
             'CD': 0.03070836,
-<<<<<<< HEAD
             Dynamic.Mission.ALTITUDE_RATE: 56.90751948,  # ft/s
             # TAS (kts -> ft/s) * cos(gamma), 253.6827 * 1.68781 *
             # cos(0.13331060446181708)
@@ -84,15 +76,6 @@
             'theta': 0.22343231,  # rad (12.8021 deg)
             # rad (7.638135 deg)
             Dynamic.Mission.FLIGHT_PATH_ANGLE: 0.13330381,
-=======
-            Dynamic.Mission.ALTITUDE_RATE: 3414.624 / 60,  # ft/s
-            # TAS (kts -> ft/s) * cos(gamma), 253.6827 * 1.68781 *
-            # cos(0.13331060446181708)
-            Dynamic.Mission.DISTANCE_RATE: 424.36918705874785,  # ft/s
-            Dynamic.Vehicle.Propulsion.FUEL_FLOW_RATE_NEGATIVE_TOTAL: -13448.29,  # lbm/h
-            'theta': 0.22343906,  # rad (12.8021 deg)
-            Dynamic.Mission.FLIGHT_PATH_ANGLE: 0.13331060446181708,  # rad (7.638135 deg)
->>>>>>> 1e29f27c
         }
         check_prob_outputs(self.prob, testvals, rtol=1e-6)
 
@@ -114,23 +97,11 @@
             np.array([throttle_climb, throttle_climb]),
             units='unitless',
         )
-<<<<<<< HEAD
-        self.prob.set_val(
-            Dynamic.Mission.ALTITUDE, np.array([11000, 37000]), units="ft"
-        )
-        self.prob.set_val(Dynamic.Vehicle.MASS, np.array(
-            [174149, 171592]), units="lbm")
-        self.prob.set_val("EAS", np.array([270, 270]), units="kn")
-        self.prob.set_val(
-            "interference_independent_of_shielded_area", 1.89927266)
-        self.prob.set_val("drag_loss_due_to_shielded_wing_area", 68.02065834)
-=======
         self.prob.set_val(Dynamic.Mission.ALTITUDE, np.array([11000, 37000]), units='ft')
         self.prob.set_val(Dynamic.Vehicle.MASS, np.array([174149, 171592]), units='lbm')
         self.prob.set_val('EAS', np.array([270, 270]), units='kn')
         self.prob.set_val('interference_independent_of_shielded_area', 1.89927266)
         self.prob.set_val('drag_loss_due_to_shielded_wing_area', 68.02065834)
->>>>>>> 1e29f27c
         self.prob.set_val(Aircraft.Wing.FORM_FACTOR, 1.25)
         self.prob.set_val(Aircraft.VerticalTail.FORM_FACTOR, 1.25)
         self.prob.set_val(Aircraft.HorizontalTail.FORM_FACTOR, 1.25)
@@ -140,17 +111,10 @@
         self.prob.run_model()
 
         testvals = {
-<<<<<<< HEAD
             Dynamic.Vehicle.ANGLE_OF_ATTACK: [4.05571741, 4.06615387],
             'CL': [0.51262956, 0.61581904],
             'CD': [0.02692764, 0.0329958],
             Dynamic.Mission.ALTITUDE_RATE: [50.87984665, 7.13050668],  # ft/s
-=======
-            Dynamic.Vehicle.ANGLE_OF_ATTACK: [4.0557, 4.06615],
-            'CL': [0.512628, 0.615819],
-            'CD': [0.02692759, 0.03299578],
-            Dynamic.Mission.ALTITUDE_RATE: [3053.64 / 60, 430.746 / 60],  # ft/s
->>>>>>> 1e29f27c
             # TAS (kts -> ft/s) * cos(gamma), [319, 459] kts
             # ft/s
             Dynamic.Mission.DISTANCE_RATE: [536.23580232, 774.40129424],
@@ -158,16 +122,10 @@
                 -11417.86519196,
                 -6042.88107957,
             ],
-<<<<<<< HEAD
             'theta': [0.16538576, 0.08017528],  # rad ([9.47740, 4.59730] deg),
             # rad, gamma
             Dynamic.Mission.FLIGHT_PATH_ANGLE: [0.09460013, 0.00920751],
             Dynamic.Vehicle.Propulsion.THRUST_TOTAL: [25556.83497662, 10773.48189764],
-=======
-            'theta': [0.16541191, 0.08023799],  # rad ([9.47740, 4.59730] deg),
-            Dynamic.Mission.FLIGHT_PATH_ANGLE: [0.09462652, 0.00927027],  # rad, gamma
-            Dynamic.Vehicle.Propulsion.THRUST_TOTAL: [25561.393, 10784.245],
->>>>>>> 1e29f27c
         }
         check_prob_outputs(self.prob, testvals, 1e-6)
 
