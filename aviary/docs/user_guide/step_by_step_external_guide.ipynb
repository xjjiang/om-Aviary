--- conflicted
+++ resolved
@@ -137,54 +137,6 @@
    ]
   },
   {
-<<<<<<< HEAD
-=======
-   "cell_type": "code",
-   "execution_count": null,
-   "metadata": {
-    "tags": [
-     "remove-output"
-    ]
-   },
-   "outputs": [],
-   "source": [
-    "battery_builder = BatteryBuilder()\n",
-    "\n",
-    "phase_info = (\n",
-    "    {\n",
-    "        'pre_mission': {\n",
-    "            'include_takeoff': False,\n",
-    "            'external_subsystems': [battery_builder],\n",
-    "            'optimize_mass': False,\n",
-    "        },\n",
-    "        'cruise': {\n",
-    "            # ... #\n",
-    "            'external_subsystems': [battery_builder],\n",
-    "            # ... #\n",
-    "        },\n",
-    "    },\n",
-    ")\n",
-    "# ... #"
-   ]
-  },
-  {
-   "cell_type": "code",
-   "execution_count": null,
-   "metadata": {
-    "tags": [
-     "remove-cell"
-    ]
-   },
-   "outputs": [],
-   "source": [
-    "# Testing Cell\n",
-    "from aviary.utils.doctape import get_variable_name, glue_variable\n",
-    "\n",
-    "glue_variable(get_variable_name(phase_info), md_code=True)"
-   ]
-  },
-  {
->>>>>>> cd4d81b8
    "cell_type": "markdown",
    "metadata": {},
    "source": [
