{
 "cells": [
  {
   "cell_type": "markdown",
   "id": "indian-capability",
   "metadata": {},
   "source": [
    "# Externally Computed Polars\n",
    "\n",
    "This example shows how to build, using the level-2 interface, an aviary model that includes an external susbsystem that computes a lift and drag polar and passes them into the mission aerodynamics for a 3-phase mission (climb, cruise, descent). During the mission, Aviary will interpolate on the computed polars to compute actual lift and drag for a given flight condition.\n",
    "\n",
    "We start with the assumption that we have an external component called `ExternalAero` that can compute the lift and drag at any given altitude, mach number, and angle of attack. The details of such a component may be highly complicated and not important for the purposes of this example. We will be using a structured grid, which assumes the data table is regularly spaced in all dimensions. We want to compute lift and drag over a grid of altitudes (in 'ft'), mach numbers, and angles of attack given by:"
   ]
  },
  {
   "cell_type": "code",
   "execution_count": null,
   "id": "photographic-excerpt",
   "metadata": {
    "tags": [
     "remove-input"
    ]
   },
   "outputs": [],
   "source": [
    "# This hidden cell just creates a component that produces the lift and drag polar. \n",
    "# The implementation details are uninportant to the example.\n",
    "import openmdao.api as om\n",
    "import numpy as np\n",
    "\n",
    "from aviary.api import Aircraft\n",
    "import aviary.api as av\n",
    "\n",
    "# The drag-polar-generating component reads this in, instead of computing the polars.\n",
    "polar_file = \"subsystems/aerodynamics/gasp_based/data/large_single_aisle_1_aero_free_reduced_alpha.txt\"\n",
    "\n",
    "aero_data = av.read_data_file(polar_file, aliases = {'altitude': 'altitude',\n",
    "                                                  'mach': 'mach',\n",
    "                                                  'angle_of_attack': 'angle_of_attack',\n",
    "                                                  'lift_coefficient': 'cl',\n",
    "                                                  'drag_coefficient': 'cd'})\n",
    "\n",
    "altitude = np.unique(aero_data.get_val('altitude', 'ft'))\n",
    "mach = np.unique(aero_data.get_val('mach', 'unitless'))\n",
    "angle_of_attack = np.unique(aero_data.get_val('angle_of_attack', 'deg'))\n",
    "\n",
    "shape = (altitude.size, mach.size, angle_of_attack.size)\n",
    "CL = aero_data.get_val('lift_coefficient').reshape(shape)\n",
    "CD = aero_data.get_val('drag_coefficient').reshape(shape)\n",
    "\n",
    "\n",
    "class ExternalAero(om.ExplicitComponent):\n",
    "    \"\"\"\n",
    "    This component is a stand-in for an externally computed lift/drag table\n",
    "    calculation. It does nothing but read in the pre-computed table. A real\n",
    "    component would actually computed the values at all requested points.\n",
    "    \"\"\"\n",
    "    def initialize(self):\n",
    "        \"\"\"\n",
    "        Declare options.\n",
    "        \"\"\"\n",
    "        self.options.declare(\"altitude\", default=None, allow_none=True,\n",
    "                             desc=\"List of altitudes in ascending order.\")\n",
    "        self.options.declare(\"mach\", default=None, allow_none=True,\n",
    "                             desc=\"List of mach numbers in ascending order.\")\n",
    "        self.options.declare(\"angle_of_attack\", default=None, allow_none=True,\n",
    "                             desc=\"List of angles of attack in ascending order.\")\n",
    "\n",
    "    def setup(self):\n",
    "        altitude = self.options['altitude']\n",
    "        mach = self.options['mach']\n",
    "        angle_of_attack = self.options['angle_of_attack']\n",
    "\n",
    "        self.add_input(Aircraft.Wing.AREA, 1.0, units='ft**2')\n",
    "        self.add_input(Aircraft.Wing.SPAN, 1.0, units='ft')\n",
    "\n",
    "        shape = (len(altitude), len(mach), len(angle_of_attack))\n",
    "\n",
    "        self.add_output('drag_table', shape=shape, units='unitless')\n",
    "        self.add_output('lift_table', shape=shape, units='unitless')\n",
    "\n",
    "    def compute(self, inputs, outputs):\n",
    "        \"\"\"\n",
    "        This component doesn't do anything, except set the drag and lift\n",
    "        polars from the file we read in.\n",
    "        \"\"\"\n",
    "        outputs['drag_table'] = CD\n",
    "        outputs['lift_table'] = CL\n",
    "        \n",
    "print('Altitude (ft)', altitude)\n",
    "print('Mach', mach)\n",
    "print('Angle of Attack (deg)', angle_of_attack)"
   ]
  },
  {
   "cell_type": "markdown",
   "id": "elder-kinase",
   "metadata": {},
   "source": [
    "In a structured grid, interpolation data must be present for every combination of inputs. In other words, our `ExternalAero` component must run a full factorial of points spanning those 3 variables. The Aviary variable hierarchy includes two variables for the polars: `Aircraft.Design.LIFT_POLAR`, and `Aircraft.Design.DRAG_POLAR`. The data in each of these polars should be a `n` x `m` x `k` numpy array, where `n` is the number of altitudes, `m` is the number of mach numbers, and `k` is the number of angles of attack. The `ExternalAero` will need to compute these values and place them into an array of this shape.\n",
    "\n",
    "If use of a structured grid is not desirable, then the data does not need to meet these formatting requirements. In that case, the data table does not have to be regularly spaced, and each variable (`Altitude`, `Mach`, `angle_of_attack`, `LIFT_POLAR`, and `DRAG_POLAR`) must be 1-dimensional numpy arrays of equal length.\n",
    "\n",
    "Using the level-2 interface, we create a builder for our external `ExternalAero` subsystem. In this example, the component produces outputs `drag_table` and `lift_table`, but we can specify an alias to `Aircraft.Design.DRAG_POLAR` and `Aircraft.Design.LIFT_POLAR` respectively. It is important that we inherit from the `AerodynamicsBuilderBase` to let Aviary know this is builder produces aerodynamics components. Some mission analysis methods require special handling of aerodynamics components that will not occur if we skip this step."
   ]
  },
  {
   "cell_type": "code",
   "execution_count": null,
   "id": "roman-direction",
   "metadata": {},
   "outputs": [],
   "source": [
    "class ExternalAeroBuilder(av.AerodynamicsBuilderBase):\n",
    "    \"\"\"\n",
    "    An example subsystem builder that adds an external aerodynamics component\n",
    "\n",
    "    Parameters\n",
    "    ----------\n",
    "    aero_data : NamedValues\n",
    "        Altitude, Mach number, and angle of attack data, all in ascending order.\n",
    "    \"\"\"\n",
    "\n",
    "    def __init__(self, name='aero', altitude=None, mach=None,\n",
    "                 angle_of_attack=None):\n",
    "        super().__init__(name)\n",
    "        self.altitude = altitude\n",
    "        self.mach = mach\n",
    "        self.angle_of_attack = angle_of_attack\n",
    "        \n",
    "    def build_pre_mission(self, aviary_inputs):\n",
    "        \"\"\"\n",
    "        Build an OpenMDAO system for the pre-mission computations of the subsystem.\n",
    "\n",
    "        Returns\n",
    "        -------\n",
    "        pre_mission_sys : openmdao.core.Group\n",
    "            An OpenMDAO group containing all computations that need to happen in\n",
    "            the pre-mission part of the Aviary problem. This includes sizing, design,\n",
    "            and other non-mission parameters.\n",
    "        \"\"\"\n",
    "\n",
    "        return ExternalAero(altitude=self.altitude, mach=self.mach, angle_of_attack=self.angle_of_attack)\n",
    "\n",
    "    def mission_outputs(self):\n",
    "        return [('drag_table', Aircraft.Design.DRAG_POLAR),\n",
    "                ('lift_table', Aircraft.Design.LIFT_POLAR)]"
   ]
  },
  {
   "cell_type": "markdown",
   "id": "extreme-green",
   "metadata": {},
   "source": [
    "Notice that we have passed the altitude, Mach, and angle of attack arrays into the builder so that the ExternalAero component can use them as instantiation arguments.\n",
    "\n",
    "Next, we add the builder to our phase_info as usual. We are using a single-aisle commercial transport aircraft and mission."
   ]
  },
  {
   "cell_type": "code",
   "execution_count": null,
   "id": "coral-beijing",
   "metadata": {},
   "outputs": [],
   "source": [
    "phase_info = av.default_simple_phase_info.copy()\n",
    "\n",
    "external_aero = ExternalAeroBuilder(name='external_aero',\n",
    "                                    altitude=altitude, mach=mach, angle_of_attack=angle_of_attack)\n",
    "\n",
    "phase_info['pre_mission']['external_subsystems'] = [external_aero]"
   ]
  },
  {
   "cell_type": "markdown",
   "id": "technological-compatibility",
   "metadata": {},
   "source": [
    "Next, the existing mission phases need to be given the information they need to set up our aerodynamics analysis using `phase_info`. We use the `solved_alpha` method of Aviary's included aerodynamics for this, which can accept the input passed from our external subsystem. Since we are using Aviary's built-in aerodynamics methods, we use the default name \"core_aerodynamics\". Don't forget to update the `subsystem_options` for each phase. We must specify the `method`, the `aero_data` that contains our altitude, Mach, and angle of attack data, as well as the `training_data` flag to denote we are passing our drag polars via openMDAO connections."
   ]
  },
  {
   "cell_type": "code",
   "execution_count": null,
   "id": "phantom-showcase",
   "metadata": {},
   "outputs": [],
   "source": [
    "subsystem_options = {'method': 'solved_alpha',\n",
    "                     'aero_data': aero_data,\n",
    "                     'training_data': True}\n",
    "\n",
    "phase_info['climb']['subsystem_options'] = {'core_aerodynamics': subsystem_options}\n",
    "phase_info['cruise']['subsystem_options'] = {'core_aerodynamics': subsystem_options}\n",
    "phase_info['descent']['subsystem_options'] = {'core_aerodynamics': subsystem_options}\n"
   ]
  },
  {
   "cell_type": "markdown",
   "id": "equivalent-lawsuit",
   "metadata": {},
   "source": [
    "Finally, we can instantiate the AviaryProblem like normal. However, we need to tell Aviary the size of our lift and drag polars so that it can allocate the right shape for the connection."
   ]
  },
  {
   "cell_type": "code",
   "execution_count": null,
   "id": "quick-report",
   "metadata": {},
   "outputs": [],
   "source": [
    "import pkg_resources\n",
    "\n",
    "from aviary.api import AviaryProblem\n",
    "\n",
    "input_file = pkg_resources.resource_filename(\n",
    "    \"aviary\", \"models/test_aircraft/aircraft_for_bench_GwFm.csv\")\n",
    "\n",
<<<<<<< HEAD
    "prob = av.AviaryProblem(phase_info, mission_method=\"simple\", mass_method=\"FLOPS\")\n",
    "prob.load_inputs(input_file)\n",
=======
    "prob = av.AviaryProblem()\n",
    "prob.load_inputs(input_file, phase_info)\n",
>>>>>>> 2113a7d9
    "\n",
    "# Add correctly-sized polar to aviary_inputs so that input components are sized correctly.\n",
    "shape = (altitude.size, mach.size, angle_of_attack.size)\n",
    "\n",
    "prob.aviary_inputs.set_val(Aircraft.Design.LIFT_POLAR, np.zeros(shape), units='unitless')\n",
    "prob.aviary_inputs.set_val(Aircraft.Design.DRAG_POLAR, np.zeros(shape), units='unitless')\n"
   ]
  },
  {
   "cell_type": "code",
   "execution_count": null,
   "id": "weird-space",
   "metadata": {
    "tags": [
     "remove-input"
    ]
   },
   "outputs": [],
   "source": [
    "# get through setup for the problem\n",
    "prob.add_pre_mission_systems()\n",
    "prob.add_phases()\n",
    "prob.add_post_mission_systems()\n",
    "prob.link_phases()\n",
    "prob.add_driver(\"SLSQP\")\n",
    "prob.add_design_variables()\n",
    "prob.add_objective(objective_type=\"mass\", ref=-1e5)\n",
    "prob.setup()"
   ]
  }
 ],
 "metadata": {
  "celltoolbar": "Tags",
  "kernelspec": {
   "display_name": "Python 3",
   "language": "python",
   "name": "python3"
  },
  "language_info": {
   "codemirror_mode": {
    "name": "ipython",
    "version": 3
   },
   "file_extension": ".py",
   "mimetype": "text/x-python",
   "name": "python",
   "nbconvert_exporter": "python",
   "pygments_lexer": "ipython3",
   "version": "3.8.17"
  },
  "orphan": true
 },
 "nbformat": 4,
 "nbformat_minor": 5
}<|MERGE_RESOLUTION|>--- conflicted
+++ resolved
@@ -24,7 +24,7 @@
    "outputs": [],
    "source": [
     "# This hidden cell just creates a component that produces the lift and drag polar. \n",
-    "# The implementation details are uninportant to the example.\n",
+    "# The implementation details are unimportant to the example.\n",
     "import openmdao.api as om\n",
     "import numpy as np\n",
     "\n",
@@ -218,13 +218,8 @@
     "input_file = pkg_resources.resource_filename(\n",
     "    \"aviary\", \"models/test_aircraft/aircraft_for_bench_GwFm.csv\")\n",
     "\n",
-<<<<<<< HEAD
-    "prob = av.AviaryProblem(phase_info, mission_method=\"simple\", mass_method=\"FLOPS\")\n",
-    "prob.load_inputs(input_file)\n",
-=======
     "prob = av.AviaryProblem()\n",
     "prob.load_inputs(input_file, phase_info)\n",
->>>>>>> 2113a7d9
     "\n",
     "# Add correctly-sized polar to aviary_inputs so that input components are sized correctly.\n",
     "shape = (altitude.size, mach.size, angle_of_attack.size)\n",
