{
 "cells": [
  {
   "cell_type": "code",
   "execution_count": null,
   "metadata": {
    "tags": [
     "remove-cell"
    ]
   },
   "outputs": [],
   "source": [
    "# Testing Cell\n",
    "from aviary.interface.methods_for_level2 import AviaryGroup\n",
    "from aviary.utils.doctape import glue_variable\n",
    "\n",
    "ag = AviaryGroup()\n",
    "opts = list(ag.options)\n",
    "for opt in opts:\n",
    "    glue_variable(opt, md_code=True)"
   ]
  },
  {
   "cell_type": "markdown",
   "metadata": {},
   "source": [
    "# Key SGM Capabilities\n",
    "\n",
    "Shooting (or Forward in Time Integration) methods offer several benefits over collocation methods that some users might find useful:\n",
    "* Trajectories are physical for every iteration of the optimization (including failed optimizations)\n",
    "* Little to no initial guessing required for the trajectory\n",
    "* Dynamically ordered events and phases\n",
    "\n",
    "## Setting up ODEs\n",
    "\n",
    "SGM expects all of the states (including time) as inputs to the ODE and the state rates as outputs.\n",
    "If a particular state does not directly influence the EOM (such as distance in the GASP based climb_eom), it can be added using the built in helper functions:"
   ]
  },
  {
   "cell_type": "code",
   "execution_count": null,
   "metadata": {
    "tags": [
     "remove-cell"
    ]
   },
   "outputs": [],
   "source": [
    "from aviary.mission.gasp_based.ode.two_dof_ode import TwoDOFODE\n",
    "from aviary.variable_info.variables import Dynamic, Mission, Aircraft\n",
    "from aviary.variable_info.enums import AnalysisScheme, LegacyCode\n",
    "from aviary.mission.gasp_based.ode.time_integration_base_classes import SimuPyProblem\n",
    "from aviary.mission.gasp_based.ode.rotation_ode import RotationODE\n",
    "\n",
    "from aviary.subsystems.propulsion.propulsion_builder import CorePropulsionBuilder\n",
    "from aviary.subsystems.aerodynamics.aerodynamics_builder import CoreAerodynamicsBuilder\n",
    "from aviary.subsystems.propulsion.utils import build_engine_deck\n",
    "from aviary.utils.process_input_decks import create_vehicle, update_GASP_options\n",
    "from aviary.interface.download_models import get_model\n",
    "\n",
    "aviary_inputs, initialization_guesses = create_vehicle(get_model('aircraft_for_bench_GwGm.csv'))\n",
    "aviary_inputs = update_GASP_options(aviary_inputs)\n",
    "aviary_inputs.set_val(\n",
    "    Mission.Summary.CRUISE_MASS_FINAL, val=initialization_guesses['cruise_mass_final'], units='lbm'\n",
    ")\n",
    "aviary_inputs.set_val(\n",
    "    Mission.Summary.GROSS_MASS, val=initialization_guesses['actual_takeoff_mass'], units='lbm'\n",
    ")\n",
    "aviary_inputs.set_val(Aircraft.Engine.NUM_ENGINES, val=[1], units='unitless')\n",
    "default_mission_subsystems = [\n",
    "    CoreAerodynamicsBuilder('core_aerodynamics', code_origin=LegacyCode.GASP),\n",
<<<<<<< HEAD
    "    CorePropulsionBuilder('core_propulsion',engine_models=[build_engine_deck(aviary_inputs)])\n",
    "    ]\n",
    "ode_args = {'aviary_options':aviary_inputs,\n",
    "            'core_subsystems': default_mission_subsystems}\n",
    "simupy_args = {'aviary_options':aviary_inputs}"
=======
    "    CorePropulsionBuilder('core_propulsion', engine_models=build_engine_deck(aviary_inputs)),\n",
    "]\n",
    "ode_args = {'aviary_options': aviary_inputs, 'core_subsystems': default_mission_subsystems}\n",
    "simupy_args = {'aviary_options': aviary_inputs}"
>>>>>>> 62c20687
   ]
  },
  {
   "cell_type": "code",
   "execution_count": null,
   "metadata": {},
   "outputs": [],
   "source": [
    "from aviary.mission.gasp_based.ode.time_integration_base_classes import (\n",
    "    add_SGM_required_inputs,\n",
    "    add_SGM_required_outputs,\n",
    ")\n",
    "\n",
    "\n",
    "class ClimbODE(TwoDOFODE):\n",
    "    # ## ... ## #\n",
    "    def setup(self):\n",
    "        # ## ... ## #\n",
    "        analysis_scheme = self.options['analysis_scheme']\n",
    "        # ## ... ## #\n",
    "        if analysis_scheme is AnalysisScheme.SHOOTING:\n",
    "            add_SGM_required_inputs(\n",
    "                self,\n",
    "                {\n",
    "                    't_curr': {'units': 's'},\n",
    "                    Dynamic.Mission.DISTANCE: {'units': 'ft'},\n",
    "                    'alt_trigger': {'units': self.options['alt_trigger_units'], 'val': 10e3},\n",
    "                    'speed_trigger': {'units': self.options['speed_trigger_units'], 'val': 100},\n",
    "                },\n",
    "            )"
   ]
  },
  {
   "cell_type": "markdown",
   "metadata": {},
   "source": [
    "These functions allow the user to leave the EOMs unmodified for collocation vs shooting, and provide an easy way to set the units, default values, and any other keyword args for the OpenMDAO functions [add_input and add_output](https://openmdao.org/newdocs/versions/latest/features/core_features/working_with_components/continuous_variables.html) for any variables that only used by SGM.\n",
    "\n",
    "## Setting up Phases\n",
    "\n",
    "Each SGM phase should inherit from SimuPyProblem and requires an instantiated ODE. If no states are provided Aviary will attempt to determine the states in the current phase by finding the state rates (any output that ends in `'_rate'`). States and their rates are expected to have the same name (other than the addition of the `'_rate'` suffix for the state rate), if the state rate associated with a state doesn't follow this pattern, it can be specified through {glue:md}`alternate_state_rate_names`, a dictionary with state names as the keys and the desired state rate as the value."
   ]
  },
  {
   "cell_type": "code",
   "execution_count": null,
   "metadata": {
    "tags": [
     "remove-cell"
    ]
   },
   "outputs": [],
   "source": [
    "# Testing Cell\n",
    "from aviary.mission.gasp_based.ode.time_integration_base_classes import SimuPyProblem\n",
    "from aviary.utils.doctape import check_args, check_value, glue_variable\n",
    "import inspect\n",
    "\n",
    "rate_suffix = inspect.signature(SimuPyProblem).parameters['rate_suffix'].default\n",
    "check_value(rate_suffix, '_rate')\n",
    "check_args(SimuPyProblem, 'alternate_state_rate_names')\n",
    "glue_variable('alternate_state_rate_names', md_code=True)"
   ]
  },
  {
   "cell_type": "code",
   "execution_count": null,
   "metadata": {},
   "outputs": [],
   "source": [
    "class SGMRotation(SimuPyProblem):\n",
    "    \"\"\"\n",
    "    This creates a subproblem for the rotation phase of the trajectory that will\n",
    "    be solved using SGM.\n",
    "    Rotation ends when the normal force on the runway reaches 0.\n",
    "    \"\"\"\n",
    "\n",
    "    def __init__(\n",
    "        self,\n",
    "        phase_name='rotation',\n",
    "        ode_args={},\n",
    "        simupy_args={},\n",
    "    ):\n",
    "        super().__init__(\n",
    "            RotationODE(analysis_scheme=AnalysisScheme.SHOOTING, **ode_args),\n",
    "            problem_name=phase_name,\n",
    "            outputs=['normal_force', 'alpha'],\n",
    "            states=[\n",
    "                Dynamic.Vehicle.MASS,\n",
    "                Dynamic.Mission.DISTANCE,\n",
    "                Dynamic.Mission.ALTITUDE,\n",
    "                Dynamic.Mission.VELOCITY,\n",
    "            ],\n",
    "            # state_units=['lbm','nmi','ft'],\n",
    "            alternate_state_rate_names={\n",
    "                Dynamic.Vehicle.MASS: Dynamic.Vehicle.Propulsion.FUEL_FLOW_RATE_NEGATIVE_TOTAL\n",
    "            },\n",
    "            **simupy_args,\n",
    "        )\n",
    "\n",
    "        self.phase_name = phase_name\n",
    "        self.add_trigger('normal_force', 0, units='lbf')"
   ]
  },
  {
   "cell_type": "markdown",
   "metadata": {},
   "source": [
    "One of the main benefits of SGM is the ability to add arbitrarily ordered phases using triggers. Aviary uses an {glue:md}`event_trigger` class to store the information necessary for SGM phases. Instantiated {glue:md}`event_triggers` can be passed directly to the problem, or the helper function self.add_trigger can be used to generate the triggers. Triggers are generally used to check when the value of a state reaches a certain value, but can be used with any output from the ODE, such as `normal_force` in {glue:md}`SGMRotation`. Multiple triggers can be added to one phase, but the event will be triggered by whichever condition is met first."
   ]
  },
  {
   "cell_type": "code",
   "execution_count": null,
   "metadata": {
    "tags": [
     "remove-cell"
    ]
   },
   "outputs": [],
   "source": [
    "# Testing Cell\n",
    "import inspect\n",
    "from aviary.mission.gasp_based.ode.time_integration_base_classes import event_trigger\n",
    "from aviary.mission.gasp_based.phases.time_integration_phases import SGMRotation\n",
    "from aviary.mission.gasp_based.phases.time_integration_traj import FlexibleTraj\n",
    "from aviary.utils.doctape import check_value, get_variable_name, glue_variable\n",
    "# from aviary.interface.default_phase_info.two_dof_fiti import add_default_sgm_args\n",
    "\n",
    "rotation_trigger: event_trigger = SGMRotation(ode_args=ode_args, simupy_args=simupy_args).triggers[\n",
    "    0\n",
    "]\n",
    "check_value(rotation_trigger.state, 'normal_force')\n",
    "glue_variable(get_variable_name(event_trigger), md_code=True)\n",
    "glue_variable(get_variable_name(event_trigger) + 's', md_code=False)\n",
    "glue_variable(get_variable_name(SGMRotation), md_code=False)\n",
    "glue_variable(get_variable_name(FlexibleTraj), md_code=False)\n",
    "\n",
    "signature = inspect.signature(SGMRotation.__init__)\n",
    "# Print argument details\n",
    "for param_name, param in signature.parameters.items():\n",
    "    glue_variable(param_name, md_code=True)\n",
    "\n",
    "glue_variable('two_dof_fiti', md_code=True)"
   ]
  },
  {
   "cell_type": "markdown",
   "metadata": {},
   "source": [
    "## Setting up Trajectories\n",
    "\n",
    "Aviary problems using the shooting method use {glue:md}`FlexibleTraj` to define their trajectories, instead of `dm.Trajectory()`. Similar to collocation problems, SGM will loop through the phases specified in the {glue:md}`phase_info` to build up the trajectory. When creating an SGM trajectory, the variables that will be used as inputs and outputs for states, triggers, and variables, including phase specific ones, are specified."
   ]
  },
  {
   "cell_type": "code",
   "execution_count": null,
   "metadata": {},
   "outputs": [],
   "source": [
    "from aviary.mission.gasp_based.phases.time_integration_traj import FlexibleTraj\n",
    "from aviary.interface.default_phase_info.two_dof_fiti import phase_info, add_default_sgm_args\n",
    "\n",
    "add_default_sgm_args(phase_info, ode_args)\n",
    "\n",
    "full_traj = FlexibleTraj(\n",
    "    Phases=phase_info,\n",
    "    traj_final_state_output=[\n",
    "        Dynamic.Vehicle.MASS,\n",
    "        Dynamic.Mission.DISTANCE,\n",
    "    ],\n",
    "    traj_initial_state_input=[\n",
    "        Dynamic.Vehicle.MASS,\n",
    "        Dynamic.Mission.DISTANCE,\n",
    "        Dynamic.Mission.ALTITUDE,\n",
    "    ],\n",
    "    traj_event_trigger_input=[\n",
    "        # specify ODE, output_name, with units that SimuPyProblem expects\n",
    "        # assume event function is of form ODE.output_name - value\n",
    "        # third key is event_idx associated with input\n",
    "        ('groundroll', Dynamic.Mission.VELOCITY, 0),\n",
    "        ('climb3', Dynamic.Mission.ALTITUDE, 0),\n",
    "        ('cruise', Dynamic.Vehicle.MASS, 0),\n",
    "    ],\n",
    "    traj_intermediate_state_output=[\n",
    "        ('cruise', Dynamic.Mission.DISTANCE),\n",
    "        ('cruise', Dynamic.Vehicle.MASS),\n",
    "    ],\n",
    ")"
   ]
  },
  {
   "cell_type": "markdown",
   "metadata": {},
   "source": [
    "Because all phases require {glue:md}`ode_args` and {glue:md}`simupy_args` which are usually the same for all phases, {glue:md}`add_default_sgm_args` has been provided to add these to the phase info automatically.\n",
    "\n",
    "### Setting up Phase Info\n",
    "\n",
    "By default, SGM uses the {glue:md}`two_dof_fiti` (two degree of freedom, forward in time integration) phase_info, which contains the information required to build the default trajectory used by GASP. This phase info can be imported all at once or in a few pre-defined groups:\n",
    "phase_info contains all the phases from {glue:md}`ascent_phases` (which is composed of {glue:md}`takeoff_phases` and {glue:md}`climb_phases`), {glue:md}`cruise_phase`, and {glue:md}`descent_phases`."
   ]
  },
  {
   "cell_type": "code",
   "execution_count": null,
   "metadata": {},
   "outputs": [],
   "source": [
    "from aviary.interface.default_phase_info.two_dof_fiti import phase_info\n",
    "from aviary.interface.default_phase_info.two_dof_fiti import (\n",
    "    ascent_phases,\n",
    "    takeoff_phases,\n",
    "    climb_phases,\n",
    "    cruise_phase,\n",
    "    descent_phases,\n",
    ")"
   ]
  },
  {
   "cell_type": "markdown",
   "metadata": {},
   "source": [
    "{glue:md}`phase_info_parameterization` can be used to update the values of certain variables, like speed_trigger or cruise_alt using values from the input deck.\n",
    "\n",
    "## Descent Fuel Estimation\n",
    "\n",
    "In the current formulation of the trajectory, the fuel and/or distance required for the descent are required a priori for the cruise trigger. This can be achieved by adding a submodel that contains just the descent trajectory before the main trajectory is created. The value that results from the aircraft flying this descent can then be connected to trigger values in the main trajectory.\n",
    "\n",
    "The default descent that is flown using the `two_dof_fiti` phase_info is an idle descent."
   ]
  },
  {
   "cell_type": "code",
   "execution_count": null,
   "metadata": {},
   "outputs": [],
   "source": [
    "from aviary.mission.gasp_based.idle_descent_estimation import add_descent_estimation_as_submodel"
   ]
  },
  {
   "cell_type": "code",
   "execution_count": null,
   "metadata": {
    "tags": [
     "remove-cell"
    ]
   },
   "outputs": [],
   "source": [
    "# Testing Cell\n",
    "from aviary.interface.default_phase_info.two_dof_fiti import descent_phases\n",
    "from aviary.utils.doctape import check_value\n",
    "\n",
    "for phase_name, phase in descent_phases.items():\n",
    "    check_value(phase['user_options'][Dynamic.Vehicle.Propulsion.THROTTLE], (0, 'unitless'))"
   ]
  },
  {
   "cell_type": "code",
   "execution_count": null,
   "metadata": {
    "tags": [
     "remove-cell"
    ]
   },
   "outputs": [],
   "source": [
    "# Testing Cell\n",
    "import aviary.api as av\n",
    "from aviary.utils.doctape import get_variable_name, get_function_names\n",
    "\n",
    "file_path = av.get_path('interface/default_phase_info/two_dof_fiti.py')\n",
    "takeoff_function_names = get_function_names(file_path)\n",
    "for func_name in takeoff_function_names:\n",
    "    glue_variable(func_name, md_code=True)\n",
    "\n",
    "glue_variable(get_variable_name(ascent_phases), md_code=False)\n",
    "glue_variable(get_variable_name(takeoff_phases), md_code=False)\n",
    "glue_variable(get_variable_name(climb_phases), md_code=False)\n",
    "glue_variable(get_variable_name(cruise_phase), md_code=False)\n",
    "glue_variable(get_variable_name(descent_phases), md_code=False)"
   ]
  }
 ],
 "metadata": {
  "kernelspec": {
   "display_name": "aviary",
   "language": "python",
   "name": "python3"
  },
  "language_info": {
   "codemirror_mode": {
    "name": "ipython",
    "version": 3
   },
   "file_extension": ".py",
   "mimetype": "text/x-python",
   "name": "python",
   "nbconvert_exporter": "python",
   "pygments_lexer": "ipython3",
   "version": "3.12.8"
  }
 },
 "nbformat": 4,
 "nbformat_minor": 4
}<|MERGE_RESOLUTION|>--- conflicted
+++ resolved
@@ -70,18 +70,10 @@
     "aviary_inputs.set_val(Aircraft.Engine.NUM_ENGINES, val=[1], units='unitless')\n",
     "default_mission_subsystems = [\n",
     "    CoreAerodynamicsBuilder('core_aerodynamics', code_origin=LegacyCode.GASP),\n",
-<<<<<<< HEAD
-    "    CorePropulsionBuilder('core_propulsion',engine_models=[build_engine_deck(aviary_inputs)])\n",
-    "    ]\n",
-    "ode_args = {'aviary_options':aviary_inputs,\n",
-    "            'core_subsystems': default_mission_subsystems}\n",
-    "simupy_args = {'aviary_options':aviary_inputs}"
-=======
-    "    CorePropulsionBuilder('core_propulsion', engine_models=build_engine_deck(aviary_inputs)),\n",
+    "    CorePropulsionBuilder('core_propulsion', engine_models=[build_engine_deck(aviary_inputs)]),\n",
     "]\n",
     "ode_args = {'aviary_options': aviary_inputs, 'core_subsystems': default_mission_subsystems}\n",
     "simupy_args = {'aviary_options': aviary_inputs}"
->>>>>>> 62c20687
    ]
   },
   {
