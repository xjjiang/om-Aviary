{
 "cells": [
  {
   "cell_type": "markdown",
   "metadata": {},
   "source": [
    "# Pre-Mission and Mission\n",
    "\n",
    "Within an Aviary model there are two main types of systems: pre-mission and mission.\n",
    "\n",
    "Pre-mission systems are those that are run before the mission analysis and do not vary throughout the mission.\n",
    "Examples include aircraft geometry, masses of aircraft components, any pre-computed quantities needed for mission systems.\n",
    "Any quantities within the pre-mission systems are assumed to be constant throughout the mission.\n",
    "\n",
    "Mission systems are those that are run during the mission analysis and may vary throughout the mission.\n",
    "Examples include aerodynamics, propulsion, current mass and velocity of the aircraft, etc.\n",
    "Any quantities within the mission systems are allowed to vary throughout the mission.\n",
    "\n",
    "A nominal diagram showing the pre-mission and mission systems is shown below.\n",
    "\n",
    "![Pre-mission vs mission](images/pre_mission_and_mission.svg)\n",
    "\n",
    "## Pre-Mission Systems\n",
    "\n",
    "Pre-mission systems are run before the mission analysis and are assumed to be constant throughout the mission.\n",
    "The values in the pre-mission systems _can_ vary during the optimization process.\n",
    "For example, gross takeoff weight (GTOW) is often a design variable in an aircraft optimization problem.\n",
    "GTOW does not vary across the mission but it does vary during the optimization process.\n",
    "\n",
    "## Mission Systems\n",
    "\n",
    "Systems within the mission group of Aviary are the systems that vary during the aircraft's flight trajectory.\n",
    "This means that the systems are evaluated at each analysis point within the mission analysis.\n",
    "For example, the aerodynamics subsystem is evaluated at each analysis point to determine the aerodynamic forces and moments acting on the aircraft at that point.\n",
    "The propulsion subsystem is evaluated at each point to determine the thrust and fuel flow of the propulsion system.\n",
    "\n",
    "Systems within the mission group are often vectorized.\n",
    "This is possible because the systems are evaluated at each analysis point independently of the other analysis points when using {term}`collocation integration methods`.\n",
    "Within Aviary, the number of mission analysis points is called {glue:md}`num_nodes`."
   ]
  },
  {
   "cell_type": "code",
   "execution_count": null,
   "metadata": {
    "tags": [
     "remove-cell"
    ]
   },
   "outputs": [],
   "source": [
    "# Testing Cell\n",
    "import inspect\n",
    "\n",
    "from aviary.mission.phase_builder_base import PhaseBuilderBase\n",
    "from aviary.subsystems.subsystem_builder_base import SubsystemBuilderBase\n",
    "from aviary.utils.doctape import check_args, get_variable_name, glue_class_functions, glue_variable\n",
    "\n",
    "current_glued_vars = []\n",
    "\n",
    "check_args(PhaseBuilderBase.__init__, 'num_nodes')\n",
    "glue_variable('num_nodes', md_code=True)\n",
    "glue_variable(get_variable_name(SubsystemBuilderBase), md_code=True)\n",
    "\n",
    "# Get all functions of class SubsystemBuilderBase\n",
    "glue_class_functions(SubsystemBuilderBase, current_glued_vars)"
   ]
  },
  {
   "cell_type": "markdown",
   "metadata": {},
   "source": [
    "## States, Controls, and Parameters\n",
    "\n",
    "States, controls, and parameters are the three main types of variables within Aviary that are relevant to the mission analysis.\n",
    "States are variables that are integrated over the mission analysis.\n",
    "Controls are variables that are manipulated by the optimizer and are allowed to vary across the mission.\n",
    "Parameters are variables that are allowed to be controlled by the optimizer (but don't have to be) and are assumed to be constant across the entire trajectory or a single phase, depending on how they're set up.\n",
    "\n",
    "## The Bus System in Aviary\n",
    "\n",
    "Within Aviary, you might want to connect a pre-mission system to a mission system.\n",
    "Variables that include a `':'` (which includes all variables that start with `aircraft:` and `mission:`) are connected when you use the {glue:md}`get_parameters()` method within {glue:md}`SubsystemBuilderBase`.\n",
    "However, you might want to connect a variable from a pre-mission system to a mission system that does not begin with `'aircraft:'`.\n",
    "For example, you might have a subsystem that has some computations in the pre-mission system that you want to connect to the mission system, but you don't necessarily want to expose those variables to the rest of Aviary.\n",
    "The bus system is also useful if you have variables that begin with `'aircraft:'` but you don't want them exposed to the rest of Aviary.\n",
    "\n",
    "To do this, you can use the \"bus\" system.\n",
    "The bus system allows you to connect variables from the pre-mission system to the mission system based on what you specify.\n",
    "This is especially relevant when you're using external subsystems as core Aviary does not use the bus system internally.\n",
    "The notion of the bus system is detailed more within the {glue:md}`SubsystemBuilderBase` docstrings.\n"
   ]
  },
  {
   "cell_type": "code",
   "execution_count": null,
   "metadata": {
    "tags": [
     "remove-cell"
    ]
   },
   "outputs": [],
   "source": [
    "# Testing Cell\n",
    "from aviary.subsystems.subsystem_builder_base import SubsystemBuilderBase\n",
<<<<<<< HEAD
    "SubsystemBuilderBase.get_parameters;\n",
    "SubsystemBuilderBase.get_pre_mission_bus_variables;"
=======
    "\n",
    "SubsystemBuilderBase.get_parameters\n",
    "SubsystemBuilderBase.get_bus_variables"
>>>>>>> 94866703
   ]
  },
  {
   "cell_type": "markdown",
   "metadata": {},
   "source": [
    "## Post-Mission Systems\n",
    "\n",
    "Post-mission systems are run after the pre-mission and mission analyses, as expected by the name.\n",
    "These systems are used to compute any post-mission quantities that are needed, such as landing-related properties, economic models, mission postprocessing, etc.\n",
    "These systems can use any of the outputs from the pre-mission and mission systems."
   ]
  }
 ],
 "metadata": {
  "kernelspec": {
   "display_name": "aviary",
   "language": "python",
   "name": "python3"
  },
  "language_info": {
   "codemirror_mode": {
    "name": "ipython",
    "version": 3
   },
   "file_extension": ".py",
   "mimetype": "text/x-python",
   "name": "python",
   "nbconvert_exporter": "python",
   "pygments_lexer": "ipython3",
   "version": "3.12.8"
  }
 },
 "nbformat": 4,
 "nbformat_minor": 2
}<|MERGE_RESOLUTION|>--- conflicted
+++ resolved
@@ -103,14 +103,9 @@
    "source": [
     "# Testing Cell\n",
     "from aviary.subsystems.subsystem_builder_base import SubsystemBuilderBase\n",
-<<<<<<< HEAD
-    "SubsystemBuilderBase.get_parameters;\n",
-    "SubsystemBuilderBase.get_pre_mission_bus_variables;"
-=======
     "\n",
     "SubsystemBuilderBase.get_parameters\n",
-    "SubsystemBuilderBase.get_bus_variables"
->>>>>>> 94866703
+    "SubsystemBuilderBase.get_pre_mission_bus_variables"
    ]
   },
   {
