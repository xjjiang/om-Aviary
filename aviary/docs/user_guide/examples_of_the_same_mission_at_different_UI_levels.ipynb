--- conflicted
+++ resolved
@@ -518,11 +518,7 @@
  ],
  "metadata": {
   "kernelspec": {
-<<<<<<< HEAD
-   "display_name": "aviary",
-=======
    "display_name": "av1",
->>>>>>> 565263d8
    "language": "python",
    "name": "python3"
   },
@@ -536,11 +532,7 @@
    "name": "python",
    "nbconvert_exporter": "python",
    "pygments_lexer": "ipython3",
-<<<<<<< HEAD
-   "version": "3.12.3"
-=======
    "version": "3.9.18"
->>>>>>> 565263d8
   }
  },
  "nbformat": 4,
