--- conflicted
+++ resolved
@@ -126,12 +126,7 @@
    "outputs": [],
    "source": [
     "# Testing Cell\n",
-<<<<<<< HEAD
     "from aviary.models.missions.default_phase_info.height_energy import phase_info as HE_phase_info\n",
-    "from aviary.interface.utils.check_phase_info import HEIGHT_ENERGY, check_phase_info\n",
-=======
-    "from aviary.interface.default_phase_info.height_energy import phase_info as HE_phase_info\n",
->>>>>>> d7fd0426
     "from aviary.utils.doctape import glue_keys\n",
     "\n",
     "HE_phase_info.update(phase_info)\n",
