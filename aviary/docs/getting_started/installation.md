# Installation

## Quick start installation

The simplest installation method for users is to install via pip.
<<<<<<< HEAD
From within the base folder of Aviary, perform this command in your terminal:
=======
Once you have cloned the Aviary repo, change directories into the top-level Aviary folder (not within the `aviary` folder) and run the following command:

    pip install .

If you want to also run the Aviary test suite (this is not strictly necessary), you can instead run:

    pip install .[test]

If you also want to install all packages used for the Aviary tests _and_ external subsystem examples, you can instead run:

    pip install .[all]

If you are a developer and plan to modify parts of the Aviary code, install in an "editable mode" with pip:
>>>>>>> 42b92064

    pip install .

If you are a developer and plan to modify parts of the Aviary code, install in an "editable mode" with ``pip``:

    pip install -e .

This installs the package in the current environment such that changes to the Python code don't require re-installation.
This command should be performed while in the folder containing ``setup.py``.
<<<<<<< HEAD
=======

```{note}
You can do this editable installation with any of the `[test]` or `[all]` options as well.
``````
>>>>>>> 42b92064

## Installation on Linux for Developers

As an example, let us do a step-by-step installation from scratch on your Linux operating system. We assume that you have [Anaconda](https://www.anaconda.com/distribution) and your new environment will be built on top of it. In this section, we assume you are a developer and hence you will need developer's versions of OpenMDAO and Dymos. As a result, you will need [Git](https://git-scm.com/). We also assume that you have a bash shell.

We will be installing some Python packages from source in this part of the docs.
Depending on the system you're installing on, the OpenMDAO repositories might require a password-protected SSH key.
This means that users need to [generate a new SSH key and add it to the ssh-agent](https://docs.github.com/en/authentication/connecting-to-github-with-ssh/generating-a-new-ssh-key-and-adding-it-to-the-ssh-agent?platform=linux) and then [add the new SSH key to your GitHub account](https://docs.github.com/en/authentication/connecting-to-github-with-ssh/adding-a-new-ssh-key-to-your-github-account?platform=linux).
We assume you already have access to the OpenMDAO repos as shown below or that you've already added an SSH key.

### Preparing your Anaconda Environment

On the Linux system, log in to your account and create your working directory.
For this doc we will use `workspace`:

```
$ mkdir ~/workspace
```

Then `cd` to this newly created directory. Please note that `~/workspace` is just an example. In fact, you can install Aviary wherever you want on your system. Save the following as a file named `aviary-linux-dev-modified.yml` to this directory:

```
name: av1
channels:
  - defaults
dependencies:
  - python=3
  - numpy=1
  - scipy=1
  - matplotlib
  - pandas
  - jupyter
  - pip
  - pip:
    - parameterized
    - testflo
    - pyxdsm
    - jupyter-book
    - mdolab-baseclasses
    - sqlitedict
    - f90nml
    - bokeh
```

In this file, the `name` can be anything you like. The version of python is not limited to 3.9, but we recommend that you stay with this version because it is the version that we use to fully test Aviary and that it is required for some packages later on. For example, if you are going to add `OpenVSP` to your environment, you will find that you need this version.

In the list, we see the popular Python packages for scientific computations: `numpy`, `scipy`, `matplotlib` and `pandas`. Aviary follows a standard source code formatting convention. `autopep8` provides an easy way to check your source code for this purpose. `jupyter` and `jupyter-book` are used to create Aviary manual. `parameterized` and `testflo` are for Aviary testing. `pyxdsm` is used to create XDSM diagrams. Aviary uses a lot of packages developed by [MDOLab](https://mdolab.engin.umich.edu/). So, we want to include its base classes. OpenMDAO records data in SQLite database and that is what `sqlitedict` comes for. `f90nml` is A Python module and command line tool for parsing Fortran namelist files. `bokeh` is an interactive visualization library for modern web browsers. It is needed to generate Aviary output (traj_results_report.html).

Since we are going to depend on `OpenMDAO` and `dymos`, we could have included them in the `pip` list. We leave them out because we will install the developer version later. In this way, we will get the latest working copies that Aviary depends on. But we do not intend to make changes to them.

[pre-commit](https://pre-commit.com/) and [autopep8 formatter](https://pypi.org/project/autopep8/) are additionally required for developers who wish to contribute to the Aviary repository. Read our [coding standards](../developer_guide/coding_standards.md) for more information.

Now, run create your new conda environment using this `.yml` file:

```
$ conda env create -n av1 --file aviary-linux-dev-modified.yml
```

Suppose everything runs smoothly. You have a new conda environment `av1`. You can start your conda environment:

```
$ conda activate av1
```

### Installing Additional Dependencies

Aviary can run in MPI. So, let us do:

```
$ conda install -c conda-forge mpi4py petsc4py
```

Download developer version of `OpenMDAO`:

```
$ cd ~/workspace
$ git clone git@github.com:OpenMDAO/OpenMDAO.git
```

You have a new subdirectory `workspace/OpenMDAO`. You are not expected to modify source code of OpenMDAO, but you want to keep up with the latests version of it. The best way to do is to install OpenMDAO in developer mode. This removes the need to reinstall OpenMDAO after changes are made. Go to this directory where you see a file `setup.py`. Run 

```
$ cd OpenMDAO
$ pip install -e .
```

You should see something like the following:

```
Successfully installed networkx-3.1 openmdao-3.29.1.dev0
```

Now, let us install `dymos` in a similar way:

```
$ cd ~/workspace/
$ git clone git@github.com:OpenMDAO/dymos.git
$ cd dymos
$ pip install -e .
```

You should see something like the following:

```
Successfully installed dymos-1.9.2.dev0
```

### Installing pyOptSparse

Next, we will install `pyoptsparse`.
The OpenMDAO team provides a [`build_pyoptsparse`](https://github.com/OpenMDAO/build_pyoptsparse) package to help users install MDO Lab's pyOptSparse, optionally including the `SNOPT` and `IPOPT` optimizers.

This process depends on certain libraries.
One of them is the [Lapack](https://www.netlib.org/lapack/) Fortran library.
If you don't have `Lapack`, you can either [build it from source](https://github.com/Reference-LAPACK/lapack) or try one of the [prebuilt binaries](https://www.netlib.org/lapack/archives/).
We are assuming you have Lapack installed correctly.

Now do the following:

```
$ cd ~/workspace/
$ git clone git@github.com:OpenMDAO/build_pyoptsparse.git
$ python -m pip install ./build_pyoptsparse
```

```{note}
`SNOPT` is a commercial optimizer that is free for academic use and available for puchase for commercial use. Users must obtain it themselves.
```

Assuming you have the `SNOPT` source code already, copy it to the `workspace` directory. 
Run:

```
$ build_pyoptsparse -d -s ~/workspace/SNOPT_Source/
```

Note that you should provide the absolute -- not relative -- path to your SNOPT source files.
If successful, you should get the following:

```
---------------------- The pyOptSparse build is complete ----------------------
NOTE: Set the following environment variable before using this installation:

export LD_LIBRARY_PATH=$CONDA_PREFIX/lib

Otherwise, you may encounter errors such as:
 "pyOptSparse Error: There was an error importing the compiled IPOPT module"

----------------------------------- SUCCESS! ----------------------------------
```

So, let us add this environment variable to your bash shell:

```
$ export LD_LIBRARY_PATH=$CONDA_PREFIX/lib
```

If you don't have the Lapack package and you don't plan to build it by yourself, you can build `pyOptSparse` with `SNOPT` by adding an option `--no-ipopt` to your `build_pyoptsparse` command.

Alternatively, if `build_pyoptsparse` fails again and you have `SNOPT` source code, you still can build `pyOptSparse` with `SNOPT` by directly building pyOptSparse.
First, clone the `pyOptSparse` repository:

```
$ cd ~/workspace/
$ git clone https://github.com/mdolab/pyoptsparse
```

You will see a `pySNOPT` subdirectory in it. Go to your `SNOPT` source folder and copy all Fortran source code files into this directory:

```
$ cp -a * ~/workspace/pyoptsparse/pyoptsparse/pySNOPT/source/
```

You are ready to install `pyoptsparse` (with `SNOPT`):

```
$ cd ~/workspace/pyoptsparse/
$ pip install -e .
```

You should see something like the following:

```
Successfully built pyoptsparse
Installing collected packages: pyoptsparse
Successfully installed pyoptsparse-2.10.1
```

### Installing Aviary and Running Tests

Now, we are ready to install Aviary. Assuming that you will become a contributor sooner or later, we want to install a copy from the main source. (You will need a GitHub account for this) Let us open `https://github.com/openMDAO/om-aviary/` in a web browser and click [fork](https://github.com/OpenMDAO/om-Aviary/fork) on the top-right corner. You then have created your own copy of Aviary on GitHub website. Now we create a copy on your local drive (supposing `USER_ID` is your GitHub account ID):

```
$ cd ~/workspace
$ git clone git@github.com:USER_ID/Aviary.git
$ cd Aviary
$ pip install -e .
```

Before we run tests on Aviary, we need to build XDSM diagrams first:

```
% cd aviary/xdsm/
% python run_all.py
```

When it is done, let us run test:

```
% cd ../..
% testflo .
```

If you run into an MPI error, you can add `--nompi` option to `testflo` command run. If everything runs, you will get something like the following:

```
Passed:  875
Failed:  0
Skipped: 3


Ran 878 tests using 1 processes
Wall clock time:   00:02:47.31
```

To find which tests are skipped, we can add `--show_skipped` option:

```
The following tests were skipped:
test_conventional_problem.py:TestConventionalProblem.test_conventional_problem_ipopt
test_conventional_problem.py:TestConventionalProblem.test_conventional_problem_snopt
test_cruise.py:TestCruise.test_cruise_result
```

Actually, those three tests were skipped on purpose. Depending on what optimizers are installed, the number of skipped tests may be different. Your installation is successful.

To see the test name before each unit test and push all outputs to standard outputs:

```
$ testflo -s --pre_announce .
```

Run `testflo --help` to see other options. For example, we have a set of longer tests (called bench tests) that perform full trajectory optimizations. To run all the bench tests, you can run this:

```
$ cd ~/Aviary/aviary
$ python run_all_benchmarks.py
```

If you want to test a particular case (e.g. `test_simplified_takeoff.py`):

```
$ testflo test_simplified_takeoff.py
```

```{note}
Installing Aviary via pip here does not install all packages needed for external subsystems.
For example, if you're using [OpenVSP](https://openvsp.org/), [pyCycle](https://github.com/OpenMDAO/pyCycle), or other tools outside of "core Aviary", you would need to install those separately.
```<|MERGE_RESOLUTION|>--- conflicted
+++ resolved
@@ -3,9 +3,6 @@
 ## Quick start installation
 
 The simplest installation method for users is to install via pip.
-<<<<<<< HEAD
-From within the base folder of Aviary, perform this command in your terminal:
-=======
 Once you have cloned the Aviary repo, change directories into the top-level Aviary folder (not within the `aviary` folder) and run the following command:
 
     pip install .
@@ -19,7 +16,6 @@
     pip install .[all]
 
 If you are a developer and plan to modify parts of the Aviary code, install in an "editable mode" with pip:
->>>>>>> 42b92064
 
     pip install .
 
@@ -29,13 +25,10 @@
 
 This installs the package in the current environment such that changes to the Python code don't require re-installation.
 This command should be performed while in the folder containing ``setup.py``.
-<<<<<<< HEAD
-=======
 
 ```{note}
 You can do this editable installation with any of the `[test]` or `[all]` options as well.
 ``````
->>>>>>> 42b92064
 
 ## Installation on Linux for Developers
 
