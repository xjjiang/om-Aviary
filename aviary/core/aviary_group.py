--- conflicted
+++ resolved
@@ -1,10 +1,7 @@
 import inspect
-<<<<<<< HEAD
 import warnings
 from importlib.machinery import SourceFileLoader
-=======
 from importlib.util import spec_from_file_location, module_from_spec
->>>>>>> c1ca680d
 from pathlib import Path
 import sys
 
