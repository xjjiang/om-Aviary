--- conflicted
+++ resolved
@@ -1464,16 +1464,8 @@
 
             if self.mission_method is SOLVED_2DOF:
                 self.phase_objects[idx].apply_initial_guesses(self, 'traj', phase)
-<<<<<<< HEAD
-                if (
-                    self.phase_info[phase_name]['user_options'].get('ground_roll')
-                    and idx==0
-                ):
-=======
-                if self.phase_info[phase_name]['user_options'].get(
-                    'ground_roll'
-                ) and not self.phase_info[phase_name]['user_options'].get('rotation'):
->>>>>>> 5e31180c
+
+                if self.phase_info[phase_name]['user_options'].get('ground_roll') and idx==0:
                     continue
 
             # If not, fetch the initial guesses specific to the phase
