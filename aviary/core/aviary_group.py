--- conflicted
+++ resolved
@@ -28,10 +28,7 @@
 from aviary.utils.utils import wrapped_convert_units
 from aviary.variable_info.enums import EquationsOfMotion, LegacyCode, ProblemType, Verbosity
 from aviary.variable_info.functions import setup_trajectory_params
-<<<<<<< HEAD
 from aviary.variable_info.variable_meta_data import _MetaData as BaseMetaData
-=======
->>>>>>> 5465c172
 from aviary.variable_info.variables import Aircraft, Mission, Settings
 
 TWO_DEGREES_OF_FREEDOM = EquationsOfMotion.TWO_DEGREES_OF_FREEDOM
@@ -351,14 +348,8 @@
                     else:
                         guesses['time'] = ((None, time_duration), units)
 
-<<<<<<< HEAD
         for external_subsystem in self.external_subsystems:
             aviary_inputs = external_subsystem.preprocess_inputs(aviary_inputs)
-=======
-        for phase_name in self.mission_info:
-            for external_subsystem in self.mission_info[phase_name]['external_subsystems']:
-                aviary_inputs = external_subsystem.preprocess_inputs(aviary_inputs)
->>>>>>> 5465c172
 
         # PREPROCESSORS #
         preprocess_options(
@@ -382,13 +373,7 @@
                 try:
                     if (
                         'tabular'
-<<<<<<< HEAD
-                        in self.phase_info[phase]['subsystem_options']['aerodynamics']['method']
-=======
-                        in self.mission_info[phase]['subsystem_options']['core_aerodynamics'][
-                            'method'
-                        ]
->>>>>>> 5465c172
+                        in self.mission_info[phase]['subsystem_options']['aerodynamics']['method']
                     ):
                         tabular = True
                 except KeyError:
@@ -652,13 +637,7 @@
         traj = self.add_subsystem('traj', dm.Trajectory(parallel_phases=parallel_phases))
 
         def add_subsystem_timeseries_outputs(phase, phase_name):
-<<<<<<< HEAD
-            phase_options = self.phase_info[phase_name]
             all_subsystems = self.subsystems
-=======
-            phase_options = self.mission_info[phase_name]
-            all_subsystems = self.get_all_subsystems(phase_options['external_subsystems'])
->>>>>>> 5465c172
             for subsystem in all_subsystems:
                 timeseries_to_add = subsystem.get_timeseries()
                 for timeseries in timeseries_to_add:
@@ -684,13 +663,7 @@
         external_parameters = {}
         for phase_name in self.mission_info:
             external_parameters[phase_name] = {}
-<<<<<<< HEAD
             all_subsystems = self.subsystems
-=======
-            all_subsystems = self.get_all_subsystems(
-                self.mission_info[phase_name]['external_subsystems']
-            )
->>>>>>> 5465c172
 
             subsystem_options = phase_info[phase_name].get('subsystem_options', {})
 
@@ -885,18 +858,10 @@
             promotes_outputs=[('overall_fuel', Mission.Summary.TOTAL_FUEL_MASS)],
         )
 
-<<<<<<< HEAD
         # If a target distance (or time) has been specified for this phase distance (or time) is
         # measured from the start of this phase to the end of this phase
-        for phase_name in self.phase_info:
-            user_options = self.phase_info[phase_name]['user_options']
-=======
-        # If a target distance (or time) has been specified for this phase
-        # distance (or time) is measured from the start of this phase to the end
-        # of this phase
         for phase_name in self.mission_info:
             user_options = self.mission_info[phase_name]['user_options']
->>>>>>> 5465c172
 
             target_distance = user_options.get('target_distance', (None, 'nmi'))
             target_distance = wrapped_convert_units(target_distance, 'nmi')
@@ -1070,29 +1035,16 @@
         if len(phases) <= 1:
             return
 
-<<<<<<< HEAD
-        # In summary, the following code loops over all phases in self.phase_info, gets the linked
+        # In summary, the following code loops over all phases in self.mission_info, gets the linked
         # variables from each external subsystem in each phase, and stores the lists of linked
         # variables in lists_to_link. It then gets a list of unique variable names from
         # lists_to_link and loops over them, creating a list of phase names for each variable and
         # linking the phases using self.traj.link_phases().
-=======
-        # In summary, the following code loops over all phases in self.mission_info, gets
-        # the linked variables from each external subsystem in each phase, and stores
-        # the lists of linked variables in lists_to_link. It then gets a list of
-        # unique variable names from lists_to_link and loops over them, creating
-        # a list of phase names for each variable and linking the phases
-        # using self.traj.link_phases().
->>>>>>> 5465c172
 
         lists_to_link = []
         for idx, phase_name in enumerate(self.mission_info):
             lists_to_link.append([])
-<<<<<<< HEAD
             for external_subsystem in self.external_subsystems:
-=======
-            for external_subsystem in self.mission_info[phase_name]['external_subsystems']:
->>>>>>> 5465c172
                 lists_to_link[idx].extend(external_subsystem.get_linked_variables())
 
         # get unique variable names from lists_to_link
@@ -1204,15 +1156,9 @@
         all_subsystems = self.subsystems
 
         # Loop through all external subsystems.
-<<<<<<< HEAD
         for subsystem in all_subsystems:
             for phase_name, var_mapping in subsystem.get_post_mission_bus_variables(
-                aviary_inputs=self.aviary_inputs, phase_info=self.phase_info
-=======
-        for external_subsystem in all_subsystems:
-            for phase_name, var_mapping in external_subsystem.get_post_mission_bus_variables(
                 aviary_inputs=self.aviary_inputs, phase_info=self.mission_info
->>>>>>> 5465c172
             ).items():
                 for mission_variable_name, variable_data in var_mapping.items():
                     post_mission_variable_names = variable_data['post_mission_name']
@@ -1468,14 +1414,7 @@
         phase : Phase
             The phase object for which the subsystem guesses are being added.
         """
-<<<<<<< HEAD
         all_subsystems = self.subsystems
-=======
-        # Get all subsystems associated with the phase
-        all_subsystems = self.get_all_subsystems(
-            self.mission_info[phase_name]['external_subsystems']
-        )
->>>>>>> 5465c172
 
         # Loop over each subsystem
         for subsystem in all_subsystems:
