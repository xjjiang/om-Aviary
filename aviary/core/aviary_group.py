--- conflicted
+++ resolved
@@ -1013,15 +1013,9 @@
                 Aircraft.Fuel.IGNORE_FUEL_CAPACITY_CONSTRAINT, units='unitless'
             )
         except:
-<<<<<<< HEAD
-            ignore_capacity_constraint = False
-=======
-            if verbosity >= Verbosity.BRIEF:
-                warnings.warn(
-                    'No value for Aircraft.Fuel.IGNORE_FUEL_CAPACITY_CONSTRAINT specified, assume False'
-                )
-            ignore_capacity_constraint = self.meta_data[Aircraft.Fuel.IGNORE_CAPACITY_CONSTRAINT]['default_value']
->>>>>>> ec2f031b
+            ignore_capacity_constraint = self.meta_data[Aircraft.Fuel.IGNORE_CAPACITY_CONSTRAINT][
+                'default_value'
+            ]
             self.aviary_inputs.set_val(
                 Aircraft.Fuel.IGNORE_FUEL_CAPACITY_CONSTRAINT,
                 val=ignore_capacity_constraint,
