import warnings
from enum import Enum

import openmdao.api as om
from openmdao.utils.assert_utils import assert_check_partials, assert_near_equal
from parameterized import param

from aviary.utils.aviary_values import AviaryValues
from aviary.utils.options import list_options as list_options_func
from aviary.subsystems.propulsion.utils import build_engine_deck
from aviary.utils.preprocessors import preprocess_options
from aviary.validation_cases.validation_data.flops_data.FLOPS_Test_Data import (
    FLOPS_Test_Data,
    FLOPS_Lacking_Test_Data,
)
from aviary.variable_info.functions import extract_options
from aviary.variable_info.variables import Aircraft

Version = Enum('Version', ['ALL', 'TRANSPORT', 'ALTERNATE', 'BWB'])


def do_validation_test(
    prob: om.Problem,
    case_name: str,
    input_validation_data: AviaryValues,
    output_validation_data: AviaryValues,
    input_keys: list,
    output_keys: list,
    aviary_option_keys: list = None,
    tol: float = 1.0e-4,
    atol: float = 1.0e-12,
    rtol: float = 1.0e-12,
<<<<<<< HEAD
    method: str = "cs",
=======
    method: str = 'cs',
>>>>>>> 62c20687
    step: float = None,
    check_values: bool = True,
    check_partials: bool = True,
    excludes: list = None,
    list_inputs: bool = False,
    list_outputs: bool = False,
    list_options: bool = False,
):
    """
    Runs a validation test with user-supplied validation data.

    Parameters
    ----------
    prob : om.Problem
        An instantiated and set-up Problem.
    case_name : str
        Name of the case being run.
    input_validation_data : AviaryValues
        Input variables and their values to use when running the problem.
        The object must contain at a minimum all the input variables listed
        in input_keys.
    output_validation_data : AviaryValues
        Output variables and their values to which output from the problem
        will be compared. The object must contain at a minimum all the
        output variables listed in output_keys. Note that input_validation_data
        and output_validation_data may be the same object.
    input_keys : str, or iter of str
        List of input variables whose values will be transferred from
        the input validation data in order to run the problem.
    output_keys : str, or iter of str
        List of output variables whose values will be looked up in
        the output validation data and compared against the outputs from the
        problem.
    aviary_option_keys: str, or iter of str
        List of aviary_options keys whose values will be looked up and
        listed in the options printout. If None, all items in aviary_options
        will be listed.
    tol : float
        Relative tolerance for comparing problem outputs against
        validation data. The default is 1.0e-4.
    atol : float
        Absolute tolerance for checking partial derivative calculations. The
        default is 1.0e-12.
    rtol : float
        Relative tolerance for checking partial derivative calculations. The
        default is 1.0e-12.
    method : str
        Type of differencing to use. The default is "cs".
    step : float
        Step size for approximation. Default is None, which means 1e-6 for 'fd' and 1e-40 for
        'cs'.
    check_values : bool
        If true, check output values against validation data. The default is
        true.
    check_partials : bool
        If true, check partial derivative calculations. The default is true.
    excludes : None or list_like
        List of glob patterns for pathnames to exclude from the partial derivative check.
        Default is None, which excludes nothing.
    list_options: bool
        If True, values of options for all components in the model will be listed
        on standard output. Default is False.
    list_inputs: bool
        If True, prob.model.list_inputs() will be called after the model is run.
        Default is False.
    list_outputs: bool
        If True, prob.model.list_outputs() will be called after the model is run.
        Default is False.
    """

    input_key_list = _assure_is_list(input_keys)
    output_key_list = _assure_is_list(output_keys)
    aviary_option_key_list = _assure_is_list(aviary_option_keys)

    for key in input_key_list:
        if key in input_validation_data:
            data = input_validation_data
        else:
            data = output_validation_data
        desired, units = data.get_item(key)
        prob.set_val(key, desired, units)

    prob.run_model()

    if list_options:
        list_options_func(prob.model, aviary_keys=aviary_option_key_list)

    if list_inputs:
        prob.model.list_inputs()

    if list_outputs:
        prob.model.list_outputs()

    if check_values:
        for key in output_key_list:
            desired, units = output_validation_data.get_item(key)
            actual = prob.get_val(key, units)
            try:
                assert_near_equal(actual, desired, tol)
            except ValueError as err:
                raise ValueError(f'ValueError for key = {key}') from err

    if check_partials:
        partial_data = prob.check_partials(
            out_stream=None, method=method, step=step, excludes=excludes
        )
        assert_check_partials(partial_data, atol=atol, rtol=rtol)


def flops_validation_test(
    prob: om.Problem,
    case_name: str,
    input_keys: list,
    output_keys: list,
    aviary_option_keys: list = None,
    version: Version = Version.ALL,
    tol: float = 1.0e-4,
    atol: float = 1.0e-12,
    rtol: float = 1.0e-12,
<<<<<<< HEAD
    method: str = "cs",
=======
    method: str = 'cs',
>>>>>>> 62c20687
    step: float = None,
    check_values: bool = True,
    check_partials: bool = True,
    excludes: list = None,
    list_inputs: bool = False,
    list_outputs: bool = False,
    list_options: bool = False,
    flops_inputs=None,
    flops_outputs=None,
):
    """
    Set a model, runs the model and runs a validation test using FLOPS validation data.

    Parameters
    ----------
    prob : om.Problem
        An instantiated and set-up Problem.
    case_name : str
        Name of the case being run. Validation data will be looked up from
        the corresponding case in the FLOPS validation data collection.
    input_keys : str, or iter of str
        List of input variables whose values will be transferred from
        the input validation data in order to run the problem.
    output_keys : str, or iter of str
        List of output variables whose values will be looked up in
        the output validation data and compared against the outputs from the
        problem.
    aviary_option_keys: str, or iter of str
        List of aviary_options keys whose values will be looked up and
        listed in the options printout. If None, all items in aviary_options
        will be listed.
    version: Version
        If this is a FLOPS-based mass analysis test, version specifies which
        version of the mass equations being tested. Currently, there is no
        BWB validation data so output values will not be checked.
        Default is ALL.
    tol : float
        Relative tolerance for comparing problem outputs against
        validation data. The default is 1.0e-4.
    atol : float
        Absolute tolerance for checking partial derivative calculations. The
        default is 1.0e-12.
    rtol : float
        Relative tolerance for checking partial derivative calculations. The
        default is 1.0e-12.
    method : str
        Type of differencing to use. The default is "cs".
    check_values : bool
        If true, check output values against validation data. The default is
        true. This option may be overridden in cases where validation data are
        not available; currently this applies to BWB aircraft.
    check_partials : bool
        If true, check partial derivative calculations. The default is true.
    excludes : None or list_like
        List of glob patterns for pathnames to exclude from the partial derivative check.
        Default is None, which excludes nothing.
    list_options: bool
        If True, values of options for all components in the model will be listed
        on standard output. Default is False.
    list_inputs: bool
        If True, prob.model.list_inputs() will be called after the model is run.
        Default is False.
    list_outputs: bool
        If True, prob.model.list_outputs() will be called after the model is run.
        Default is False.
    flops_inputs: None or AviaryValues
        Allows a custom set of inputs to be tested. Default is None, which reads
        data from FLOPS_Test_Data with key case_name.
    flops_outputs: None or AviaryValues
        Allows a custom set of outputs to be tested. Default is None, which reads
        data from FLOPS_Test_Data with key case_name.
    """

    if not isinstance(version, Version):
        raise TypeError('parameter "version" must be of enumeration type "Version"')

    if flops_inputs is None and flops_outputs is None:
        flops_data = FLOPS_Test_Data[case_name]
<<<<<<< HEAD
        flops_inputs = flops_data['inputs']
        flops_outputs = flops_data['outputs']
=======
        flops_inputs = flops_data['inputs'].deepcopy()
        flops_outputs = flops_data['outputs'].deepcopy()
>>>>>>> 62c20687

    if (
        version is Version.TRANSPORT
        and flops_inputs.get_val(Aircraft.Design.USE_ALT_MASS)
        or version is Version.ALTERNATE
        and not flops_inputs.get_val(Aircraft.Design.USE_ALT_MASS)
    ):
        return

    # TODO: Currently no BWB validation data.
    # For BWBs, skip the validation test, but do check the partials.
    check_values_in = check_values
    check_values = check_values and version is not Version.BWB
    if not check_values and check_values_in:
        warnings.warn('Not checking values because validation data not available.')

    do_validation_test(
        prob=prob,
        case_name=case_name,
        input_validation_data=flops_inputs,
        output_validation_data=flops_outputs,
        input_keys=input_keys,
        output_keys=output_keys,
        aviary_option_keys=aviary_option_keys,
        tol=tol,
        atol=atol,
        rtol=rtol,
        method=method,
        step=step,
        check_values=check_values,
        check_partials=check_partials,
        excludes=excludes,
        list_options=list_options,
        list_inputs=list_inputs,
        list_outputs=list_outputs,
    )


<<<<<<< HEAD
def get_flops_data(
    case_name: str, keys: str = None, preprocess: bool = False
) -> AviaryValues:
=======
def get_flops_data(case_name: str, keys: str = None, preprocess: bool = False) -> AviaryValues:
>>>>>>> 62c20687
    """
    Returns an AviaryValues object containing input and output data for
    the named FLOPS validation case.

    Parameters
    ----------
    case_name : str
        Name of the case being run. Validation data will be looked up from
        the corresponding case in the FLOPS validation data collection.
    keys : str, or iter of str
        List of variables whose values will be transferred from the validation data.
        The default is all variables.
    preprocess: bool
        If true, the input data will be passed through preprocess_options() to
        fill in any missing options before being returned. The default is False.
    """
    flops_data_copy: AviaryValues = get_flops_inputs(case_name, preprocess=preprocess)
    flops_data_copy.update(get_flops_outputs(case_name))
    if keys is None:
        return flops_data_copy
    keys_list = _assure_is_list(keys)

    return AviaryValues({key: flops_data_copy.get_item(key) for key in keys_list})


def get_flops_inputs(
    case_name: str, keys: str = None, preprocess: bool = False
) -> AviaryValues:
    """
    Returns an AviaryValues object containing input data for the named FLOPS validation case.

    Parameters
    ----------
    case_name : str
        Name of the case being run. Input data will be looked up from
        the corresponding case in the FLOPS validation data collection.
    keys : str, or iter of str
        List of variables whose values will be transferred from the input data.
        The default is all variables.
    preprocess: bool
        If true, the input data will be passed through preprocess_options() to
        fill in any missing options before being returned. The default is False.
    """
    try:
        flops_data: dict = FLOPS_Test_Data[case_name]
    except KeyError:
        flops_data: dict = FLOPS_Lacking_Test_Data[case_name]

    flops_inputs_copy: AviaryValues = flops_data['inputs'].deepcopy()
    if preprocess:
        preprocess_options(
            flops_inputs_copy,
            engine_models=[build_engine_deck(flops_inputs_copy)],
            verbosity=0,
        )
    if keys is None:
        return flops_inputs_copy
    keys_list = _assure_is_list(keys)

    return AviaryValues({key: flops_inputs_copy.get_item(key) for key in keys_list})


def get_flops_options(
    case_name: str, keys: str = None, preprocess: bool = False
) -> AviaryValues:
    """
    Returns a dictionary containing options for the named FLOPS validation case.

    Parameters
    ----------
    case_name : str
        Name of the case being run. Input data will be looked up from
        the corresponding case in the FLOPS validation data collection.
    keys : str, or iter of str
        List of variables whose values will be transferred from the input data.
        The default is all variables.
    preprocess: bool
        If true, the input data will be passed through preprocess_options() to
        fill in any missing options before being returned. The default is False.
    """
    try:
        flops_data: dict = FLOPS_Test_Data[case_name]
    except KeyError:
        flops_data: dict = FLOPS_Lacking_Test_Data[case_name]

    flops_inputs_copy: AviaryValues = flops_data['inputs'].deepcopy()
    if preprocess:
<<<<<<< HEAD
        preprocess_options(
            flops_inputs_copy, engine_models=[build_engine_deck(flops_inputs_copy)]
        )
=======
        preprocess_options(flops_inputs_copy, engine_models=build_engine_deck(flops_inputs_copy))
>>>>>>> 62c20687

    if keys is None:
        options = extract_options(flops_inputs_copy)
    else:
        options = extract_options(keys)

    return options


def get_flops_outputs(case_name: str, keys: str = None) -> AviaryValues:
    """
    Returns an AviaryValues object containing output data for the named FLOPS validation case.

    Parameters
    ----------
    case_name : str
        Name of the case being run. Output data will be looked up from
        the corresponding case in the FLOPS validation data collection.
    keys : str, or iter of str
        List of variables whose values will be transferred from the output data.
        The default is all variables.
    """
    flops_data: dict = FLOPS_Test_Data[case_name]
    flops_outputs_copy: AviaryValues = flops_data['outputs'].deepcopy()
    if keys is None:
        return flops_outputs_copy
    keys_list = _assure_is_list(keys)

    return AviaryValues({key: flops_outputs_copy.get_item(key) for key in keys_list})


def get_flops_case_names(omit: list = None, only: list = None) -> list:
    """
    Returns a list of case names in the FLOPS validation database.

    Parameters
    ----------
    omit : str or list
        The case name or list of case names to omit from the returned list.
    only : str or list
        The case name or list of case names to be considered for inclusion
        in the returned list. Note that parameters only and omit cannot be
        used together.
    """
    if omit is not None and only is not None:
        raise ValueError('cannot use both only and omit keywords')

    omit_list = _assure_is_list(omit)
    only_list = _assure_is_list(only, backup=FLOPS_Test_Data)

    return [key for key in FLOPS_Test_Data if key in only_list and key not in omit_list]


def print_case(testcase_func, param_num, param: param):
    """
    Returns a formatted case name for unit testing with decorator @parameterized.expand().
    It is intended to be used when expand() is called with a list of strings
    representing test case names.

    Parameters
    ----------
    testcase_func : Any
        This parameter is ignored.
    param_num : Any
        This parameter is ignored.
    param : param
        The param object containing the case name to be formatted.
    """
    return 'test_case_' + param.args[0]


def _assure_is_list(keys, backup=None):
    if isinstance(keys, str):
        return [keys]
    elif not keys:
        if backup is None:
            backup = []
        return backup
    return keys<|MERGE_RESOLUTION|>--- conflicted
+++ resolved
@@ -30,11 +30,7 @@
     tol: float = 1.0e-4,
     atol: float = 1.0e-12,
     rtol: float = 1.0e-12,
-<<<<<<< HEAD
-    method: str = "cs",
-=======
     method: str = 'cs',
->>>>>>> 62c20687
     step: float = None,
     check_values: bool = True,
     check_partials: bool = True,
@@ -154,11 +150,7 @@
     tol: float = 1.0e-4,
     atol: float = 1.0e-12,
     rtol: float = 1.0e-12,
-<<<<<<< HEAD
-    method: str = "cs",
-=======
     method: str = 'cs',
->>>>>>> 62c20687
     step: float = None,
     check_values: bool = True,
     check_partials: bool = True,
@@ -237,13 +229,8 @@
 
     if flops_inputs is None and flops_outputs is None:
         flops_data = FLOPS_Test_Data[case_name]
-<<<<<<< HEAD
-        flops_inputs = flops_data['inputs']
-        flops_outputs = flops_data['outputs']
-=======
         flops_inputs = flops_data['inputs'].deepcopy()
         flops_outputs = flops_data['outputs'].deepcopy()
->>>>>>> 62c20687
 
     if (
         version is Version.TRANSPORT
@@ -282,13 +269,7 @@
     )
 
 
-<<<<<<< HEAD
-def get_flops_data(
-    case_name: str, keys: str = None, preprocess: bool = False
-) -> AviaryValues:
-=======
 def get_flops_data(case_name: str, keys: str = None, preprocess: bool = False) -> AviaryValues:
->>>>>>> 62c20687
     """
     Returns an AviaryValues object containing input and output data for
     the named FLOPS validation case.
@@ -314,9 +295,7 @@
     return AviaryValues({key: flops_data_copy.get_item(key) for key in keys_list})
 
 
-def get_flops_inputs(
-    case_name: str, keys: str = None, preprocess: bool = False
-) -> AviaryValues:
+def get_flops_inputs(case_name: str, keys: str = None, preprocess: bool = False) -> AviaryValues:
     """
     Returns an AviaryValues object containing input data for the named FLOPS validation case.
 
@@ -351,9 +330,7 @@
     return AviaryValues({key: flops_inputs_copy.get_item(key) for key in keys_list})
 
 
-def get_flops_options(
-    case_name: str, keys: str = None, preprocess: bool = False
-) -> AviaryValues:
+def get_flops_options(case_name: str, keys: str = None, preprocess: bool = False) -> AviaryValues:
     """
     Returns a dictionary containing options for the named FLOPS validation case.
 
@@ -376,13 +353,7 @@
 
     flops_inputs_copy: AviaryValues = flops_data['inputs'].deepcopy()
     if preprocess:
-<<<<<<< HEAD
-        preprocess_options(
-            flops_inputs_copy, engine_models=[build_engine_deck(flops_inputs_copy)]
-        )
-=======
-        preprocess_options(flops_inputs_copy, engine_models=build_engine_deck(flops_inputs_copy))
->>>>>>> 62c20687
+        preprocess_options(flops_inputs_copy, engine_models=[build_engine_deck(flops_inputs_copy)])
 
     if keys is None:
         options = extract_options(flops_inputs_copy)
