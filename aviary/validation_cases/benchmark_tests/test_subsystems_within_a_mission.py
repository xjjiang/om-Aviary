--- conflicted
+++ resolved
@@ -58,7 +58,6 @@
 
         prob.load_inputs('models/aircraft/test_aircraft/aircraft_for_bench_GwFm.csv', phase_info)
 
-<<<<<<< HEAD
         prob.load_external_subsystems(
             [
                 ArrayGuessSubsystemBuilder(),
@@ -67,9 +66,6 @@
             ]
         )
 
-        # Preprocess inputs
-=======
->>>>>>> c1ca680d
         prob.check_and_preprocess_inputs()
 
         prob.build_model()
@@ -86,14 +82,6 @@
         prob.add_objective('fuel_burned')
 
         prob.setup()
-<<<<<<< HEAD
-        prob.phase_info['cruise']['initial_guesses'][f'states:{Mission.Dummy.VARIABLE}'] = (
-            [10.0, 100.0],
-            'm',
-        )
-        prob.set_initial_guesses()
-=======
->>>>>>> c1ca680d
 
         # add an assert to see if the initial guesses are correct for Mission.Dummy.VARIABLE
         assert_almost_equal(
